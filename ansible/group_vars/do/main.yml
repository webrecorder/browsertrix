--- conflicted
+++ resolved
@@ -28,13 +28,9 @@
 domain: "browsertrix.cloud"
 subdomain: "{{ project_name }}"
 
-<<<<<<< HEAD
-use_do_registry: false
-configure_kube: false
-=======
+
 configure_kubectl: false
 use_do_registry: true
->>>>>>> 5dede478
 image_tag: "latest"
 
 enable_signing: true
