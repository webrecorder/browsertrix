--- conflicted
+++ resolved
@@ -5,11 +5,7 @@
 icon: https://webrecorder.net/assets/icon.png
 
 # Browsertrix Cloud and Chart Version
-<<<<<<< HEAD
-version: v1.7.1
-=======
 version: v1.8.0-beta.0
->>>>>>> 9a2787f9
 
 dependencies:
   - name: btrix-admin-logging
