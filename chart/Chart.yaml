apiVersion: v2
name: browsertrix
description: A chart for running the Webrecorder Browsertrix System
type: application
icon: https://webrecorder.net/assets/icon.png

# Browsertrix and Chart Version
<<<<<<< HEAD
version: v1.10.2
=======
version: v1.11.0-beta.0
>>>>>>> 8b0d1432

dependencies:
  - name: btrix-admin-logging
    version: 0.1.0
    condition: addons.admin.logging
    repository: file://./admin/logging
  - name: btrix-crds
    version: 0.1.1
    repository: file://./btrix-crds
  - name: metacontroller-helm
    version: 4.11.11
    repository: "oci://ghcr.io/metacontroller"<|MERGE_RESOLUTION|>--- conflicted
+++ resolved
@@ -5,11 +5,7 @@
 icon: https://webrecorder.net/assets/icon.png
 
 # Browsertrix and Chart Version
-<<<<<<< HEAD
-version: v1.10.2
-=======
 version: v1.11.0-beta.0
->>>>>>> 8b0d1432
 
 dependencies:
   - name: btrix-admin-logging
