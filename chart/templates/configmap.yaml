--- conflicted
+++ resolved
@@ -43,11 +43,9 @@
 
   FAST_RETRY_SECS: "{{ .Values.operator_fast_resync_secs | default 3 }}"
 
-<<<<<<< HEAD
   MAX_CRAWL_SCALE: "{{ .Values.max_crawl_scale | default 3 }}"
-=======
+  
   LOG_FAILED_CRAWL_LINES: "{{ .Values.log_failed_crawl_lines | default 0 }}"
->>>>>>> 2967f1e3
 
 ---
 apiVersion: v1
