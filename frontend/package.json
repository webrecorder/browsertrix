{
  "name": "browsertrix-frontend",
<<<<<<< HEAD
  "version": "1.6.3",
=======
  "version": "1.7.0-beta.0",
>>>>>>> 8b161246
  "main": "index.ts",
  "license": "AGPL-3.0-or-later",
  "dependencies": {
    "@cheap-glitch/mi-cron": "^1.0.1",
    "@lit/localize": "^0.11.4",
    "@novnc/novnc": "^1.4.0-beta",
    "@rollup/plugin-commonjs": "^18.0.0",
    "@shoelace-style/shoelace": "^2.5.2",
    "@types/color": "^3.0.2",
    "@types/lodash": "^4.14.178",
    "@types/sinon": "^10.0.6",
    "@typescript-eslint/eslint-plugin": "^5.4.0",
    "@typescript-eslint/parser": "^5.4.0",
    "@wysimark/standalone": "2.2.15",
    "@xstate/fsm": "^1.6.2",
    "autoprefixer": "^10.4.2",
    "axios": "^0.22.0",
    "broadcastchannel-polyfill": "^1.0.1",
    "color": "^4.0.1",
    "copy-webpack-plugin": "^9.1.0",
    "css-loader": "^6.3.0",
    "del-cli": "^4.0.1",
    "dotenv": "^10.0.0",
    "dotenv-webpack": "^7.0.3",
    "eslint": "^8.2.0",
    "eslint-config-prettier": "^8.3.0",
    "eslint-plugin-lit": "^1.6.1",
    "eslint-plugin-wc": "^1.3.2",
    "eslint-webpack-plugin": "^3.1.1",
    "fuse.js": "^6.5.3",
    "glob": "^8.1.0",
    "highlight.js": "^11.8.0",
    "html-loader": "^3.0.1",
    "html-webpack-plugin": "^5.5.0",
    "immutable": "^4.1.0",
    "iso-639-1": "^2.1.15",
    "lit": "2.7.5",
    "lodash": "^4.17.21",
    "micromark": "^3.1.0",
    "node-fetch": "^3.1.0",
    "postcss": "^8.4.5",
    "postcss-loader": "^6.1.1",
    "prettier": "^2.4.1",
    "pretty-ms": "^7.0.1",
    "query-string": "^8.1.0",
    "regex-colorize": "^0.0.3",
    "style-loader": "^3.3.0",
    "tailwindcss": "^3.2.7",
    "ts-loader": "^9.2.6",
    "typescript": "^4.5.2",
    "update-dotenv": "^1.1.1",
    "url-pattern": "^1.0.3",
    "webpack": "^5.88.0",
    "webpack-cli": "^4.8.0",
    "webpack-merge": "^5.8.0",
    "yaml": "^2.0.0-11"
  },
  "scripts": {
    "prepare": "cd .. && husky install frontend/.husky",
    "postinstall": "del-cli ./node_modules/.cache/webpack",
    "test": "web-test-runner \"src/**/*.test.{ts,js}\" --playwright --browsers chromium",
    "prebuild": "del-cli ./dist",
    "build": "webpack --config webpack.prod.js",
    "build-dev": "webpack --mode development",
    "start": "webpack serve --mode=development --config webpack.dev.js",
    "serve": "node scripts/serve.js",
    "lint": "eslint --fix \"src/**/*.{ts,js}\"",
    "format": "prettier --write \"src/**/*.{ts,js,html,css,json}\"",
    "localize:prepare": "yarn localize:extract && yarn localize:build",
    "localize:extract": "lit-localize extract",
    "localize:build": "lit-localize build"
  },
  "devDependencies": {
    "@lit/localize-tools": "^0.6.9",
    "@web/dev-server-esbuild": "^0.3.3",
    "@web/dev-server-import-maps": "^0.0.6",
    "@web/dev-server-rollup": "^0.3.21",
    "husky": "^8.0.3",
    "lint-staged": "^13.1.0",
    "sinon": "^12.0.1",
    "webpack-dev-server": "^4.15.0"
  },
  "optionalDependencies": {
    "@esm-bundle/chai": "^4.3.4-fix.0",
    "@open-wc/testing": "^3.2.0",
    "@playwright/test": "1.32.1",
    "@web/test-runner": "^0.13.22",
    "@web/test-runner-playwright": "^0.8.8",
    "chromium": "^3.0.3"
  },
  "eslintConfig": {
    "parser": "@typescript-eslint/parser",
    "env": {
      "browser": true,
      "commonjs": true,
      "es2017": true
    },
    "extends": [
      "plugin:wc/recommended",
      "plugin:lit/recommended",
      "prettier"
    ],
    "plugins": [
      "@typescript-eslint",
      "lit"
    ],
    "rules": {
      "no-restricted-globals": [
        2,
        "event",
        "error"
      ],
      "no-unused-vars": "warn"
    }
  },
  "lint-staged": {
    "*.{ts,js}": [
      "prettier --write",
      "eslint --fix --quiet"
    ],
    "*.{html,css,json}": "prettier --write"
  },
  "husky": {
    "hooks": {
      "pre-commit": ".husky/pre-commit"
    }
  },
  "engines": {
    "node": ">=16"
  },
  "resolutions": {
    "**/playwright": "1.32.1"
  }
}<|MERGE_RESOLUTION|>--- conflicted
+++ resolved
@@ -1,10 +1,6 @@
 {
   "name": "browsertrix-frontend",
-<<<<<<< HEAD
-  "version": "1.6.3",
-=======
   "version": "1.7.0-beta.0",
->>>>>>> 8b161246
   "main": "index.ts",
   "license": "AGPL-3.0-or-later",
   "dependencies": {
