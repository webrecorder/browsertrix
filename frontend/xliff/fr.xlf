<?xml version="1.0" encoding="UTF-8"?>
<xliff xmlns="urn:oasis:names:tc:xliff:document:1.2" version="1.2">
  <file target-language="fr" source-language="en" original="lit-localize-inputs" datatype="plaintext">
    <body>
      <trans-unit id="s598446c4063cc093" xml:space="preserve">
        <source>Unknown API error</source>
        <target state="translated">Erreur d'API inconnue</target>
      </trans-unit>
      <trans-unit id="scbeafb2ef469257c" xml:space="preserve">
        <source>Need login</source>
        <target state="translated">Connexion nécessaire</target>
      </trans-unit>
      <trans-unit id="sa3ce85ea4e96897c" xml:space="preserve">
        <source>Storage quota reached</source>
        <target state="translated">Limite d’entreposage atteinte</target>
      </trans-unit>
      <trans-unit id="s07018373ca29dfcb" xml:space="preserve">
        <source>Monthly execution minutes quota reached</source>
        <target state="translated">Limite mensuelle de temps de collectes (en minutes) atteinte</target>
      </trans-unit>
      <trans-unit id="s0a11c2ffb8309d1a" xml:space="preserve">
        <source>Not found</source>
        <target state="translated">Non trouvé</target>
      </trans-unit>
      <trans-unit id="sf3ff78cc329d3528" xml:space="preserve">
        <source>Previous</source>
        <target state="translated">Précédent</target>
      </trans-unit>
      <trans-unit id="s0fbf6dc6a1966408" xml:space="preserve">
        <source>Next</source>
        <target state="translated">Suivant</target>
      </trans-unit>
      <trans-unit id="h7ee8a6e551e702ba" xml:space="preserve">
        <source> <x id="0" equiv-text="${this.renderInput()}"/> of <x id="1" equiv-text="${this.pages} "/></source>
        <target state="translated"> <x id="0" equiv-text="${this.renderInput()}"/> of <x id="1" equiv-text="${this.pages} "/></target>
      </trans-unit>
      <trans-unit id="s5697808ce744d508" xml:space="preserve">
        <source>Current page, page <x id="0" equiv-text="${this.page}"/></source>
        <target state="translated">Page courante, page <x id="0" equiv-text="${this.page}"/></target>
      </trans-unit>
      <trans-unit id="s24a06fd949e2d65b" xml:space="preserve">
        <source>Back to</source>
        <target state="translated">Retour à</target>
      </trans-unit>
      <trans-unit id="sc16e00a7a8b2fde2" xml:space="preserve">
        <source>Back</source>
        <target state="translated">Retour</target>
      </trans-unit>
      <trans-unit id="s81a19821f3e4a3d2" xml:space="preserve">
        <source>Replay</source>
        <target state="translated">Rejouer</target>
      </trans-unit>
      <trans-unit id="s2099d599ac75e503" xml:space="preserve">
        <source>Archived Items</source>
        <target state="translated">Items archivés</target>
      </trans-unit>
      <trans-unit id="se7bee6e9a9b5394c" xml:space="preserve">
        <source>Private</source>
        <target state="translated">Privé</target>
      </trans-unit>
      <trans-unit id="s2df075aface0dab8" xml:space="preserve">
        <source>Share</source>
        <target state="translated">Paratager</target>
      </trans-unit>
      <trans-unit id="s833f0d71eaa06739" xml:space="preserve">
        <source>Select Items</source>
        <target state="translated">Sélectionner des items</target>
      </trans-unit>
      <trans-unit id="s0e6ebc9cdd39780b" xml:space="preserve">
        <source>Delete Collection?</source>
        <target state="translated">Supprimer la collection ?</target>
      </trans-unit>
      <trans-unit id="h05165b87bf66fe02" xml:space="preserve">
        <source>Are you sure you want to delete
            <x id="0" equiv-text="&lt;strong&gt;${this.collection?.name}&lt;/strong&gt;"/>?</source>
        <target state="translated">Êtes-vous certain de vouloir supprimer <x id="0" equiv-text="&lt;strong&gt;${this.collection?.name}&lt;/strong&gt;"/> ?</target>
      </trans-unit>
      <trans-unit id="s2ceb11be2290bb1b" xml:space="preserve">
        <source>Cancel</source>
        <target state="translated">Annuler</target>
      </trans-unit>
      <trans-unit id="s317006269d0d1476" xml:space="preserve">
        <source>Delete Collection</source>
        <target state="translated">Supprimer la collection</target>
      </trans-unit>
      <trans-unit id="s41203abb9f802a84" xml:space="preserve">
        <source>Share Collection</source>
        <target state="translated">Partager la collection</target>
      </trans-unit>
      <trans-unit id="s0379fc73608ab971" xml:space="preserve">
        <source>Done</source>
        <target state="translated">Terminé</target>
      </trans-unit>
      <trans-unit id="s11161fdebb62dcc9" xml:space="preserve">
        <source>Link to Share</source>
        <target state="translated">Lien de partage</target>
      </trans-unit>
      <trans-unit id="s0921b07ddda1f1b1" xml:space="preserve">
        <source>Open in New Tab</source>
        <target state="translated">Ouvrir dans un nouvel onglet</target>
      </trans-unit>
      <trans-unit id="sdbf249ab40dc18fa" xml:space="preserve">
        <source>Copy Embed Code</source>
        <target state="translated">Copier le code intégré</target>
      </trans-unit>
      <trans-unit id="s4f0cf5a844f978f3" xml:space="preserve">
        <source>Copy JS</source>
        <target state="translated">Copier JS</target>
      </trans-unit>
      <trans-unit id="s3f5390ecd7d14626" xml:space="preserve">
        <source>Collections</source>
        <target state="translated">Collections</target>
      </trans-unit>
      <trans-unit id="s8af61807443f32a4" xml:space="preserve">
        <source>Actions</source>
        <target state="translated">Actions</target>
      </trans-unit>
      <trans-unit id="s10f3845975a0351e" xml:space="preserve">
        <source>Edit Metadata</source>
        <target state="translated">Éditer les métadonnées</target>
      </trans-unit>
      <trans-unit id="s8975026acabb194d" xml:space="preserve">
        <source>Select Archived Items</source>
        <target state="translated">Sélectionner les items archivés</target>
      </trans-unit>
      <trans-unit id="s7e5bf5d1b7f08ba4" xml:space="preserve">
        <source>Make Private</source>
        <target state="translated">Rendre privé</target>
      </trans-unit>
      <trans-unit id="s2fe988430f978df3" xml:space="preserve">
        <source>Download Collection</source>
        <target state="translated">Télécharger la collection</target>
      </trans-unit>
      <trans-unit id="s88f9e7f4ecc07ede" xml:space="preserve">
        <source>Total Size</source>
        <target state="translated">Taille totale</target>
      </trans-unit>
      <trans-unit id="sabe8b8c669e05b8d" xml:space="preserve">
        <source>Total Pages</source>
        <target state="translated">Pages totales</target>
      </trans-unit>
      <trans-unit id="s3512b3c95c7a5c3a" xml:space="preserve">
        <source>Last Updated</source>
        <target state="translated">Dernière mise à jour</target>
      </trans-unit>
      <trans-unit id="s63d894b1ddb06289" xml:space="preserve">
        <source>Description</source>
        <target state="translated">Description</target>
      </trans-unit>
      <trans-unit id="s80b0d32b285ce4d7" xml:space="preserve">
        <source>Edit description</source>
        <target state="translated">Modifier la description</target>
      </trans-unit>
      <trans-unit id="s6b33dfbbaf6a2014" xml:space="preserve">
        <source>No description added.</source>
        <target state="translated">Pas de description ajoutée.</target>
      </trans-unit>
      <trans-unit id="s21c76a0f6cae7920" xml:space="preserve">
        <source>Row actions</source>
        <target state="translated">Actions de ligne (Row actions)</target>
      </trans-unit>
      <trans-unit id="s27914822b37139fb" xml:space="preserve">
        <source>Page not found.</source>
        <target state="translated">Page introuvable.</target>
      </trans-unit>
      <trans-unit id="s6f6715b26a9dd225" xml:space="preserve">
        <source>This Collection doesn’t have any archived items, yet.</source>
        <target state="translated">Cette collection contient aucun item présentement.</target>
      </trans-unit>
      <trans-unit id="sf3f1aa4156bb5055" xml:space="preserve">
        <source>Remove from Collection</source>
        <target state="translated">Retiré de cette collection</target>
      </trans-unit>
      <trans-unit id="h2962269031cae049" xml:space="preserve">
        <source>Deleted <x id="0" equiv-text="&lt;strong&gt;${name}&lt;/strong&gt;"/> Collection.</source>
        <target state="translated">Supprimer <x id="0" equiv-text="&lt;strong&gt;${name}&lt;/strong&gt;"/> la collection.</target>
      </trans-unit>
      <trans-unit id="s1a223f3372970867" xml:space="preserve">
        <source>Sorry, couldn't delete Collection at this time.</source>
        <target state="translated">Désolé, impossible de supprimer cette collection présentement.</target>
      </trans-unit>
      <trans-unit id="s26c61deb65da8736" xml:space="preserve">
        <source>Sorry, couldn't retrieve Collection at this time.</source>
        <target state="translated">Désolé, impossible de récupérer cette collection présentement.</target>
      </trans-unit>
      <trans-unit id="saccd6920c9253eaf" xml:space="preserve">
        <source>Sorry, couldn't retrieve web captures at this time.</source>
        <target state="translated">Désolé, impossible de récupérer les sites Web collectés présentement.</target>
      </trans-unit>
      <trans-unit id="sa56f8f1bd9aa64d3" xml:space="preserve">
        <source>Successfully removed item from Collection.</source>
        <target state="translated">L'item a été retiré de la collection avec succès.</target>
      </trans-unit>
      <trans-unit id="s0df6dbe466eb9399" xml:space="preserve">
        <source>Sorry, couldn't remove item from Collection at this time.</source>
        <target state="translated">Désolé, impossible de retirer l'item de la collection présentement.</target>
      </trans-unit>
      <trans-unit id="sd77c5f8da91d0729" xml:space="preserve">
        <source>Maximum <x id="0" equiv-text="${localize.number(maxLength)}"/> characters</source>
        <target state="translated">Maximum <x id="0" equiv-text="${localize.number(maxLength)}"/> de caractères</target>
      </trans-unit>
      <trans-unit id="sa1c466807a6fdfb7" xml:space="preserve">
        <source><x id="0" equiv-text="${localize.number(overMax)}"/> character over limit</source>
        <target state="translated"><x id="0" equiv-text="${localize.number(overMax)}"/> limite de caractères autorisés dépassé</target>
      </trans-unit>
      <trans-unit id="s8b6894f4bfec27c0" xml:space="preserve">
        <source><x id="0" equiv-text="${localize.number(overMax)}"/> characters over limit</source>
        <target state="translated"><x id="0" equiv-text="${localize.number(overMax)}"/>limite de caractères autorisés dépassée</target>
      </trans-unit>
      <trans-unit id="se1f5b61904654dba" xml:space="preserve">
        <source>Please shorten this text to <x id="0" equiv-text="${maxLength}"/> or fewer characters.</source>
        <target state="translated">Merci de raccourcir ce texte qui un maximum de <x id="0" equiv-text="${maxLength}"/> caractères permis ou moins.</target>
      </trans-unit>
      <trans-unit id="s9f8c17b4d595bb2d" xml:space="preserve">
        <source>Manage Billing</source>
        <target state="translated">Gestion de la facturation</target>
      </trans-unit>
      <trans-unit id="s02e734a81b23d11b" xml:space="preserve">
        <source>Subscribe Now</source>
        <target state="translated">Abonnez-vous</target>
      </trans-unit>
      <trans-unit id="s5a38b8a21f9d9ab7" xml:space="preserve">
        <source>Update Billing</source>
        <target state="translated">Mettre à jour la facturation</target>
      </trans-unit>
      <trans-unit id="s0e65fdd42d12acb3" xml:space="preserve">
        <source>Choose Plan</source>
        <target state="translated">Choisissez un plan</target>
      </trans-unit>
      <trans-unit id="sbf7e4b6a4db03e2a" xml:space="preserve">
        <source>Sorry, couldn't retrieve current plan at this time.</source>
        <target state="translated">Désolé, impossible de sélectionner ce plan présentement.</target>
      </trans-unit>
      <trans-unit id="s17658c5f9a5e8a52" xml:space="preserve">
        <source>Your trial will end on <x id="0" equiv-text="${futureCancelDate}"/></source>
        <target state="translated">Votre période d'essai va prendre fin à <x id="0" equiv-text="${futureCancelDate}"/></target>
      </trans-unit>
      <trans-unit id="s0fd618c2a8596617" xml:space="preserve">
        <source>subscribe to keep your account</source>
        <target state="translated">Abonnez-vous pour conserver votre compte</target>
      </trans-unit>
      <trans-unit id="s5f5b3049f319a00a" xml:space="preserve">
        <source>Your plan will be canceled on <x id="0" equiv-text="${futureCancelDate}"/></source>
        <target state="translated">Votre plan sera annulé le <x id="0" equiv-text="${futureCancelDate}"/></target>
      </trans-unit>
      <trans-unit id="sc8fa6bd4dc311b6a" xml:space="preserve">
        <source>Monthly quota</source>
        <target state="translated">Limite mensuelle</target>
      </trans-unit>
      <trans-unit id="s87d8a89eee6ca824" xml:space="preserve">
        <source>Subscription status, features, and add-ons, if applicable.</source>
        <target state="translated">Statut de l'abonnement, caractéristiques et ajouts, si possible.</target>
      </trans-unit>
      <trans-unit id="s2ab646dc4c6667ec" xml:space="preserve">
        <source>To continue using Browsertrix at the end of your trial, click “<x id="0" equiv-text="${this.portalUrlLabel}"/>”.</source>
        <target state="translated">Pour contribuer à utiliser Browsertrix, à la fin de votre période d'essai, cliquez sur “<x id="0" equiv-text="${this.portalUrlLabel}"/>”.</target>
      </trans-unit>
      <trans-unit id="sc93b55ebdda10016" xml:space="preserve">
        <source>You can view plan details, update payment methods, and update billing information by clicking “<x id="0" equiv-text="${this.portalUrlLabel}"/>”.</source>
        <target state="translated">Pour voir votre plan détaillé, pour mettre à jour vos méthodes de paiement et vos informations de facturation, cliquez sur “<x id="0" equiv-text="${this.portalUrlLabel}"/>”.</target>
      </trans-unit>
      <trans-unit id="h1abcffb9335ebc6d" xml:space="preserve">
        <source>To upgrade to Pro, contact us at
                                <x id="0" equiv-text="&lt;a class=&quot;${linkClassList}&quot; href=&quot;${`mailto:${this.salesEmail}?subject=${msg(str `Upgrade Browsertrix plan (${this.userOrg?.name})`)}`}&quot; rel=&quot;noopener noreferrer nofollow&quot;&gt;${this.salesEmail}&lt;/a&gt;"/>.</source>
        <target state="translated">Pour mettre à jour au niveau "Pro", contactez nous à <x id="0" equiv-text="&lt;a class=&quot;${linkClassList}&quot; href=&quot;${`mailto:${this.salesEmail}?subject=${msg(str `Upgrade Browsertrix plan (${this.userOrg?.name})`)}`}&quot; rel=&quot;noopener noreferrer nofollow&quot;&gt;${this.salesEmail}&lt;/a&gt;"/>.</target>
      </trans-unit>
      <trans-unit id="s7ec899c7c6213c52" xml:space="preserve">
        <source>Upgrade Browsertrix plan (<x id="0" equiv-text="${this.userOrg?.name}"/>)</source>
        <target state="translated">Mettre à jour le plan de Browsertrix (<x id="0" equiv-text="${this.userOrg?.name}"/>)</target>
      </trans-unit>
      <trans-unit id="s00341480baa290eb" xml:space="preserve">
        <source>Contact us at <x id="0" equiv-text="${this.salesEmail}"/> to make changes to your plan.</source>
        <target state="translated">Contactez nous à <x id="0" equiv-text="${this.salesEmail}"/> pour faire des changements à votre plan.</target>
      </trans-unit>
      <trans-unit id="s1d04dbb2d7ee4b9b" xml:space="preserve">
        <source>Contact your Browsertrix host administrator to make changes to your plan.</source>
        <target state="translated">Contactez votre administrateur Browsertrix pour faire des changements à votre plan.</target>
      </trans-unit>
      <trans-unit id="sf98af5da948f4280" xml:space="preserve">
        <source>Usage History</source>
        <target state="translated">Historique d'utilisation</target>
      </trans-unit>
      <trans-unit id="s3fd6cf99e3f6c454" xml:space="preserve">
        <source>Starter</source>
        <target state="translated">Démarrage</target>
      </trans-unit>
      <trans-unit id="s53a526d5c80c3e28" xml:space="preserve">
        <source>Standard</source>
        <target state="translated">Standard</target>
      </trans-unit>
      <trans-unit id="scce75a19b57e0095" xml:space="preserve">
        <source>Plus</source>
        <target state="translated">Plus</target>
      </trans-unit>
      <trans-unit id="sa45a194b58837e4f" xml:space="preserve">
        <source>Active</source>
        <target state="translated">Actif</target>
      </trans-unit>
      <trans-unit id="sd95c2c71d3eaada7" xml:space="preserve">
        <source>Free Trial</source>
        <target state="translated">Essai gratuit</target>
      </trans-unit>
      <trans-unit id="s88297f67c4182ba0" xml:space="preserve">
        <source>Paused, payment failed</source>
        <target state="translated">En pause, le paiement a échoué</target>
      </trans-unit>
      <trans-unit id="sa30c4d3b566b6b1a" xml:space="preserve">
        <source>Canceled</source>
        <target state="translated">Annulé</target>
      </trans-unit>
      <trans-unit id="s8e067719f45b0458" xml:space="preserve">
        <source>Pro</source>
        <target state="translated">Pro</target>
      </trans-unit>
      <trans-unit id="s8e49ef99717ff3d4" xml:space="preserve">
        <source><x id="0" equiv-text="${this.localize.number(quotas.maxConcurrentCrawls)}"/> concurrent <x id="1" equiv-text="${pluralOf(&quot;crawls&quot;, quotas.maxConcurrentCrawls)}"/></source>
        <target state="translated"><x id="0" equiv-text="${this.localize.number(quotas.maxConcurrentCrawls)}"/> concurrent <x id="1" equiv-text="${pluralOf(&quot;crawls&quot;, quotas.maxConcurrentCrawls)}"/></target>
      </trans-unit>
      <trans-unit id="se9ef1815463f8000" xml:space="preserve">
        <source>Unlimited</source>
        <target state="translated">Illimité</target>
      </trans-unit>
      <trans-unit id="sdf3aa31f524a7300" xml:space="preserve">
        <source><x id="0" equiv-text="${maxExecMinutesPerMonth || msg(&quot;Unlimited minutes&quot;)}"/> of crawling time</source>
        <target state="translated"><x id="0" equiv-text="${maxExecMinutesPerMonth || msg(&quot;Unlimited minutes&quot;)}"/> temps de collecte</target>
      </trans-unit>
      <trans-unit id="s1228a18c03355491" xml:space="preserve">
        <source>Unlimited minutes</source>
        <target state="translated">Minutes illimitées</target>
      </trans-unit>
      <trans-unit id="sab5061cf8c519285" xml:space="preserve">
        <source><x id="0" equiv-text="${storageBytesText}"/> of disk space</source>
        <target state="translated"><x id="0" equiv-text="${storageBytesText}"/> de l'espace disque utilisé</target>
      </trans-unit>
      <trans-unit id="s1d6a13ef53c51ee9" xml:space="preserve">
        <source><x id="0" equiv-text="${maxPagesPerCrawl || msg(&quot;Unlimited pages&quot;)}"/> per crawl</source>
        <target state="translated"><x id="0" equiv-text="${maxPagesPerCrawl || msg(&quot;Unlimited pages&quot;)}"/> par collecte</target>
      </trans-unit>
      <trans-unit id="s41de0883966c23c8" xml:space="preserve">
        <source>Unlimited pages</source>
        <target state="translated">Pages illimitées</target>
      </trans-unit>
      <trans-unit id="s35ccaf9d67c65607" xml:space="preserve">
        <source>Unlimited concurrent crawls</source>
        <target state="translated">Nombre illimité de collectes simultanées</target>
      </trans-unit>
      <trans-unit id="sc27403512c49c425" xml:space="preserve">
        <source>Pro plan change request (<x id="0" equiv-text="${this.userOrg?.name}"/>)</source>
        <target state="translated">Demande de changement du plan Pro <x id="0" equiv-text="${this.userOrg?.name}"/></target>
      </trans-unit>
      <trans-unit id="sc2a7f6d40341e683" xml:space="preserve">
        <source>Contact Sales</source>
        <target state="translated">Contact pour les ventes</target>
      </trans-unit>
      <trans-unit id="sded4cfc4d8910016" xml:space="preserve">
        <source>Browser Default</source>
        <target state="translated">Navigateur par défaut</target>
      </trans-unit>
      <trans-unit id="sefcf950b3cc4fc3b" xml:space="preserve">
        <source>Language</source>
        <target state="translated">Langue</target>
      </trans-unit>
      <trans-unit id="sf334547f9650322f" xml:space="preserve">
        <source>Select Type</source>
        <target state="translated">Sélectionner un type</target>
      </trans-unit>
      <trans-unit id="s08513d4147b6cb21" xml:space="preserve">
        <source>Matches Text</source>
        <target state="translated">Texte concordant</target>
      </trans-unit>
      <trans-unit id="sd27a8f54aca5d278" xml:space="preserve">
        <source>Regex</source>
        <target state="translated">Expression régulière</target>
      </trans-unit>
      <trans-unit id="h8c21d04827e5cb19" xml:space="preserve">
        <source>Regular Expression syntax error:
                                    <x id="0" equiv-text="&lt;code&gt;${this.fieldErrorMessage}&lt;/code&gt;"/></source>
        <target state="translated">Erreur de syntaxe d'expression régulière : <x id="0" equiv-text="&lt;code&gt;${this.fieldErrorMessage}&lt;/code&gt;"/></target>
      </trans-unit>
      <trans-unit id="h1a1f28e6632c15d0" xml:space="preserve">
        <source>Please enter a valid constructor string
                                    pattern. See
                                    <x id="0" equiv-text="&lt;a class=&quot;underline hover:no-underline&quot; href=&quot;https://developer.mozilla.org/en-US/docs/Web/JavaScript/Reference/Global_Objects/RegExp&quot; target=&quot;_blank&quot; rel=&quot;noopener noreferrer nofollow&quot;&gt;&lt;code&gt;"/>RegExp<x id="1" equiv-text="&lt;/code&gt;"/> docs<x id="2" equiv-text="&lt;/a&gt;"/>.</source>
        <target state="translated">Merci d'entrer une chaîne de construction valide. Voir <x id="0" equiv-text="&lt;a class=&quot;underline hover:no-underline&quot; href=&quot;https://developer.mozilla.org/en-US/docs/Web/JavaScript/Reference/Global_Objects/RegExp&quot; target=&quot;_blank&quot; rel=&quot;noopener noreferrer nofollow&quot;&gt;&lt;code&gt;"/>RegExp<x id="1" equiv-text="&lt;/code&gt;"/> docs<x id="2" equiv-text="&lt;/a&gt;"/>.</target>
      </trans-unit>
      <trans-unit id="s312a6fda81078718" xml:space="preserve">
        <source>Exclusions</source>
        <target state="translated">Exclusions</target>
      </trans-unit>
      <trans-unit id="s4163bbb813fbc8c9" xml:space="preserve">
        <source>Exclusion Type</source>
        <target state="translated">Type d'exclusion</target>
      </trans-unit>
      <trans-unit id="s682de1f27bbe4d2e" xml:space="preserve">
        <source>Exclusion Value</source>
        <target state="translated">Valeur d'exclusion</target>
      </trans-unit>
      <trans-unit id="s234f4d8778048245" xml:space="preserve">
        <source>Add More</source>
        <target state="translated">Ajouter plus</target>
      </trans-unit>
      <trans-unit id="s9fb5a3993c135689" xml:space="preserve">
        <source>Remove exclusion</source>
        <target state="translated">Supprimer l'exclusion</target>
      </trans-unit>
      <trans-unit id="sd3fbc5df51c1beec" xml:space="preserve">
        <source>Enter value</source>
        <target state="translated">Entrer la valeur</target>
      </trans-unit>
      <trans-unit id="sae0550426935cd1e" xml:space="preserve">
        <source>Exclusion already exists. Please edit or remove to continue</source>
        <target state="translated">L'exclusion existe déjà. Merci de modifier ou supprimer pour continuer</target>
      </trans-unit>
      <trans-unit id="sbe7425a3b5445ba7" xml:space="preserve">
        <source>Please enter <x id="0" equiv-text="${MIN_LENGTH}"/> or more characters</source>
        <target state="translated">Merci d'entrer ce minimum de caractères <x id="0" equiv-text="${MIN_LENGTH}"/> ou plus de caractères</target>
      </trans-unit>
      <trans-unit id="s74abf58e08f32710" xml:space="preserve">
        <source>Please enter a valid Regular Expression constructor pattern</source>
        <target state="translated">Merci de saisir un modèle valide de construction d'expression régulière</target>
      </trans-unit>
      <trans-unit id="s3c6391ad20986b33" xml:space="preserve">
        <source>Tags separated by comma</source>
        <target state="translated">Balises (Tags) séparés par une virgule</target>
      </trans-unit>
      <trans-unit id="s03aa3cfb08dff960" xml:space="preserve">
        <source>Tags</source>
        <target state="translated">Étiquettes</target>
      </trans-unit>
      <trans-unit id="s0e3006648a1a80a5" xml:space="preserve">
        <source>Add “<x id="0" equiv-text="${this.inputValue.toLocaleLowerCase()}"/>”</source>
        <target state="translated">Ajouter “<x id="0" equiv-text="${this.inputValue.toLocaleLowerCase()}"/>”</target>
      </trans-unit>
      <trans-unit id="sfff90c46fdba31db" xml:space="preserve">
        <source>(unnamed item)</source>
        <target state="translated">(item sans nom)</target>
      </trans-unit>
      <trans-unit id="s8265788524ca2260" xml:space="preserve">
        <source><x id="0" equiv-text="${formattedTime}"/> daily</source>
        <target state="translated"><x id="0" equiv-text="${formattedTime}"/> quotidiennement</target>
      </trans-unit>
      <trans-unit id="s2acb3777ed86adb6" xml:space="preserve">
        <source>Every <x id="0" equiv-text="${formattedWeekDay}"/></source>
        <target state="translated">Tous les <x id="0" equiv-text="${formattedWeekDay}"/></target>
      </trans-unit>
      <trans-unit id="s2bc963c5c7bac2e1" xml:space="preserve">
        <source>Every day at <x id="0" equiv-text="${formattedTime}"/></source>
        <target state="translated">Chaque jour à <x id="0" equiv-text="${formattedTime}"/></target>
      </trans-unit>
      <trans-unit id="s3fc21c0b1ae61eb7" xml:space="preserve">
        <source>Every <x id="0" equiv-text="${formattedWeekDay}"/>
            at <x id="1" equiv-text="${formattedTime}"/></source>
        <target state="translated">Tous les jours de semaine <x id="0" equiv-text="${formattedWeekDay}"/> à <x id="1" equiv-text="${formattedTime}"/></target>
      </trans-unit>
      <trans-unit id="s478f33dea36e1d3f" xml:space="preserve">
        <source>On day <x id="0" equiv-text="${nextDate.getDate()}"/> of the month at <x id="1" equiv-text="${formattedTime}"/></source>
        <target state="translated">Le prochain jour <x id="0" equiv-text="${nextDate.getDate()}"/> du mois à <x id="1" equiv-text="${formattedTime}"/></target>
      </trans-unit>
      <trans-unit id="s44f6ab2c6b3cff23" xml:space="preserve">
        <source>Default: Unlimited</source>
        <target state="translated">Par défaut : illimité</target>
      </trans-unit>
      <trans-unit id="sf21761e7f8e0550e" xml:space="preserve">
        <source>Default: <x id="0" equiv-text="${localize.number(value)}"/></source>
        <target state="translated">Valeur par défaut : <x id="0" equiv-text="${localize.number(value)}"/></target>
      </trans-unit>
      <trans-unit id="s5ae0226079b4d5fc" xml:space="preserve">
        <source>Specify exclusion rules for what pages should not be visited.
  Exclusions apply to all URLs.</source>
        <target state="translated">Spécifiez des règles d'exclusion pour les pages qui ne doivent pas être collectées. Les exclusions s'appliquent à toutes les URLs.</target>
      </trans-unit>
      <trans-unit id="sa663117885b91a78" xml:space="preserve">
        <source>Adds a hard limit on the number of pages that will be crawled.</source>
        <target state="translated">Ajoute une limite stricte au nombre de pages qui seront collectées.</target>
      </trans-unit>
      <trans-unit id="s4ad6912b1925acb3" xml:space="preserve">
        <source>Gracefully stop the crawler after a specified time limit.</source>
        <target state="translated">Merci d'arrêter le robot moissonneur après le délai spécifié.</target>
      </trans-unit>
      <trans-unit id="s4d0d8767ec20220b" xml:space="preserve">
        <source>Gracefully stop the crawler after a specified size limit.</source>
        <target state="translated">Merci d'arrêter la collecte après la fin du délai spécifié.</target>
      </trans-unit>
      <trans-unit id="scd0d4a13a709c62f" xml:space="preserve">
        <source>Limits amount of time to wait for a page to load. Behaviors will run after this timeout only if the page is partially or fully loaded.</source>
        <target state="translated">Limite le temps d'attente pour le chargement d'une page. Après ce délai, les comportements attendus n'auront lieu que si la page est partiellement ou totalement chargée.</target>
      </trans-unit>
      <trans-unit id="se49a3313529da9ce" xml:space="preserve">
        <source>Waits on the page after initial HTML page load prior to moving on to next steps such as link extraction and behaviors. Can be useful with pages that are slow to load page contents.</source>
        <target state="translated">Attend sur la page après le chargement initial de la page HTML avant de passer aux étapes suivantes telles que l'extraction de liens et les comportements. Peut être utile pour les pages dont le contenu est lent à charger.</target>
      </trans-unit>
      <trans-unit id="s332a2eb380d83e9e" xml:space="preserve">
        <source>Limits how long behaviors can run on each page.</source>
        <target state="translated">Limite la durée d'exécution des comportements sur chaque page.</target>
      </trans-unit>
      <trans-unit id="s60b7cb2386c892ef" xml:space="preserve">
        <source>Waits on the page after behaviors are complete before moving onto the next page. Can be helpful for rate limiting.</source>
        <target state="translated">Attend sur la page après la fin du comportement et avant de te déplacer sur la prochaine page. Peut être utile comme limitation de débit.</target>
      </trans-unit>
      <trans-unit id="s750a2fea733037cb" xml:space="preserve">
        <source>Choose a custom profile to make use of saved cookies and logged-in
  accounts. Note that websites may log profiles out after a period of time.</source>
        <target state="translated">Choisit un profil spécifique pour utiliser les cookies sauvegardés et les comptes authentifiés. Notez que les sites Web peuvent ajouter des profilés de déconnexion après une période de temps.</target>
      </trans-unit>
      <trans-unit id="scd15181280405de6" xml:space="preserve">
        <source>Choose a Browsertrix Crawler Release Channel. If available, other versions may provide new/experimental crawling features.</source>
        <target state="translated">Choisissez une version du canal du robot ( crawler) Browsertrix. Si disponible, d'autres versions peuvent provenir de nouvelles / expérimentales fonctionnalités de collectes.</target>
      </trans-unit>
      <trans-unit id="h1a88ca035802fcd0" xml:space="preserve">
        <source>Blocks advertising content from being loaded. Uses
      <x id="0" equiv-text="&lt;a href=&quot;https://raw.githubusercontent.com/StevenBlack/hosts/master/hosts&quot; class=&quot;text-blue-600 hover:text-blue-500&quot; target=&quot;_blank&quot; rel=&quot;noopener noreferrer nofollow&quot;&gt;"/>Steven Black’s Hosts file<x id="1" equiv-text="&lt;/a&gt;"/>.</source>
        <target state="translated">Blocage du téléchargement des publicités. Utilisez <x id="0" equiv-text="&lt;a href=&quot;https://raw.githubusercontent.com/StevenBlack/hosts/master/hosts&quot; class=&quot;text-blue-600 hover:text-blue-500&quot; target=&quot;_blank&quot; rel=&quot;noopener noreferrer nofollow&quot;&gt;"/>fichier des hosts de Steven Black<x id="1" equiv-text="&lt;/a&gt;"/>.</target>
      </trans-unit>
      <trans-unit id="h63182e63349f17de" xml:space="preserve">
        <source>Set custom user agent for crawler browsers to use in requests. For
      common user agents see
      <x id="0" equiv-text="&lt;a href=&quot;https://www.useragents.me/&quot; class=&quot;text-blue-600 hover:text-blue-500&quot; target=&quot;_blank&quot; rel=&quot;noopener noreferrer nofollow&quot;&gt;"/>Useragents.me<x id="1" equiv-text="&lt;/a&gt;"/>.</source>
        <target state="translated">Sélectionner ou personnaliser un "user agent" pour la collecte à utiliser pour les requêtes lancées. Pour voir des "user agent" génériques, consulter <x id="0" equiv-text="&lt;a href=&quot;https://www.useragents.me/&quot; class=&quot;text-blue-600 hover:text-blue-500&quot; target=&quot;_blank&quot; rel=&quot;noopener noreferrer nofollow&quot;&gt;"/>Useragents.me<x id="1" equiv-text="&lt;/a&gt;"/>.</target>
      </trans-unit>
      <trans-unit id="s49e094325ac57142" xml:space="preserve">
        <source>Websites that observe the browser’s language setting may serve
  content in that language if available.</source>
        <target state="translated">Les sites Web qui observent la configuration du langage du navigateur peuvent utiliser du contenu de cette langue si disponible.</target>
      </trans-unit>
      <trans-unit id="sd5aac2757a442b2a" xml:space="preserve">
        <source>Choose a proxy to crawl through</source>
        <target state="translated">Choisissez un proxy pour collecter</target>
      </trans-unit>
      <trans-unit id="s7d61376257220dab" xml:space="preserve">
        <source>Scope</source>
        <target state="translated">Portée</target>
      </trans-unit>
      <trans-unit id="se544485215819946" xml:space="preserve">
        <source>Per-Crawl Limits</source>
        <target state="translated">Limites avant la collecte</target>
      </trans-unit>
      <trans-unit id="s90b49a493c7010f0" xml:space="preserve">
        <source>Per-Page Limits</source>
        <target state="translated">Limite de pages à collecter</target>
      </trans-unit>
      <trans-unit id="s4d34e4682643b600" xml:space="preserve">
        <source>Browser Settings</source>
        <target state="translated">Configurations du navigateur</target>
      </trans-unit>
      <trans-unit id="s27fe8e8cd298d71f" xml:space="preserve">
        <source>Scheduling</source>
        <target state="translated">Programmation</target>
      </trans-unit>
      <trans-unit id="s2fa63aad5fbcf846" xml:space="preserve">
        <source>Crawl Time Limit</source>
        <target state="translated">Limite de temps de la collecte</target>
      </trans-unit>
      <trans-unit id="scbeff7c3e03228ae" xml:space="preserve">
        <source>minutes</source>
        <target state="translated">Minutes</target>
      </trans-unit>
      <trans-unit id="sf3146e744d4ea35e" xml:space="preserve">
        <source>Crawl Size Limit</source>
        <target state="translated">Limite de taille de la collecte</target>
      </trans-unit>
      <trans-unit id="s09021407b59bfa0c" xml:space="preserve">
        <source>GB</source>
        <target state="translated">Go</target>
      </trans-unit>
      <trans-unit id="s82ec5790418d27f9" xml:space="preserve">
        <source>Page Load Timeout</source>
        <target state="translated">Temps limite de téléchargement de la page</target>
      </trans-unit>
      <trans-unit id="s9eff639fb8a1be0a" xml:space="preserve">
        <source>seconds</source>
        <target state="translated">secondes</target>
      </trans-unit>
      <trans-unit id="scc5a8cdbf7cb629f" xml:space="preserve">
        <source>Delay After Page Load</source>
        <target state="translated">Délai auprès le téléchargement de la page</target>
      </trans-unit>
      <trans-unit id="s555d700250ee2648" xml:space="preserve">
        <source>Behavior Timeout</source>
        <target state="translated">Temps limite du comportement</target>
      </trans-unit>
      <trans-unit id="se4a7507398db6097" xml:space="preserve">
        <source>Delay Before Next Page</source>
        <target state="translated">Délai avant la prochaine page</target>
      </trans-unit>
      <trans-unit id="sec5232d4799e747b" xml:space="preserve">
        <source>Block ads by domain</source>
        <target state="translated">Blocage des publicités par domaine</target>
      </trans-unit>
      <trans-unit id="s67a7f67e5f3794a3" xml:space="preserve">
        <source>User Agent</source>
        <target state="needs-translation">User agent</target>
      </trans-unit>
      <trans-unit id="s79bcc15b91f1d3e6" xml:space="preserve">
        <source>Default: Browser User Agent</source>
        <target state="translated">Utilisé par défaut : user agent du navigateur</target>
      </trans-unit>
      <trans-unit id="s031945e67717bf79" xml:space="preserve">
        <source>Save Changes</source>
        <target state="translated">Sauvegarder les changements</target>
      </trans-unit>
      <trans-unit id="s990226e15178d959" xml:space="preserve">
        <source>Crawl defaults have been updated.</source>
        <target state="translated">La collecte par défaut a été mise à jour.</target>
      </trans-unit>
      <trans-unit id="sa7ddb8e5aada5c32" xml:space="preserve">
        <source>Sorry, couldn't update crawl defaults at this time.</source>
        <target state="translated">Désolée, impossible de mettre à jour les collectes présentement.</target>
      </trans-unit>
      <trans-unit id="sc3ac225273c8316b" xml:space="preserve">
        <source>General</source>
        <target state="translated">Général</target>
      </trans-unit>
      <trans-unit id="s9f5a5f23312798f0" xml:space="preserve">
        <source>Members</source>
        <target state="translated">Membres</target>
      </trans-unit>
      <trans-unit id="s622421be65bb31bc" xml:space="preserve">
        <source>Billing</source>
        <target state="translated">Facturation</target>
      </trans-unit>
      <trans-unit id="sbbd1f0c4c2032472" xml:space="preserve">
        <source>Crawling Defaults</source>
        <target state="translated">Paramètres de collectes par défaut</target>
      </trans-unit>
      <trans-unit id="s121cd82dcf118d06" xml:space="preserve">
        <source>Org Settings</source>
        <target state="translated">Configurations des organismes</target>
      </trans-unit>
      <trans-unit id="s52d61e7db1ece998" xml:space="preserve">
        <source>Active Members</source>
        <target state="translated">Membres actifs</target>
      </trans-unit>
      <trans-unit id="sf5a8607d6239c964" xml:space="preserve">
        <source>Invite New Member</source>
        <target state="translated">Invitez des nouveaux membres</target>
      </trans-unit>
      <trans-unit id="s016f4c5b4036f795" xml:space="preserve">
        <source>Current Plan</source>
        <target state="translated">Plan actuel</target>
      </trans-unit>
      <trans-unit id="se2b0d9785502bf55" xml:space="preserve">
        <source>Default settings for all new crawl workflows. Existing workflows will not be affected.</source>
        <target state="translated">Configurations par défaut de toutes les instances de collectes. Les configurations actuelles ne seront affectées.</target>
      </trans-unit>
      <trans-unit id="sde7ccf17ea362380" xml:space="preserve">
        <source>Org Name</source>
        <target state="translated">Nom d'organismes</target>
      </trans-unit>
      <trans-unit id="s734b679e69b9fe4e" xml:space="preserve">
        <source>My Organization</source>
        <target state="translated">Mon organisation</target>
      </trans-unit>
      <trans-unit id="sfe0fcf030a91a7d2" xml:space="preserve">
        <source>Custom URL Identifier</source>
        <target state="translated">Personnalisation de l'identifiant d'URL</target>
      </trans-unit>
      <trans-unit id="s719552bdda1832f6" xml:space="preserve">
        <source>Org ID</source>
        <target state="translated">ID de l'organisation</target>
      </trans-unit>
      <trans-unit id="s68a8a3c2dd867ac9" xml:space="preserve">
        <source>URL Identifier too short</source>
        <target state="translated">L'dentifiant d'URL est trop court</target>
      </trans-unit>
      <trans-unit id="sef49aec68fd1dc66" xml:space="preserve">
        <source>Name</source>
        <target state="translated">Nom</target>
      </trans-unit>
      <trans-unit id="sd1f44f1a8bc20e67" xml:space="preserve">
        <source>Email</source>
        <target state="translated">Email</target>
      </trans-unit>
      <trans-unit id="sca7fed2bef53cb99" xml:space="preserve">
        <source>Role</source>
        <target state="translated">Rôle</target>
      </trans-unit>
      <trans-unit id="sdc673e73b5c13aea" xml:space="preserve">
        <source>Delete</source>
        <target state="translated">Effacer</target>
      </trans-unit>
      <trans-unit id="s4605b8ed548bb31a" xml:space="preserve">
        <source>Pending Invites</source>
        <target state="translated">Invitations en attente</target>
      </trans-unit>
      <trans-unit id="sea4f08110bb8f15d" xml:space="preserve">
        <source>Remove</source>
        <target state="translated">Supprimer</target>
      </trans-unit>
      <trans-unit id="s94a5b771df7f7661" xml:space="preserve">
        <source>No pending invites to show.</source>
        <target state="translated">Pas d'invitation en attente.</target>
      </trans-unit>
      <trans-unit id="saae1c70e168b45b4" xml:space="preserve">
        <source>Admin</source>
        <target state="translated">Administration</target>
      </trans-unit>
      <trans-unit id="s3ef62e0bd9bac4d7" xml:space="preserve">
        <source>Crawler</source>
        <target state="translated">Robot moissonneur</target>
      </trans-unit>
      <trans-unit id="s70b4765cad7bc7cf" xml:space="preserve">
        <source>Viewer</source>
        <target state="translated">Visionneuse</target>
      </trans-unit>
      <trans-unit id="s4f90ef001514b29f" xml:space="preserve">
        <source>Remove org member</source>
        <target state="translated">Supprimer organisation membre</target>
      </trans-unit>
      <trans-unit id="s697bd21982bb821b" xml:space="preserve">
        <source>Cannot remove only admin member</source>
        <target state="translated">Ne peut pas supprimer l'organisation membre</target>
      </trans-unit>
      <trans-unit id="s48d753e395f68144" xml:space="preserve">
        <source>Revoke invite</source>
        <target state="translated">Retirer l'invitation</target>
      </trans-unit>
      <trans-unit id="s35d5a98fef05c2e2" xml:space="preserve">
        <source>View archived items and collections</source>
        <target state="translated">Voir les items et collections archivés</target>
      </trans-unit>
      <trans-unit id="s760d19695f403a5d" xml:space="preserve">
        <source>View crawl workflows</source>
        <target state="translated">Voir la configuration des collectes</target>
      </trans-unit>
      <trans-unit id="sc6c8efa8df64bbf6" xml:space="preserve">
        <source>View, replay, and download archived items</source>
        <target state="translated">Visionner, rejouer et télécharger les items archivés</target>
      </trans-unit>
      <trans-unit id="s9939658b6f5b3495" xml:space="preserve">
        <source>View collections</source>
        <target state="translated">Visionner les collections</target>
      </trans-unit>
      <trans-unit id="s7be3d103d0f26a87" xml:space="preserve">
        <source>Create, evaluate, and curate archived items</source>
        <target state="translated">Créer, évaluer et vérifier les items archivés</target>
      </trans-unit>
      <trans-unit id="s8985e2eee822a8a8" xml:space="preserve">
        <source>All Viewer permissions, plus:</source>
        <target state="translated">Visionner toutes les permissions, et :</target>
      </trans-unit>
      <trans-unit id="s2305e925ed4b2d44" xml:space="preserve">
        <source>Create crawl workflows</source>
        <target state="translated">Créer une configurations de collecte</target>
      </trans-unit>
      <trans-unit id="sc194ca87fef5ac61" xml:space="preserve">
        <source>Create browser profiles</source>
        <target state="translated">Créer un profil de navigation</target>
      </trans-unit>
      <trans-unit id="sb600cf68d73b98ca" xml:space="preserve">
        <source>Upload archived items</source>
        <target state="translated">Télécharger des items archivés</target>
      </trans-unit>
      <trans-unit id="s226f8bd25872aa3e" xml:space="preserve">
        <source>Run QA analysis</source>
        <target state="translated">Rouler l'analyse de contrôle de qualité (QA)</target>
      </trans-unit>
      <trans-unit id="s3881ec7953629fbc" xml:space="preserve">
        <source>Rate and review archived items</source>
        <target state="translated">Évaluer et réviser les items archivés</target>
      </trans-unit>
      <trans-unit id="s626234b5b44929cc" xml:space="preserve">
        <source>Create, edit, and share collections</source>
        <target state="translated">Créer, modifier et partager les collections</target>
      </trans-unit>
      <trans-unit id="sed1db7128648b8a3" xml:space="preserve">
        <source>Manage org and billing settings</source>
        <target state="translated">Gérer la configuration des organisations et de la facturation</target>
      </trans-unit>
      <trans-unit id="s88d8b1cbbba1acc8" xml:space="preserve">
        <source>Manage org</source>
        <target state="translated">Gestion des organismes</target>
      </trans-unit>
      <trans-unit id="se8dca0132c66ae03" xml:space="preserve">
        <source>Permissions</source>
        <target state="translated">Autorisations</target>
      </trans-unit>
      <trans-unit id="sc5ed422ae1629f52" xml:space="preserve">
        <source>All Crawler permissions, plus:</source>
        <target state="translated">Toutes les autorisations des collectes :</target>
      </trans-unit>
      <trans-unit id="s8b79d2688ae4f717" xml:space="preserve">
        <source>Manage subscription</source>
        <target state="translated">Gestion de l'abonnement</target>
      </trans-unit>
      <trans-unit id="scb7523a42668cd3f" xml:space="preserve">
        <source>Manage billing details</source>
        <target state="translated">Gestion des détails de la facturation</target>
      </trans-unit>
      <trans-unit id="s5d990ce1ea8c8042" xml:space="preserve">
        <source>Edit org name and URL</source>
        <target state="translated">Modifier le nom et l'URL de l'organisation</target>
      </trans-unit>
      <trans-unit id="s2badff32392c2d7b" xml:space="preserve">
        <source>Manage org members</source>
        <target state="translated">Gestion des organisations membres</target>
      </trans-unit>
      <trans-unit id="sdf3cd4c01143a4c5" xml:space="preserve">
        <source>View and edit org defaults</source>
        <target state="translated">Visionner et modifier les organisations par défaut</target>
      </trans-unit>
      <trans-unit id="s2afc9a717c161490" xml:space="preserve">
        <source>Invite</source>
        <target state="translated">Invitation</target>
      </trans-unit>
      <trans-unit id="s2017def625ae7fbb" xml:space="preserve">
        <source>Sorry, couldn't retrieve pending invites at this time.</source>
        <target state="translated">Désolé, impossible de récupérer les invitations en attente présentement.</target>
      </trans-unit>
      <trans-unit id="s7cfdd7b9b1ce6231" xml:space="preserve">
        <source>Successfully invited <x id="0" equiv-text="${inviteEmail}"/>.</source>
        <target state="translated">Invitation transmise avec succès <x id="0" equiv-text="${inviteEmail}"/>.</target>
      </trans-unit>
      <trans-unit id="s53846234c681dace" xml:space="preserve">
        <source>Sorry, couldn't invite user at this time.</source>
        <target state="translated">Désolé, impossible d'inviter l'utilisateur présentement.</target>
      </trans-unit>
      <trans-unit id="s63ca31a1df9116e2" xml:space="preserve">
        <source>Successfully removed <x id="0" equiv-text="${invite.email}"/> from <x id="1" equiv-text="${this.userOrg?.name}"/>.</source>
        <target state="translated">Supprimé avec succès <x id="0" equiv-text="${invite.email}"/> from <x id="1" equiv-text="${this.userOrg?.name}"/>.</target>
      </trans-unit>
      <trans-unit id="s667558910cf30318" xml:space="preserve">
        <source>Sorry, couldn't remove <x id="0" equiv-text="${invite.email}"/> at this time.</source>
        <target state="translated">Désolé, impossible de supprimer <x id="0" equiv-text="${invite.email}"/> présentement.</target>
      </trans-unit>
      <trans-unit id="s0cac3669c233a0ad" xml:space="preserve">
        <source>Org successfully updated.</source>
        <target state="translated">Org. mise à jour avec succès.</target>
      </trans-unit>
      <trans-unit id="s49f978da9266fe17" xml:space="preserve">
        <source>Sorry, couldn't rename organization at this time. Try again later from org settings.</source>
        <target state="translated">Désolé, impossible de renommer l'organisation présentement. Veuillez essayer plus tard via la configuration des organismes.</target>
      </trans-unit>
      <trans-unit id="s3178784df91234f5" xml:space="preserve">
        <source>This org name is already taken, try another one.</source>
        <target state="translated">Ce nom d'organisation est déjà utilisé, veuillez en essayer un autre.</target>
      </trans-unit>
      <trans-unit id="sd391c62881795bdc" xml:space="preserve">
        <source>This org URL identifier is already taken, try another one.</source>
        <target state="translated">Cet identifiant d'URL est déjà utilisé, veuillez en essayer un autre.</target>
      </trans-unit>
      <trans-unit id="sb3f61c2b54e564f7" xml:space="preserve">
        <source>This org URL identifier is invalid. Please use alphanumeric characters and dashes (-) only.</source>
        <target state="translated">Cet identifiant d'URL d'organisation est invalide. Merci d'utiliser un code alphanumérique composé uniquement de caractères et de tirets.</target>
      </trans-unit>
      <trans-unit id="h58a74834f0ef0fcb" xml:space="preserve">
        <source>Supports
                <x id="0" equiv-text="&lt;a class=&quot;text-blue-500 hover:text-blue-600&quot; href=&quot;https://docs.github.com/en/get-started/writing-on-github/getting-started-with-writing-and-formatting-on-github/basic-writing-and-formatting-syntax&quot; target=&quot;_blank&quot; rel=&quot;noopener noreferrer nofollow&quot;&gt;"/>GitHub Flavored Markdown<x id="1" equiv-text="&lt;/a&gt;"/>.</source>
        <target state="translated">Supports <x id="0" equiv-text="&lt;a class=&quot;text-blue-500 hover:text-blue-600&quot; href=&quot;https://docs.github.com/en/get-started/writing-on-github/getting-started-with-writing-and-formatting-on-github/basic-writing-and-formatting-syntax&quot; target=&quot;_blank&quot; rel=&quot;noopener noreferrer nofollow&quot;&gt;"/>GitHub Flavored Markdown<x id="1" equiv-text="&lt;/a&gt;"/>.</target>
      </trans-unit>
      <trans-unit id="s7a89a316efd4e9c0" xml:space="preserve">
        <source>Please shorten the description to <x id="0" equiv-text="${this.localize.number(this.maxlength)}"/> or fewer characters.</source>
        <target state="translated">Merci de raccourcir la description à<x id="0" equiv-text="${this.localize.number(this.maxlength)}"/>ou à moins de caractères.</target>
      </trans-unit>
      <trans-unit id="s918e070311f7573c" xml:space="preserve">
        <source>Create a New Collection</source>
        <target state="translated">Créer une nouvelle collection</target>
      </trans-unit>
      <trans-unit id="s33f85f24c0f5f008" xml:space="preserve">
        <source>Save</source>
        <target state="translated">Sauvegarder</target>
      </trans-unit>
      <trans-unit id="s866c12ab4f3d1c87" xml:space="preserve">
        <source>Create Collection</source>
        <target state="translated">Créer une collection</target>
      </trans-unit>
      <trans-unit id="sf9e77dd881f8333d" xml:space="preserve">
        <source>My Collection</source>
        <target state="translated">Ma collection</target>
      </trans-unit>
      <trans-unit id="s0014ed029ed0ef6f" xml:space="preserve">
        <source>This name is already taken.</source>
        <target state="translated">Ce nom a déjà été utilisé.</target>
      </trans-unit>
      <trans-unit id="s2f30d4261790b785" xml:space="preserve">
        <source>Something unexpected went wrong</source>
        <target state="translated">Quelque chose d'inattendu s'est produit</target>
      </trans-unit>
      <trans-unit id="sb62f4eaa41f130ab" xml:space="preserve">
        <source>What would you like to crawl?</source>
        <target state="translated">Que souhaitez-vous collecter ?</target>
      </trans-unit>
      <trans-unit id="s58672d8bc12bdf2d" xml:space="preserve">
        <source>Page Crawl</source>
        <target state="translated">Page de collecte</target>
      </trans-unit>
      <trans-unit id="sc86311564d806b1a" xml:space="preserve">
        <source>One or more page URLs</source>
        <target state="translated">Une ou plusieurs page d'URLs</target>
      </trans-unit>
      <trans-unit id="sc33daa5130000a11" xml:space="preserve">
        <source>Choose this option if you know the URL of every page you'd like to crawl and don't need to include any additional pages beyond one hop out.</source>
        <target state="translated">Choisissez cette option si vous connaissez l'URL de chaque page que vous souhaitez explorer et que vous n'avez pas besoin d'inclure de pages supplémentaires au-delà d'un saut.</target>
      </trans-unit>
      <trans-unit id="s008f62e40844e6d5" xml:space="preserve">
        <source>Site Crawl</source>
        <target state="translated">Site à collecter</target>
      </trans-unit>
      <trans-unit id="s58aa8e5a0a8ef1cd" xml:space="preserve">
        <source>Entire website or directory</source>
        <target state="translated">Site Web entier ou répertoire</target>
      </trans-unit>
      <trans-unit id="sa7264597ca290e44" xml:space="preserve">
        <source>Specify a domain name, start page URL, or path on a website and let the crawler automatically find pages within that scope.</source>
        <target state="translated">Spécifier un nom de domaine, l'URL de la page de démarrage ou chemin d'accès sur un site Web et laissez le robot moissonneur trouver automatiquement les pages dans cette portée.</target>
      </trans-unit>
      <trans-unit id="s3687049d1af562c4" xml:space="preserve">
        <source>Copy</source>
        <target state="translated">Copiez</target>
      </trans-unit>
      <trans-unit id="sdccd8f78d52d3a87" xml:space="preserve">
        <source>Copy to clipboard</source>
        <target state="translated">Copiez dans le presse-papiers</target>
      </trans-unit>
      <trans-unit id="sac8252732f2edb19" xml:space="preserve">
        <source>Date</source>
        <target state="translated">Date</target>
      </trans-unit>
      <trans-unit id="saa8aa81ad6f055fd" xml:space="preserve">
        <source>Level</source>
        <target state="translated">Niveau</target>
      </trans-unit>
      <trans-unit id="s9d6c4c0517894d2a" xml:space="preserve">
        <source>Error Message</source>
        <target state="translated">Message d'erreur</target>
      </trans-unit>
      <trans-unit id="s1c67a1fa4d07bd8b" xml:space="preserve">
        <source>Page URL</source>
        <target state="translated">Page de l'URL</target>
      </trans-unit>
      <trans-unit id="sc1214050e2c56ad3" xml:space="preserve">
        <source>Log Details</source>
        <target state="translated">Détails du journal (log)</target>
      </trans-unit>
      <trans-unit id="s10fedec3a779ea63" xml:space="preserve">
        <source>Timestamp</source>
        <target state="translated">Horodatage</target>
      </trans-unit>
      <trans-unit id="s4c60317e4731da19" xml:space="preserve">
        <source>Starting</source>
        <target state="translated">Départ</target>
      </trans-unit>
      <trans-unit id="s0b01847c8ab4dd76" xml:space="preserve">
        <source>Waiting (At Capacity)</source>
        <target state="translated">En attente (à pleine capacité)</target>
      </trans-unit>
      <trans-unit id="sd1615a1ffbc4ca6b" xml:space="preserve">
        <source>Waiting (Crawl Limit)</source>
        <target state="translated">En attente (limite d'exploration "Crawl Limit")</target>
      </trans-unit>
      <trans-unit id="s85994a70cd39166c" xml:space="preserve">
        <source>Running</source>
        <target state="translated">En cours d'exécution</target>
      </trans-unit>
      <trans-unit id="s4f566a3b2235ad29" xml:space="preserve">
        <source>Stopping</source>
        <target state="translated">En cours d'arrêt</target>
      </trans-unit>
      <trans-unit id="s1f4459adc67dfb55" xml:space="preserve">
        <source>Finishing Crawl</source>
        <target state="translated">Collecte en train de terminer</target>
      </trans-unit>
      <trans-unit id="sb4ef767c2f04d346" xml:space="preserve">
        <source>Generating WACZ</source>
        <target state="translated">Génération de WACZ en cours</target>
      </trans-unit>
      <trans-unit id="s0fa473f39f7ec911" xml:space="preserve">
        <source>Uploading WACZ</source>
        <target state="translated">Téléchargement de WACZ</target>
      </trans-unit>
      <trans-unit id="s33c5166e0c903c2d" xml:space="preserve">
        <source>Uploaded</source>
        <target state="translated">Téléchargé</target>
      </trans-unit>
      <trans-unit id="sdcda09c20b09b522" xml:space="preserve">
        <source>Complete</source>
        <target state="translated">Complet</target>
      </trans-unit>
      <trans-unit id="sbf9c5c5a8e5efad4" xml:space="preserve">
        <source>Failed</source>
        <target state="translated">Échoué</target>
      </trans-unit>
      <trans-unit id="s6bd79b8079b05bac" xml:space="preserve">
        <source>Skipped: Storage Quota Reached</source>
        <target state="translated">ignoré : quota de stockage atteint</target>
      </trans-unit>
      <trans-unit id="s6b369f478c969b36" xml:space="preserve">
        <source>Skipped: Time Quota Reached</source>
        <target state="translated">Sauté : Quota de temps atteint</target>
      </trans-unit>
      <trans-unit id="sc5fcb9351a03ab2e" xml:space="preserve">
        <source>Stopped</source>
        <target state="translated">Arrêté</target>
      </trans-unit>
      <trans-unit id="sb619a31d460a8c37" xml:space="preserve">
        <source>Stopped: Storage Quota Reached</source>
        <target state="translated">Aarrêté : quota de stockage atteint</target>
      </trans-unit>
      <trans-unit id="sd440066f6f0992df" xml:space="preserve">
        <source>Stopped: Time Quota Reached</source>
        <target state="translated">Arrêté : Quota de temps atteint</target>
      </trans-unit>
      <trans-unit id="sb5d266ab6f2def03" xml:space="preserve">
        <source>Stopped: Crawling Disabled</source>
        <target state="translated">Arrêté : collecte désactivée</target>
      </trans-unit>
      <trans-unit id="h98fd4ace98188324" xml:space="preserve">
        <source>Removed exclusion: <x id="0" equiv-text="&lt;code&gt;${regex}&lt;/code&gt;"/></source>
        <target state="translated">Exclusion supprimée : <x id="0" equiv-text="&lt;code&gt;${regex}&lt;/code&gt;"/></target>
      </trans-unit>
      <trans-unit id="s13acc5f8f152f1b6" xml:space="preserve">
        <source>Cannot remove exclusion when crawl is no longer running.</source>
        <target state="translated">Impossible de supprimer l'exclusion lorsque la collecte n'est plus en cours d'exécution.</target>
      </trans-unit>
      <trans-unit id="s3bccb0cc459670c2" xml:space="preserve">
        <source>Sorry, couldn't remove exclusion at this time.</source>
        <target state="translated">Désolé, nous n'avons pas pu supprimer l'exclusion pour le moment.</target>
      </trans-unit>
      <trans-unit id="safa05ce541a662af" xml:space="preserve">
        <source>Invalid Regex</source>
        <target state="translated">Regex non valide</target>
      </trans-unit>
      <trans-unit id="s0182a351a8a13d9a" xml:space="preserve">
        <source>Sorry, couldn't fetch pending exclusions at this time.</source>
        <target state="translated">Désolé, nous n'avons pas pu récupérer les exclusions en attente pour le moment.</target>
      </trans-unit>
      <trans-unit id="s2a288f907fc02eb5" xml:space="preserve">
        <source>Exclusion added.</source>
        <target state="translated">Exclusion ajoutée.</target>
      </trans-unit>
      <trans-unit id="sde68eef7ad059311" xml:space="preserve">
        <source>Exclusion already exists</source>
        <target state="translated">L'exclusion existe déjà</target>
      </trans-unit>
      <trans-unit id="s9563c65bbd7fe609" xml:space="preserve">
        <source>Sorry, couldn't add exclusion at this time.</source>
        <target state="translated">Désolé, nous n'avons pas pu ajouter d'exclusion pour le moment.</target>
      </trans-unit>
      <trans-unit id="s96450e8470e7ce09" xml:space="preserve">
        <source>Crawls</source>
        <target state="translated">Collectes</target>
      </trans-unit>
      <trans-unit id="sa27852a4bea47423" xml:space="preserve">
        <source>Watch Crawl</source>
        <target state="translated">Observer la collecte</target>
      </trans-unit>
      <trans-unit id="s665f4200fb9fc550" xml:space="preserve">
        <source>Error Logs</source>
        <target state="translated">Journaux (logs) des erreurs</target>
      </trans-unit>
      <trans-unit id="s9d8b8aa2b404c2c8" xml:space="preserve">
        <source>Settings</source>
        <target state="translated">Paramètres</target>
      </trans-unit>
      <trans-unit id="s09075b7d9df189b9" xml:space="preserve">
        <source>Workflow not found.</source>
        <target state="translated">Flux de travail non repéré.</target>
      </trans-unit>
      <trans-unit id="sf612ca852330362b" xml:space="preserve">
        <source>Sorry, couldn't retrieve Workflow at this time.</source>
        <target state="translated">Désolé, nous n'avons pas pu récupérer le flux de travail pour le moment.</target>
      </trans-unit>
      <trans-unit id="s4409ada9c5c2a7f8" xml:space="preserve">
        <source>Inactive</source>
        <target state="translated">Inactif</target>
      </trans-unit>
      <trans-unit id="sa84be0d8d11ebe27" xml:space="preserve">
        <source>Stop Crawl?</source>
        <target state="translated">Arrêter la collecte ?</target>
      </trans-unit>
      <trans-unit id="s9f90886fea6a9515" xml:space="preserve">
        <source>Keep Crawling</source>
        <target state="translated">Continuer à collecter</target>
      </trans-unit>
      <trans-unit id="s06a8bb661e53711e" xml:space="preserve">
        <source>Stop Crawling</source>
        <target state="translated">Arrêt de collecter</target>
      </trans-unit>
      <trans-unit id="s1954441b28866a31" xml:space="preserve">
        <source>Cancel Crawl?</source>
        <target state="translated">Annuler la collecte ?</target>
      </trans-unit>
      <trans-unit id="s78f373341662ad89" xml:space="preserve">
        <source>Canceling will discard all pages crawled. Are you sure you want to discard them?</source>
        <target state="translated">L'annulation entraînera la suppression de toutes les pages collectées. Êtes-vous sûr de vouloir les supprimer ?</target>
      </trans-unit>
      <trans-unit id="h7047060377c6217c" xml:space="preserve">
        <source>Cancel &amp; Discard Crawl</source>
        <target state="translated">Annuler &amp; abandonner la collecte</target>
      </trans-unit>
      <trans-unit id="se6cd38c76bc4114a" xml:space="preserve">
        <source>Delete Crawl?</source>
        <target state="translated">Supprimer la collecte ?</target>
      </trans-unit>
      <trans-unit id="s7db0f40fc7d6a04d" xml:space="preserve">
        <source>All files and logs associated with this crawl will also be deleted, and the crawl will be removed from any Collection it is a part of.</source>
        <target state="translated">Tous les fichiers et journaux (logs) associés à cette collecte seront également supprimés, et la collecte sera supprimée de toute collection dont elle fait partie.</target>
      </trans-unit>
      <trans-unit id="scb57efea186060b1" xml:space="preserve">
        <source>Delete Crawl</source>
        <target state="translated">Supprimer la collecte</target>
      </trans-unit>
      <trans-unit id="sc8865a6e612fb020" xml:space="preserve">
        <source>Edit Browser Windows</source>
        <target state="translated">Modifier les fenêtres du navigateur</target>
      </trans-unit>
      <trans-unit id="se0e0c906e2ad3b0a" xml:space="preserve">
        <source>Crawl Workflows</source>
        <target state="translated">Flux de travail ( workflow) de collecte</target>
      </trans-unit>
      <trans-unit id="s4d80f6e1da39d26e" xml:space="preserve">
        <source>Edit Settings</source>
        <target state="translated">Modifier les paramètres</target>
      </trans-unit>
      <trans-unit id="s7824618ab2f5160b" xml:space="preserve">
        <source>Edit workflow settings</source>
        <target state="translated">Modifier les paramètres du flux de travail</target>
      </trans-unit>
      <trans-unit id="s33807afa94c15a25" xml:space="preserve">
        <source>Browser windows can only be edited while a crawl is starting or running</source>
        <target state="translated">Les fenêtres du navigateur ne peuvent être modifiées que pendant le démarrage ou l'exécution d'une collecte</target>
      </trans-unit>
      <trans-unit id="sf0c8f0ef20e0dba2" xml:space="preserve">
        <source>Increase or decrease</source>
        <target state="translated">Augmenter ou diminuer</target>
      </trans-unit>
      <trans-unit id="s8cf2c15722a31ab4" xml:space="preserve">
        <source>Downloading will be enabled when this crawl is finished.</source>
        <target state="translated">Le téléchargement sera activé lorsque cette collecte sera terminée.</target>
      </trans-unit>
      <trans-unit id="s09af18496f032668" xml:space="preserve">
        <source>Download Logs</source>
        <target state="translated">Télécharger les journaux (logs)</target>
      </trans-unit>
      <trans-unit id="sd9ad53251f2330a5" xml:space="preserve">
        <source>Stop</source>
        <target state="translated">Arrêt</target>
      </trans-unit>
      <trans-unit id="se74c84fa68b23eba" xml:space="preserve">
        <source>Org Storage Full or Monthly Execution Minutes Reached</source>
        <target state="translated">Limite de stockage pleine ou limite mensuelle de minutes de l'organisation atteintes</target>
      </trans-unit>
      <trans-unit id="s3e80c83387cea4f1" xml:space="preserve">
        <source>Run Crawl</source>
        <target state="translated">Lancer la collecte</target>
      </trans-unit>
      <trans-unit id="sc75900abc0ec0f82" xml:space="preserve">
        <source>Stop Crawl</source>
        <target state="translated">Arrêter la collecte</target>
      </trans-unit>
      <trans-unit id="s68412182ace32912" xml:space="preserve">
        <source>Edit Exclusions</source>
        <target state="translated">Modifier les exclusions</target>
      </trans-unit>
      <trans-unit id="s3d9a304e32d9da4b" xml:space="preserve">
        <source>Edit Workflow Settings</source>
        <target state="translated">Modifier les paramètres du flux de travail</target>
      </trans-unit>
      <trans-unit id="saae760a5004a02b5" xml:space="preserve">
        <source>Copy Tags</source>
        <target state="translated">Copier les balises</target>
      </trans-unit>
      <trans-unit id="s6068ea17740268c3" xml:space="preserve">
        <source>Duplicate Workflow</source>
        <target state="translated">Dupliquer le flux de travail (workflow)</target>
      </trans-unit>
      <trans-unit id="s094bfe263487597f" xml:space="preserve">
        <source>Delete Workflow</source>
        <target state="translated">Supprimer le flux de travail (workflow)</target>
      </trans-unit>
      <trans-unit id="sad3e3c8146fc920f" xml:space="preserve">
        <source>Status</source>
        <target state="translated">Statut</target>
      </trans-unit>
      <trans-unit id="s525d0e58243865e8" xml:space="preserve">
        <source>No Crawls Yet</source>
        <target state="translated">Pas encore de collecte</target>
      </trans-unit>
      <trans-unit id="s9b8dccb514a0e34c" xml:space="preserve">
        <source>Schedule</source>
        <target state="translated">Calendrier</target>
      </trans-unit>
      <trans-unit id="sa348b8b53e07a21b" xml:space="preserve">
        <source>No Schedule</source>
        <target state="translated">Pas de calendrier</target>
      </trans-unit>
      <trans-unit id="s4a8134a67288fde0" xml:space="preserve">
        <source>Created By</source>
        <target state="translated">Créé par</target>
      </trans-unit>
      <trans-unit id="sf72695e8cd91f93c" xml:space="preserve">
        <source><x id="0" equiv-text="${workflow.createdByName}"/> on <x id="1" equiv-text="${this.localize.date(new Date(workflow.created), {&#10;    year: &quot;numeric&quot;,&#10;    month: &quot;numeric&quot;,&#10;    day: &quot;numeric&quot;,&#10;})}"/></source>
        <target state="translated"><x id="0" equiv-text="${workflow.createdByName}"/> sur <x id="1" equiv-text="${this.localize.date(new Date(workflow.created), {&#10;    year: &quot;numeric&quot;,&#10;    month: &quot;numeric&quot;,&#10;    day: &quot;numeric&quot;,&#10;})}"/></target>
      </trans-unit>
      <trans-unit id="hcb76d3d062f4fe97" xml:space="preserve">
        <source> <x id="0" equiv-text="&lt;span class=&quot;truncate&quot;&gt;${firstSeed}&lt;/span&gt;&#10;          &lt;span class=&quot;whitespace-nowrap text-neutral-500&quot;&gt;"/>+<x id="1" equiv-text="${remainderCount}"/> URL<x id="2" equiv-text="&lt;/span&gt;"/></source>
        <target state="translated"> <x id="0" equiv-text="&lt;span class=&quot;truncate&quot;&gt;${firstSeed}&lt;/span&gt;&#10;          &lt;span class=&quot;whitespace-nowrap text-neutral-500&quot;&gt;"/>+<x id="1" equiv-text="${remainderCount}"/> URL<x id="2" equiv-text="&lt;/span&gt;"/></target>
      </trans-unit>
      <trans-unit id="h0f472740ba5c3c86" xml:space="preserve">
        <source> <x id="0" equiv-text="&lt;span class=&quot;truncate&quot;&gt;${firstSeed}&lt;/span&gt;&#10;        &lt;span class=&quot;whitespace-nowrap text-neutral-500&quot;&gt;"/>+<x id="1" equiv-text="${remainderCount}"/> URLs<x id="2" equiv-text="&lt;/span&gt;"/></source>
        <target state="translated"> <x id="0" equiv-text="&lt;span class=&quot;truncate&quot;&gt;${firstSeed}&lt;/span&gt;&#10;        &lt;span class=&quot;whitespace-nowrap text-neutral-500&quot;&gt;"/>+<x id="1" equiv-text="${remainderCount}"/> URLs<x id="2" equiv-text="&lt;/span&gt;"/></target>
      </trans-unit>
      <trans-unit id="s900a5e61e7ade066" xml:space="preserve">
        <source>View:</source>
        <target state="translated">Voir :</target>
      </trans-unit>
      <trans-unit id="sb090ab524895d2b4" xml:space="preserve">
        <source>All Crawls</source>
        <target state="translated">Toutes les collectes</target>
      </trans-unit>
      <trans-unit id="he775de5878ab0942" xml:space="preserve">
        <source>Crawl is currently running.
                    <x id="0" equiv-text="&lt;a href=&quot;${`${window.location.pathname}#watch`}&quot; class=&quot;underline hover:no-underline&quot;&gt;"/>Watch Crawl Progress<x id="1" equiv-text="&lt;/a&gt;"/></source>
        <target state="translated">La collecte est en train de rouler. <x id="0" equiv-text="&lt;a href=&quot;${`${window.location.pathname}#watch`}&quot; class=&quot;underline hover:no-underline&quot;&gt;"/>Surveiller le progrès de la collecte<x id="1" equiv-text="&lt;/a&gt;"/></target>
      </trans-unit>
      <trans-unit id="s76d9944af031bdb3" xml:space="preserve">
        <source>No matching crawls found.</source>
        <target state="translated">Pas de collecte repérée.</target>
      </trans-unit>
      <trans-unit id="sf76674a7d3d83ab2" xml:space="preserve">
        <source>No crawls yet.</source>
        <target state="translated">Pas de collecte présentement.</target>
      </trans-unit>
      <trans-unit id="se72232cb8fce7869" xml:space="preserve">
        <source>Pages Crawled</source>
        <target state="translated">Pages collectées</target>
      </trans-unit>
      <trans-unit id="s1582c2bf884b8052" xml:space="preserve">
        <source>Run Duration</source>
        <target state="translated">Temps de collecte</target>
      </trans-unit>
      <trans-unit id="s1885dd59daa24f31" xml:space="preserve">
        <source>Crawl Size</source>
        <target state="translated">Taille de la collecte</target>
      </trans-unit>
      <trans-unit id="s63dc27cd73a61aa2" xml:space="preserve">
        <source>Browser Windows</source>
        <target state="translated">Fenêtres du navigateur</target>
      </trans-unit>
      <trans-unit id="s5e72081d8c9517b2" xml:space="preserve">
        <source>Crawl starting...</source>
        <target state="translated">Collecte qui démarre...</target>
      </trans-unit>
      <trans-unit id="s8b33ac8b95791469" xml:space="preserve">
        <source>Crawl waiting for available resources before it can continue...</source>
        <target state="translated">Collecte en attente de ressources disponibles avant de pouvoir se poursuivre...</target>
      </trans-unit>
      <trans-unit id="s8764f257cc35167f" xml:space="preserve">
        <source>Crawl waiting for others to finish, concurrent limit per Organization reached...</source>
        <target state="translated">Collecte en attente que les autres se terminent, la limite maximale par organisme, de collectes concurrentes atteinte...</target>
      </trans-unit>
      <trans-unit id="s4cb3d6de6b76708d" xml:space="preserve">
        <source>Crawl finishing...</source>
        <target state="translated">Collectes en train de se terminer...</target>
      </trans-unit>
      <trans-unit id="s9faa4c27631001f6" xml:space="preserve">
        <source>Crawl stopping...</source>
        <target state="translated">Collecte en train de s'arrêter....</target>
      </trans-unit>
      <trans-unit id="sb660858279ecdbc7" xml:space="preserve">
        <source>Crawl workflow is not currently running.</source>
        <target state="translated">La collecte n'est pas en train de rouler.</target>
      </trans-unit>
      <trans-unit id="s2d60617060d16a4a" xml:space="preserve">
        <source>Replay Latest Crawl</source>
        <target state="translated">Rejouer la dernière collecte</target>
      </trans-unit>
      <trans-unit id="sb0977bdf896ee15d" xml:space="preserve">
        <source>QA Latest Crawl</source>
        <target state="translated">Contrôle de qualité le plus récent</target>
      </trans-unit>
      <trans-unit id="s0b3d512df6b7e85c" xml:space="preserve">
        <source>Crawl is not running.</source>
        <target state="translated">Collecte n'est pas en train de rouler.</target>
      </trans-unit>
      <trans-unit id="h27573a6e2ed7211d" xml:space="preserve">
        <source>Viewing error logs for currently running crawl.
                    <x id="0" equiv-text="&lt;a href=&quot;${`${window.location.pathname}#watch`}&quot; class=&quot;underline hover:no-underline&quot;&gt;"/>Watch Crawl Progress<x id="1" equiv-text="&lt;/a&gt;"/></source>
        <target state="translated">Visionner les erreurs du journal de bord de la collecte qui roule présentement. <x id="0" equiv-text="&lt;a href=&quot;${`${window.location.pathname}#watch`}&quot; class=&quot;underline hover:no-underline&quot;&gt;"/>Regarder le progrès de la collecte<x id="1" equiv-text="&lt;/a&gt;"/></target>
      </trans-unit>
      <trans-unit id="s31b57d50c6a992ba" xml:space="preserve">
        <source>Error logs currently not available.</source>
        <target state="translated">Les erreurs du journal de bord ne sont pas consultables.</target>
      </trans-unit>
      <trans-unit id="s639f3dec21008b90" xml:space="preserve">
        <source>No error logs found yet for latest crawl.</source>
        <target state="translated">Aucune erreur détectée dans la collecte la plus récente.</target>
      </trans-unit>
      <trans-unit id="sb663339526803ecb" xml:space="preserve">
        <source>Logs will show here after you run a crawl.</source>
        <target state="translated">Le journal de bord va s'afficher ici après avoir démarrer une collecte.</target>
      </trans-unit>
      <trans-unit id="sa641ef4b0f2af2b4" xml:space="preserve">
        <source>Displaying latest <x id="0" equiv-text="${this.localize.number(LOGS_PAGE_SIZE)}"/> errors of <x id="1" equiv-text="${this.localize.number(this.logs!.total)}"/>.</source>
        <target state="translated">Afficher les erreurs récentes <x id="0" equiv-text="${this.localize.number(LOGS_PAGE_SIZE)}"/><x id="1" equiv-text="${this.localize.number(this.logs!.total)}"/>.</target>
      </trans-unit>
      <trans-unit id="sa7bc374e662a4beb" xml:space="preserve">
        <source>Upcoming Pages</source>
        <target state="translated">Prochaines pages</target>
      </trans-unit>
      <trans-unit id="s70a238ad69373ab0" xml:space="preserve">
        <source>Crawl Queue Editor</source>
        <target state="translated">Édition de la file d'attente</target>
      </trans-unit>
      <trans-unit id="s6ae6bdeecf9a5bb9" xml:space="preserve">
        <source>Done Editing</source>
        <target state="translated">Modification terminée</target>
      </trans-unit>
      <trans-unit id="sffcdff4dee19a06f" xml:space="preserve">
        <source>Change the number of browser windows crawling in parallel. This change will take effect immediately on the currently running crawl and update crawl workflow settings.</source>
        <target state="translated">Modifiez le nombre de fenêtres du navigateur explorées en parallèle. Cette modification prendra effet immédiatement sur la collecte en cours d'exécution et mettra à jour les paramètres du flux de travail d'exploration.</target>
      </trans-unit>
      <trans-unit id="sdba2ec5eaf8c5bdb" xml:space="preserve">
        <source>Updated number of browser windows.</source>
        <target state="translated">Mettre à jour le nombre de fenêtres du navigateur.</target>
      </trans-unit>
      <trans-unit id="s4d670721c3e54379" xml:space="preserve">
        <source>Sorry, couldn't change number of browser windows at this time.</source>
        <target state="translated">Désolé, nous n'avons pas pu changer le nombre de fenêtres du navigateur pour le moment.</target>
      </trans-unit>
      <trans-unit id="sc8eda12c58f5d10f" xml:space="preserve">
        <source>Sorry, couldn't retrieve all crawl settings at this time.</source>
        <target state="translated">Désolé, nous n'avons pas pu récupérer tous les paramètres d'exploration pour le moment.</target>
      </trans-unit>
      <trans-unit id="sb6b7b4847d9c4a52" xml:space="preserve">
        <source>Sorry, couldn't get crawls at this time.</source>
        <target state="translated">Désolé, il n'est pas possible de consulter les collectes présentement.</target>
      </trans-unit>
      <trans-unit id="s1a20a47c9bf221da" xml:space="preserve">
        <source><x id="0" equiv-text="${this.workflow.name}"/> Copy</source>
        <target state="translated"><x id="0" equiv-text="${this.workflow.name}"/> Copier</target>
      </trans-unit>
      <trans-unit id="sb751de28d615caad" xml:space="preserve">
        <source>Copied Workflow to new template.</source>
        <target state="translated">Workflow copié vers un nouveau modèle.</target>
      </trans-unit>
      <trans-unit id="h0e60bb54fe15e7b6" xml:space="preserve">
        <source>Deleted <x id="0" equiv-text="&lt;strong&gt;${this.renderName()}&lt;/strong&gt;"/> Workflow.</source>
        <target state="translated">Workflow supprimé <x id="0" equiv-text="&lt;strong&gt;${this.renderName()}&lt;/strong&gt;"/>.</target>
      </trans-unit>
      <trans-unit id="s6ec009ac55d85d6a" xml:space="preserve">
        <source>Sorry, couldn't delete Workflow at this time.</source>
        <target state="translated">Désolé, nous n'avons pas pu supprimer Workflow pour le moment.</target>
      </trans-unit>
      <trans-unit id="s58aa8e320a4c30f1" xml:space="preserve">
        <source>Something went wrong, couldn't cancel crawl.</source>
        <target state="translated">Une erreur s'est produite, impossible d'annuler la collecte.</target>
      </trans-unit>
      <trans-unit id="s199ff7df1e40a103" xml:space="preserve">
        <source>Something went wrong, couldn't stop crawl.</source>
        <target state="translated">Quelque chose s'est mal passé, je n'ai pas pu arrêter la collecte.</target>
      </trans-unit>
      <trans-unit id="s247c148670b82228" xml:space="preserve">
        <source>Starting crawl.</source>
        <target state="translated">Démarrer la collecte.</target>
      </trans-unit>
      <trans-unit id="s46a31b511363ec98" xml:space="preserve">
        <source>Sorry, couldn't run crawl at this time.</source>
        <target state="translated">Désolé, je n'ai pas pu lancer la collecte pour le moment.</target>
      </trans-unit>
      <trans-unit id="s7640b7f154998ccb" xml:space="preserve">
        <source>Your org does not have enough storage to run crawls.</source>
        <target state="translated">Votre organisation n'a pas suffisamment d'espace pour lancer des collectes.</target>
      </trans-unit>
      <trans-unit id="sacdcca6c6c2d8dad" xml:space="preserve">
        <source>Your org has used all of its execution minutes for this month.</source>
        <target state="translated">Votre organisation a utilisé toutes ses minutes d’exécution pour ce mois.</target>
      </trans-unit>
      <trans-unit id="s1f8de71d5ba5627d" xml:space="preserve">
        <source>You do not have permission to run crawls.</source>
        <target state="translated">Vous n'avez pas l'autorisation d'exécuter des collectes.</target>
      </trans-unit>
      <trans-unit id="s972f8ea379345cf8" xml:space="preserve">
        <source>Your org doesn't have permission to use the proxy configured for this crawl.</source>
        <target state="translated">Votre organisation n'a pas l'autorisation d'utiliser le proxy configuré pour cette collecte.</target>
      </trans-unit>
      <trans-unit id="s8674d705840bf3f6" xml:space="preserve">
        <source>Successfully deleted crawl</source>
        <target state="translated">La collecte a été supprimée avec succès</target>
      </trans-unit>
      <trans-unit id="s19a4db351c2fbdec" xml:space="preserve">
        <source>Sorry, couldn't delete archived item at this time.</source>
        <target state="translated">Désolé, nous n'avons pas pu supprimer l'élément archivé pour le moment.</target>
      </trans-unit>
      <trans-unit id="s6f62c58028d235ff" xml:space="preserve">
        <source>Only org owners can delete other users' archived items.</source>
        <target state="translated">Seuls les propriétaires de l'organisation peuvent supprimer les éléments archivés par les autres utilisateurs.</target>
      </trans-unit>
      <trans-unit id="s29424e3f5e73a2ee" xml:space="preserve">
        <source>Sorry, couldn't retrieve crawl error logs at this time.</source>
        <target state="translated">Désolé, nous n'avons pas pu récupérer les journaux d'erreurs (logs) pour le moment.</target>
      </trans-unit>
      <trans-unit id="s6666c5055de36901" xml:space="preserve">
        <source>Start typing to search</source>
        <target state="translated">Commencez à taper pour rechercher</target>
      </trans-unit>
      <trans-unit id="s0ceeb7d3fb3dfde6" xml:space="preserve">
        <source>Keep typing to search.</source>
        <target state="translated">Continuez à taper pour rechercher.</target>
      </trans-unit>
      <trans-unit id="s1f73928cbbc07cab" xml:space="preserve">
        <source>No matches found.</source>
        <target state="translated">Aucune correspondance trouvée.</target>
      </trans-unit>
      <trans-unit id="s1853eecbad6d4a0e" xml:space="preserve">
        <source>List of Pages</source>
        <target state="translated">Liste des pages</target>
      </trans-unit>
      <trans-unit id="sce375af3e1ad308f" xml:space="preserve">
        <source>Pages in Same Directory</source>
        <target state="translated">Pages dans le même répertoire</target>
      </trans-unit>
      <trans-unit id="sd592eeaabdbd5a46" xml:space="preserve">
        <source>Pages on Same Domain</source>
        <target state="translated">Pages dans le même domaine</target>
      </trans-unit>
      <trans-unit id="s1547ae4dfa1265ea" xml:space="preserve">
        <source>Pages on Same Domain + Subdomains</source>
        <target state="translated">Pages dans le même domaine et sous-domaines</target>
      </trans-unit>
      <trans-unit id="s083f85625c5d739f" xml:space="preserve">
        <source>In-Page Links</source>
        <target state="translated">Les hyperliens dans la page</target>
      </trans-unit>
      <trans-unit id="sba3df9981f03cb40" xml:space="preserve">
        <source>Single Page</source>
        <target state="translated">Page simple</target>
      </trans-unit>
      <trans-unit id="s0558979b981b9057" xml:space="preserve">
        <source>Custom Page Prefix</source>
        <target state="translated">Préfixe de page personnalisable</target>
      </trans-unit>
      <trans-unit id="sdd8e8047128a2fdc" xml:space="preserve">
        <source>Any Page</source>
        <target state="translated">N'importe quelles pages</target>
      </trans-unit>
      <trans-unit id="s5a395b3e48a294bd" xml:space="preserve">
        <source>Latest Crawl</source>
        <target state="translated">Dernière collecte</target>
      </trans-unit>
      <trans-unit id="s95625bc1d95aa0b8" xml:space="preserve">
        <source>Last Modified</source>
        <target state="translated">Dernière modification</target>
      </trans-unit>
      <trans-unit id="s55c00be19b1b3bcd" xml:space="preserve">
        <source>Crawl Start URL</source>
        <target state="translated">URL de démarrage</target>
      </trans-unit>
      <trans-unit id="s5870292e1ae494dd" xml:space="preserve">
        <source>Date Created</source>
        <target state="translated">Date de création</target>
      </trans-unit>
      <trans-unit id="s7bd9565ea1a1da14" xml:space="preserve">
        <source>Sorry, couldn't retrieve Workflows at this time.</source>
        <target state="translated">Désolé, impossible de récupérer la configuration présentement.</target>
      </trans-unit>
      <trans-unit id="s164c4d58c512c0c6" xml:space="preserve">
        <source>Configure crawling defaults</source>
        <target state="translated">Configuration par défaut des collectes</target>
      </trans-unit>
      <trans-unit id="s95daf5c7d10ceb6d" xml:space="preserve">
        <source>Edit org crawling settings</source>
        <target state="translated">Modification de la configuration des collectes</target>
      </trans-unit>
      <trans-unit id="sf7397f6287e8520a" xml:space="preserve">
        <source>New Workflow</source>
        <target state="translated">Nouvelle configuration</target>
      </trans-unit>
      <trans-unit id="sa403185f2ed90589" xml:space="preserve">
        <source>Scope options</source>
        <target state="translated">Option de la portée</target>
      </trans-unit>
      <trans-unit id="s845562f03d066eed" xml:space="preserve">
        <source>Something unexpected went wrong while retrieving Workflows.</source>
        <target state="translated">Une erreur s'est produite pendant la récupération de la configuration.</target>
      </trans-unit>
      <trans-unit id="s9b288e9b7f945b0c" xml:space="preserve">
        <source>Sort by:</source>
        <target state="translated">Trier par :</target>
      </trans-unit>
      <trans-unit id="seca8292e83cb4017" xml:space="preserve">
        <source>Reverse sort</source>
        <target state="translated">Tri inversé</target>
      </trans-unit>
      <trans-unit id="sf993bb199fefbe04" xml:space="preserve">
        <source>All</source>
        <target state="translated">Tout</target>
      </trans-unit>
      <trans-unit id="sf2d5ffb20d61fcf8" xml:space="preserve">
        <source>Scheduled</source>
        <target state="translated">Programmer</target>
      </trans-unit>
      <trans-unit id="sa02bab5f570a8afb" xml:space="preserve">
        <source>No schedule</source>
        <target state="translated">Sans calendrier</target>
      </trans-unit>
      <trans-unit id="s1ea30180f8c26a81" xml:space="preserve">
        <source>Show Only Mine</source>
        <target state="translated">Montrer uniquement les miens</target>
      </trans-unit>
      <trans-unit id="sd1a36c09d6bd4f5f" xml:space="preserve">
        <source>Search all Workflows by name or Crawl Start URL</source>
        <target state="translated">Rechercher toutes les configurations par nom ou par URL de départ</target>
      </trans-unit>
      <trans-unit id="hc226df43ef96e720" xml:space="preserve">
        <source><x id="0" equiv-text="${firstSeed}&#10;          &lt;span class=&quot;text-neutral-500&quot;&gt;"/>+<x id="1" equiv-text="${remainderCount}"/> URL<x id="2" equiv-text="&lt;/span&gt;"/></source>
        <target state="translated"><x id="0" equiv-text="${firstSeed}&#10;          &lt;span class=&quot;text-neutral-500&quot;&gt;"/>+<x id="1" equiv-text="${remainderCount}"/> URL<x id="2" equiv-text="&lt;/span&gt;"/></target>
      </trans-unit>
      <trans-unit id="h649ef1ec13735ee9" xml:space="preserve">
        <source><x id="0" equiv-text="${firstSeed}&#10;        &lt;span class=&quot;text-neutral-500&quot;&gt;"/>+<x id="1" equiv-text="${remainderCount}"/> URLs<x id="2" equiv-text="&lt;/span&gt;"/></source>
        <target state="translated"><x id="0" equiv-text="${firstSeed}&#10;        &lt;span class=&quot;text-neutral-500&quot;&gt;"/>+<x id="1" equiv-text="${remainderCount}"/> URLs<x id="2" equiv-text="&lt;/span&gt;"/></target>
      </trans-unit>
      <trans-unit id="s442425cd7d61051f" xml:space="preserve">
        <source>No matching Workflows found.</source>
        <target state="translated">Aucune configuration concordante trouvée.</target>
      </trans-unit>
      <trans-unit id="s39cb621a29eea6d8" xml:space="preserve">
        <source>Clear search and filters</source>
        <target state="translated">Effacer les termes de recherche et les filtres</target>
      </trans-unit>
      <trans-unit id="se7e46893ef0b3d41" xml:space="preserve">
        <source>Could not find page.</source>
        <target state="translated">Ne trouve pas la page.</target>
      </trans-unit>
      <trans-unit id="sa83bf2a7e5ed33e0" xml:space="preserve">
        <source>No Workflows yet.</source>
        <target state="translated">Aucune configuration repérée jusqu'à présent.</target>
      </trans-unit>
      <trans-unit id="sac9ae85c05084654" xml:space="preserve">
        <source>Partially copied Workflow</source>
        <target state="translated">Configuration partiellement copiée</target>
      </trans-unit>
      <trans-unit id="sebba8356f42b6eaa" xml:space="preserve">
        <source>Only first <x id="0" equiv-text="${this.localize.number(SEEDS_MAX)}"/> URLs were copied.</source>
        <target state="translated">Uniquement les premiers URLs <x id="0" equiv-text="${this.localize.number(SEEDS_MAX)}"/>ont été copiés.</target>
      </trans-unit>
      <trans-unit id="s8745d54f3284f080" xml:space="preserve">
        <source>Are you sure you want to cancel the crawl?</source>
        <target state="translated">Êtes-vous certain de vouloir annuler la collecte ?</target>
      </trans-unit>
      <trans-unit id="s5d966c90d8dc06e6" xml:space="preserve">
        <source>Are you sure you want to stop the crawl?</source>
        <target state="translated">Êtes-vous certain de vouloir arrêter la collecte ?</target>
      </trans-unit>
      <trans-unit id="ha60886587b96e32c" xml:space="preserve">
        <source>Started crawl from <x id="0" equiv-text="&lt;strong&gt;${this.renderName(workflow)}&lt;/strong&gt;"/>.
            <x id="1" equiv-text="&lt;br&gt;&#10;            &lt;a class=&quot;underline hover:no-underline&quot; href=&quot;${this.navigate.orgBasePath}/workflows/${workflow.id}#watch&quot; @click=&quot;${this.navigate.link.bind(this)}&quot;&gt;"/>Watch crawl<x id="2" equiv-text="&lt;/a&gt;"/></source>
        <target state="translated">Collectes débutées depuis<x id="0" equiv-text="&lt;strong&gt;${this.renderName(workflow)}&lt;/strong&gt;"/>. <x id="1" equiv-text="&lt;br&gt;&#10;            &lt;a class=&quot;underline hover:no-underline&quot; href=&quot;${this.navigate.orgBasePath}/workflows/${workflow.id}#watch&quot; @click=&quot;${this.navigate.link.bind(this)}&quot;&gt;"/>Watch crawl<x id="2" equiv-text="&lt;/a&gt;"/></target>
      </trans-unit>
      <trans-unit id="sfecdd5e13f68c9ba" xml:space="preserve">
        <source>Approved</source>
        <target state="translated">Approuvé</target>
      </trans-unit>
      <trans-unit id="sef9fb24c04d90f87" xml:space="preserve">
        <source>Rejected</source>
        <target state="translated">Rejeté</target>
      </trans-unit>
      <trans-unit id="s6b78e83ba924d2e7" xml:space="preserve">
        <source>Comments Only</source>
        <target state="translated">Commentaires uniquement</target>
      </trans-unit>
      <trans-unit id="s7d7ca36ecef354a5" xml:space="preserve">
        <source>In progress</source>
        <target state="translated">En cours</target>
      </trans-unit>
      <trans-unit id="s999c3e25ab32b651" xml:space="preserve">
        <source>Select a QA run</source>
        <target state="translated">Sélectionner un contrôle de qualité</target>
      </trans-unit>
      <trans-unit id="s0548c4c522c2f90c" xml:space="preserve">
        <source>Severe Inconsistencies</source>
        <target state="translated">Sévère inconsistance</target>
      </trans-unit>
      <trans-unit id="s70a070937662c055" xml:space="preserve">
        <source>Moderate Inconsistencies</source>
        <target state="translated">Inconsistance modérée</target>
      </trans-unit>
      <trans-unit id="s9585f280ec52b319" xml:space="preserve">
        <source>Good Match</source>
        <target state="translated">Résultat parfait</target>
      </trans-unit>
      <trans-unit id="s2234e31926485921" xml:space="preserve">
        <source>n/a</source>
        <target state="translated">N/A</target>
      </trans-unit>
      <trans-unit id="s1ab7979099c86a1b" xml:space="preserve">
        <source>Analysis Status</source>
        <target state="translated">Statut d'analyse</target>
      </trans-unit>
      <trans-unit id="sf61d84d4684b9a2e" xml:space="preserve">
        <source>Not Analyzed</source>
        <target state="translated">Pas analysé</target>
      </trans-unit>
      <trans-unit id="s047601483e52c192" xml:space="preserve">
        <source>Analysis Progress</source>
        <target state="translated">Progrès analysé</target>
      </trans-unit>
      <trans-unit id="s984a5e18d85b6d57" xml:space="preserve">
        <source>
          <x id="0" equiv-text="${this.mostRecentNonFailedQARun.stats.found === 0&#10;    ? msg(&quot;Loading&quot;)&#10;    : `${this.mostRecentNonFailedQARun.stats.done}/${this.mostRecentNonFailedQARun.stats.found}`} ${pluralOf(&quot;pages&quot;, this.mostRecentNonFailedQARun.stats.found)}"/>
        </source>
        <target state="translated">
          <x id="0" equiv-text="${this.mostRecentNonFailedQARun.stats.found === 0&#10;? msg(&quot;Loading&quot;)&#10;: `${this.mostRecentNonFailedQARun.stats.done}/${this.mostRecentNonFailedQARun.stats.found}`} ${pluralOf(&quot;pages&quot;, this.mostRecentNonFailedQARun.stats.found)}"/>
        </target>
      </trans-unit>
      <trans-unit id="sb59d68ed12d46377" xml:space="preserve">
        <source>Loading</source>
        <target state="translated">En chargement</target>
      </trans-unit>
      <trans-unit id="s5537cac8d3ba0010" xml:space="preserve">
        <source>QA Rating</source>
        <target state="translated">Indice de contrôle de qualité</target>
      </trans-unit>
      <trans-unit id="s34988bb5e08f7962" xml:space="preserve">
        <source>Total Analysis Time</source>
        <target state="translated">Temps total d'analyse</target>
      </trans-unit>
      <trans-unit id="s6ac0c20ddc5c15ff" xml:space="preserve">
        <source>Pages</source>
        <target state="translated">Pages</target>
      </trans-unit>
      <trans-unit id="sefe1162757e8b5cf" xml:space="preserve">
        <source>Analysis Runs</source>
        <target state="translated">Analyse en cours</target>
      </trans-unit>
      <trans-unit id="sf3dae3d9f775423e" xml:space="preserve">
        <source>Crawl Results</source>
        <target state="translated">Résultats de collectes</target>
      </trans-unit>
      <trans-unit id="s3a67142f35d9130e" xml:space="preserve">
        <source>Non-HTML files captured as pages are known good files that the crawler found as clickable links on a page and don't need to be analyzed. Failed pages did not respond when the crawler tried to visit them.</source>
        <target state="translated">Fichiers non HTML capturés comme pages reconnues comme des bons fichiers que le navigateur a trouvés comme hyperliens sur une page et qui ne nécessitent pas d'être analysés. Les pages en erreur ne répondent pas quand le navigateur tente de les visiter.</target>
      </trans-unit>
      <trans-unit id="h8309b5706a9a85ba" xml:space="preserve">
        <source>
                      <x id="0" equiv-text="&lt;span class=&quot;text-primary&quot;&gt;${htmlCount}&lt;/span&gt;"/>
                      HTML <x id="1" equiv-text="${pluralOf(&quot;pages&quot;, htmlCount)}&#10;                    "/></source>
        <target state="translated">
                      <x id="0" equiv-text="&lt;span class=&quot;text-primary&quot;&gt;${htmlCount}&lt;/span&gt;"/>

                      HTML <x id="1" equiv-text="${pluralOf(&quot;pages&quot;, htmlCount)}&#10;                    "/></target>
      </trans-unit>
      <trans-unit id="h7d8f1533bbc700e1" xml:space="preserve">
        <source>
                      <x id="0" equiv-text="&lt;span class=&quot;text-neutral-600&quot;&gt;${fileCount}&lt;/span&gt;"/>
                      Non-HTML files captured as <x id="1" equiv-text="${pluralOf(&quot;pages&quot;, fileCount)}&#10;                    "/></source>
        <target state="translated">
                      <x id="0" equiv-text="&lt;span class=&quot;text-neutral-600&quot;&gt;${fileCount}&lt;/span&gt;"/>
                      Non-HTML files captured as <x id="1" equiv-text="${pluralOf(&quot;pages&quot;, fileCount)}&#10;                    "/></target>
      </trans-unit>
      <trans-unit id="ha312818a16d5146b" xml:space="preserve">
        <source>
                      <x id="0" equiv-text="&lt;span class=&quot;text-danger&quot;&gt;${errorCount}&lt;/span&gt;"/>
                      Failed <x id="1" equiv-text="${pluralOf(&quot;pages&quot;, errorCount)}&#10;                    "/></source>
        <target state="translated">
                      <x id="0" equiv-text="&lt;span class=&quot;text-danger&quot;&gt;${errorCount}&lt;/span&gt;"/>

                      Échoué <x id="1" equiv-text="${pluralOf(&quot;pages&quot;, errorCount)}&#10;                    "/></target>
      </trans-unit>
      <trans-unit id="s3fd6bd99e3f6a5be" xml:space="preserve">
        <source>Started</source>
        <target state="translated">Démarrer</target>
      </trans-unit>
      <trans-unit id="sbb99d4ec27fbb263" xml:space="preserve">
        <source>Finished</source>
        <target state="translated">Terminé</target>
      </trans-unit>
      <trans-unit id="sf78fab1fe68a47c3" xml:space="preserve">
        <source>Started by</source>
        <target state="translated">Démarré par</target>
      </trans-unit>
      <trans-unit id="sbec5b6441455a810" xml:space="preserve">
        <source>No analysis runs, yet</source>
        <target state="translated">Pas d'analyse, jusqu'à présent</target>
      </trans-unit>
      <trans-unit id="s20bd021257df5b80" xml:space="preserve">
        <source>Download Analysis Run</source>
        <target state="translated">Télécharger l'analyse effectuée</target>
      </trans-unit>
      <trans-unit id="sa0d6d4b00a4a10f1" xml:space="preserve">
        <source>Delete Analysis Run</source>
        <target state="translated">Supprimer l'analyse effectuée</target>
      </trans-unit>
      <trans-unit id="s971c35217bda8e0a" xml:space="preserve">
        <source>Delete Analysis Run?</source>
        <target state="translated">Supprimer l'analyse ?</target>
      </trans-unit>
      <trans-unit id="sb11c79fa9c6cb0e4" xml:space="preserve">
        <source>All of the data included in this analysis run will be deleted.</source>
        <target state="translated">Toutes les données impliquées dans cette analyse seront supprimées.</target>
      </trans-unit>
      <trans-unit id="sc2007e562d105da2" xml:space="preserve">
        <source>This analysis run includes data for <x id="0" equiv-text="${runToBeDeleted.stats.done} ${pluralOf(&quot;pages&quot;, runToBeDeleted.stats.done)}"/> and was started on </source>
        <target state="translated">Cette analyse inclus les données de <x id="0" equiv-text="${runToBeDeleted.stats.done} ${pluralOf(&quot;pages&quot;, runToBeDeleted.stats.done)}"/>et a été débutée le . </target>
      </trans-unit>
      <trans-unit id="s08a64b07b54df8d4" xml:space="preserve">
        <source>by</source>
        <target state="translated">par</target>
      </trans-unit>
      <trans-unit id="scab97c7ea6213c21" xml:space="preserve">
        <source>Running QA analysis on pages...</source>
        <target state="translated">Faire rouler l'analyse de contrôle de qualité sur les pages...</target>
      </trans-unit>
      <trans-unit id="s2b4c64bc0d5fd6ad" xml:space="preserve">
        <source>This analysis run doesn't exist.</source>
        <target state="translated">Cette analyse n'existe pas.</target>
      </trans-unit>
      <trans-unit id="s049d14439a7f020c" xml:space="preserve">
        <source>HTML Page Match Analysis</source>
        <target state="translated">L'analyse des pages HTML effectué</target>
      </trans-unit>
      <trans-unit id="sc628fbfed893e18c" xml:space="preserve">
        <source>You’re viewing the latest analysis run results.</source>
        <target state="translated">Vous voyez la dernière analyse des résultats effectuée.</target>
      </trans-unit>
      <trans-unit id="s699f0bd2ff9aaf75" xml:space="preserve">
        <source>You’re viewing results from an older analysis run.</source>
        <target state="translated">Vous voyez le résultat d'une ancienne analyse.</target>
      </trans-unit>
      <trans-unit id="sab8b4cbbb1fa71fa" xml:space="preserve">
        <source>Current</source>
        <target state="translated">Actuel</target>
      </trans-unit>
      <trans-unit id="s542cb71bae166855" xml:space="preserve">
        <source>Last Finished</source>
        <target state="translated">Dernier terminé</target>
      </trans-unit>
      <trans-unit id="s76cc1c6d9fab3a2d" xml:space="preserve">
        <source>Outdated</source>
        <target state="translated">Périmé</target>
      </trans-unit>
      <trans-unit id="sa6d797ddb16d0c5d" xml:space="preserve">
        <source>Analysis starting</source>
        <target state="translated">Analyse débutée</target>
      </trans-unit>
      <trans-unit id="s882dbbc2c22c08f5" xml:space="preserve">
        <source>analyzed</source>
        <target state="translated">analysé</target>
      </trans-unit>
      <trans-unit id="sd0ad99175efc2e67" xml:space="preserve">
        <source>Match analysis compares pages during a crawl against their replay during an analysis run. A good match indicates that the crawl is probably good, whereas severe inconsistencies may indicate a bad crawl.</source>
        <target state="translated">Analyse comparative des pages des collectes comparativement aux résultats. Un bon résultat indique que la collecte sera probablement bonne, tandis que des inconsistances sévères peuvent indiquer une mauvaise collecte.</target>
      </trans-unit>
      <trans-unit id="s79454494f711e05d" xml:space="preserve">
        <source>Statistic</source>
        <target state="translated">Statistiques</target>
      </trans-unit>
      <trans-unit id="s66f26fdcbe2101eb" xml:space="preserve">
        <source>Chart</source>
        <target state="translated">Tableau</target>
      </trans-unit>
      <trans-unit id="sdc8e7f2cf5dd00e6" xml:space="preserve">
        <source>Screenshots</source>
        <target state="translated">Capture d'écran</target>
      </trans-unit>
      <trans-unit id="s2492f5fb1b05b45e" xml:space="preserve">
        <source>Text</source>
        <target state="translated">Texte</target>
      </trans-unit>
      <trans-unit id="s78636b92c1a3909c" xml:space="preserve">
        <source>Pending</source>
        <target state="translated">En cours</target>
      </trans-unit>
      <trans-unit id="s1c0a0ba9ca354f45" xml:space="preserve">
        <source>Incomplete</source>
        <target state="translated">Incomplet</target>
      </trans-unit>
      <trans-unit id="s99f110d27e30b289" xml:space="preserve">
        <source>Title</source>
        <target state="translated">Titre</target>
      </trans-unit>
      <trans-unit id="s61eacb19db252f5e" xml:space="preserve">
        <source>URL</source>
        <target state="translated">URL</target>
      </trans-unit>
      <trans-unit id="s0f190df641fecf78" xml:space="preserve">
        <source>Most Comments</source>
        <target state="translated">Le plus commenté</target>
      </trans-unit>
      <trans-unit id="s25e3c5ac269adaf8" xml:space="preserve">
        <source>Recently Approved</source>
        <target state="translated">Récemment approuvé</target>
      </trans-unit>
      <trans-unit id="s92351d42a885eeb9" xml:space="preserve">
        <source>Not Approved</source>
        <target state="translated">Non approuvé</target>
      </trans-unit>
      <trans-unit id="s6995bb72b2e39447" xml:space="preserve">
        <source>No page title</source>
        <target state="translated">Sans page de titre</target>
      </trans-unit>
      <trans-unit id="s2e192b19ed15fcf6" xml:space="preserve">
        <source>Page</source>
        <target state="translated">Page</target>
      </trans-unit>
      <trans-unit id="sfebfade13f5c4866" xml:space="preserve">
        <source>Approval</source>
        <target state="translated">Approbation</target>
      </trans-unit>
      <trans-unit id="sdc12d4d35420eeb7" xml:space="preserve">
        <source>Comments</source>
        <target state="translated">Commentaires</target>
      </trans-unit>
      <trans-unit id="s4d3c92a1a881dc5f" xml:space="preserve">
        <source>Review "<x id="0" equiv-text="${page.title ?? page.url}"/>"</source>
        <target state="translated">Révisé "<x id="0" equiv-text="${page.title ?? page.url}"/>"</target>
      </trans-unit>
      <trans-unit id="s7282886335497d58" xml:space="preserve">
        <source>Newest comment:</source>
        <target state="translated">Le commentaire le plus récent :</target>
      </trans-unit>
      <trans-unit id="s669b18c6d2d9c95b" xml:space="preserve">
        <source>None</source>
        <target state="translated">Aucun</target>
      </trans-unit>
      <trans-unit id="sc022cfb22694b207" xml:space="preserve">
        <source>Sorry, couldn't retrieve archived item at this time.</source>
        <target state="translated">Désolé, impossible de récupérer l'item archivé présentement.</target>
      </trans-unit>
      <trans-unit id="s3d197283cb019b5a" xml:space="preserve">
        <source>Overview</source>
        <target state="translated">Vue d'ensemble</target>
      </trans-unit>
      <trans-unit id="s17845e39451afe17" xml:space="preserve">
        <source>Quality Assurance</source>
        <target state="translated">Contrôle de qualité</target>
      </trans-unit>
      <trans-unit id="safc16ad9610c9b47" xml:space="preserve">
        <source>WACZ Files</source>
        <target state="translated">Fichiers WACZ</target>
      </trans-unit>
      <trans-unit id="s2734c290e261a94d" xml:space="preserve">
        <source>Crawl Settings</source>
        <target state="translated">Configuration des collectes</target>
      </trans-unit>
      <trans-unit id="s58cfa43fd4318df9" xml:space="preserve">
        <source>Download all files as a single WACZ</source>
        <target state="translated">Télécharger tous les fichiers en tant que fichier individuel WACZ</target>
      </trans-unit>
      <trans-unit id="s7a2da4018fdc9300" xml:space="preserve">
        <source>Download as Multi-WACZ</source>
        <target state="translated">Téléchargement en fichiers multiples de WACZ</target>
      </trans-unit>
      <trans-unit id="sb32ae1652df8c7ad" xml:space="preserve">
        <source>Workflow settings used to run this crawl</source>
        <target state="translated">Configuration utilisée pour faire rouler cette collecte</target>
      </trans-unit>
      <trans-unit id="sa74e88ae69ff57ca" xml:space="preserve">
        <source>Edit Workflow</source>
        <target state="translated">Modifier configuration</target>
      </trans-unit>
      <trans-unit id="s252a52330d32b900" xml:space="preserve">
        <source>Metadata</source>
        <target state="translated">Métadonnée</target>
      </trans-unit>
      <trans-unit id="sdd5f4eba5c1d833c" xml:space="preserve">
        <source>Metadata cannot be edited while crawl is running.</source>
        <target state="translated">Les métadonnée ne peuvent pas être modifiées pendant que la collecte roule.</target>
      </trans-unit>
      <trans-unit id="s2e46f937929109fd" xml:space="preserve">
        <source>Uploads</source>
        <target state="translated">Téléchargements</target>
      </trans-unit>
      <trans-unit id="sa71de39189a9e9cd" xml:space="preserve">
        <source>Go to Workflow</source>
        <target state="translated">Allez à la configuration</target>
      </trans-unit>
      <trans-unit id="s96c92dc644219e36" xml:space="preserve">
        <source>Copy Workflow ID</source>
        <target state="translated">Copier l'ID de la configuration</target>
      </trans-unit>
      <trans-unit id="s0f90731f43e2ac1c" xml:space="preserve">
        <source>Download Item</source>
        <target state="translated">Télécharger les items</target>
      </trans-unit>
      <trans-unit id="s5ce3f4567e31397d" xml:space="preserve">
        <source>Delete Item</source>
        <target state="translated">Supprimer l'item</target>
      </trans-unit>
      <trans-unit id="s535e3ddaa2c43693" xml:space="preserve">
        <source>No files yet.</source>
        <target state="translated">Aucun fichier jusqu'à présent.</target>
      </trans-unit>
      <trans-unit id="sb1ccb7808e51e5c1" xml:space="preserve">
        <source>No files to replay.</source>
        <target state="translated">Aucun fichier à rejouer.</target>
      </trans-unit>
      <trans-unit id="s167f53f89012d24c" xml:space="preserve">
        <source>Start Time</source>
        <target state="translated">Heure de démarrage</target>
      </trans-unit>
      <trans-unit id="s04b8a6cf5711e50f" xml:space="preserve">
        <source>Finish Time</source>
        <target state="translated">Heure de fin</target>
      </trans-unit>
      <trans-unit id="sa9e7561cc2d14158" xml:space="preserve">
        <source>Elapsed Time</source>
        <target state="translated">Temps écoulé</target>
      </trans-unit>
      <trans-unit id="s3ebd69a68ec329be" xml:space="preserve">
        <source>Execution Time</source>
        <target state="translated">Temps d'exécution</target>
      </trans-unit>
      <trans-unit id="sb0ca4190190d41fa" xml:space="preserve">
        <source>Initiator</source>
        <target state="translated">Initiateur</target>
      </trans-unit>
      <trans-unit id="h1dc2f6235d169989" xml:space="preserve">
        <source>Manual start by
                          <x id="0" equiv-text="&lt;span&gt;${this.item!.userName || this.item!.userid}&lt;/span&gt;"/></source>
        <target state="translated">Démarrage manuel par <x id="0" equiv-text="&lt;span&gt;${this.item!.userName || this.item!.userid}&lt;/span&gt;"/></target>
      </trans-unit>
      <trans-unit id="hdfcda45e7d5c5ab4" xml:space="preserve">
        <source>Scheduled start</source>
        <target state="translated">Calendrier démarré</target>
      </trans-unit>
      <trans-unit id="s78789724e789221c" xml:space="preserve">
        <source>Size</source>
        <target state="translated">Taille</target>
      </trans-unit>
      <trans-unit id="sc592307ea80f16b9" xml:space="preserve">
        <source>Unknown</source>
        <target state="translated">Inconnu</target>
      </trans-unit>
      <trans-unit id="s622fb421a67fa33d" xml:space="preserve">
        <source>Crawl ID</source>
        <target state="translated">No de collecte</target>
      </trans-unit>
      <trans-unit id="sec7059aaa0633ca2" xml:space="preserve">
        <source>Crawler Channel (Exact Crawler Version)</source>
        <target state="translated">Canal de collecte (version du navigateur)</target>
      </trans-unit>
      <trans-unit id="s1e2b861185295cbb" xml:space="preserve">
        <source>In Collections</source>
        <target state="translated">Dans la collection</target>
      </trans-unit>
      <trans-unit id="se1933d9b37b72bcc" xml:space="preserve">
        <source>Backed up</source>
        <target state="translated">Mis à jour</target>
      </trans-unit>
      <trans-unit id="s0ebf17b26bf14b0c" xml:space="preserve">
        <source>No files to download.</source>
        <target state="translated">Aucun fichier à télécharger.</target>
      </trans-unit>
      <trans-unit id="s9f5fa96cb69dbf70" xml:space="preserve">
        <source>No error logs to display.</source>
        <target state="translated">Aucune erreur de logs à afficher.</target>
      </trans-unit>
      <trans-unit id="sc05332c751d49fa1" xml:space="preserve">
        <source>Stop Analysis</source>
        <target state="translated">Arrêt de l'analyse</target>
      </trans-unit>
      <trans-unit id="s1b7a477d96b9a1af" xml:space="preserve">
        <source>Cancel Analysis</source>
        <target state="translated">Annulation de l'analyse</target>
      </trans-unit>
      <trans-unit id="sea03564788ff7601" xml:space="preserve">
        <source>Rerun Analysis</source>
        <target state="translated">Relancer l'analyse</target>
      </trans-unit>
      <trans-unit id="se97287c806479ebc" xml:space="preserve">
        <source>Run Analysis</source>
        <target state="translated">Démarrer l'analyse</target>
      </trans-unit>
      <trans-unit id="s3c4e37e5ad921484" xml:space="preserve">
        <source>No completed analysis runs are available.</source>
        <target state="translated">Aucune analyse terminée est disponible.</target>
      </trans-unit>
      <trans-unit id="sdd0e6007d5cde74e" xml:space="preserve">
        <source>Review Crawl</source>
        <target state="translated">Réviser la collecte</target>
      </trans-unit>
      <trans-unit id="sccf493f23e609bae" xml:space="preserve">
        <source>Stop QA Analysis?</source>
        <target state="translated">Arrêter l'analyse du contrôle de qualité ?</target>
      </trans-unit>
      <trans-unit id="sc806ccf9be6b1edf" xml:space="preserve">
        <source>Pages analyzed so far will be saved and this run will be marked as incomplete. Are you sure you want to stop this analysis run?</source>
        <target state="translated">Les pages analysées jusqu'à présent seront sauvegardées et cette analyse sera notée comme incomplète. Êtes-vous certain de vouloir arrêter cette analyse ?</target>
      </trans-unit>
      <trans-unit id="s2f34e9b74f8dc3e7" xml:space="preserve">
        <source>Keep Running</source>
        <target state="translated">Continue de rouler</target>
      </trans-unit>
      <trans-unit id="se0f7567743f84b08" xml:space="preserve">
        <source>Cancel QA Analysis?</source>
        <target state="translated">Annuler l'analyse du contrôle de qualité ?</target>
      </trans-unit>
      <trans-unit id="sc30660bdd0128dd9" xml:space="preserve">
        <source>Canceling will discard all analysis data associated with this run. Are you sure you want to cancel this analysis run?</source>
        <target state="translated">L'annulation aura pour effet de cesser toute l'analyse des données avec cette collecte. Êtes-vous certain de vouloir arrêter cette analyse de rouler?</target>
      </trans-unit>
      <trans-unit id="s98413844b16f5669" xml:space="preserve">
        <source>Sorry, couldn't retrieve crawl at this time.</source>
        <target state="translated">Désolé, impossible de récupérer la collecte présentement.</target>
      </trans-unit>
      <trans-unit id="s77b8aee24f2143f1" xml:space="preserve">
        <source>Sorry, couldn't load all crawl settings.</source>
        <target state="translated">Désolé, impossible de télécharger toutes les configurations des collectes.</target>
      </trans-unit>
      <trans-unit id="sb4bc9654d1402034" xml:space="preserve">
        <source>Sorry, couldn't retrieve crawl logs at this time.</source>
        <target state="translated">Désolé, impossible de récupérer les logs des collectes présentement.</target>
      </trans-unit>
      <trans-unit id="sad61764572206873" xml:space="preserve">
        <source>Sorry, couldn't cancel crawl at this time.</source>
        <target state="translated">Désolé, impossible d'annuler la collecte présentement.</target>
      </trans-unit>
      <trans-unit id="s3256360646b319fd" xml:space="preserve">
        <source>Sorry, couldn't stop crawl at this time.</source>
        <target state="translated">Désolé, impossible d'arrêter la collecte présentement.</target>
      </trans-unit>
      <trans-unit id="s4e5aa1d02ccd66f2" xml:space="preserve">
        <source>Are you sure you want to delete this crawl?</source>
        <target state="translated">Êtes-vous certain de vouloir supprimer cette collecte ?</target>
      </trans-unit>
      <trans-unit id="s7a8ac0d4fdb945fd" xml:space="preserve">
        <source>Starting QA analysis...</source>
        <target state="translated">Démarrer l'analyse du contrôle de qualité...</target>
      </trans-unit>
      <trans-unit id="sa8a8be5d64bc9f61" xml:space="preserve">
        <source>Sorry, couldn't start QA run at this time.</source>
        <target state="translated">Désolé, impossible de démarrer le contrôle de qualité présentement.</target>
      </trans-unit>
      <trans-unit id="scbb8d1a9ba6fc144" xml:space="preserve">
        <source>Sorry, QA analysis is not supported for this crawl as it was run with an older crawler version. Please run a new crawl with the latest crawler and QA should be available.</source>
        <target state="translated">Désolé, l'analyse de contrôle de qualité n'est pas supportée pour cette collecte parce qu'elle a été faite avec une ancienne version du navigateur. Merci de lancer une nouvelle collecte avec la version plus récente, ainsi le contrôle de qualité sera possible.</target>
      </trans-unit>
      <trans-unit id="s1022659c0dc8dc2d" xml:space="preserve">
        <source>Stopping QA analysis...</source>
        <target state="translated">Arrêter l'analyse du contrôle de qualité...</target>
      </trans-unit>
      <trans-unit id="sb7dc70f8590120d9" xml:space="preserve">
        <source>Analysis is not currently running.</source>
        <target state="translated">L'analyse ne roule pas présentement.</target>
      </trans-unit>
      <trans-unit id="s6984388e4beabcd1" xml:space="preserve">
        <source>Canceling QA analysis...</source>
        <target state="translated">Annulation de l'analyse du contrôle de qualité...</target>
      </trans-unit>
      <trans-unit id="sd28770d781de4bf2" xml:space="preserve">
        <source>Latest Analysis Status</source>
        <target state="translated">Le statut d'analyse le plus récent</target>
      </trans-unit>
      <trans-unit id="s5dd0167ca221d080" xml:space="preserve">
        <source>Last Analysis Run</source>
        <target state="translated">La dernière analyse roule</target>
      </trans-unit>
      <trans-unit id="s383e3adf37d47e4f" xml:space="preserve">
        <source># of Analysis Runs</source>
        <target state="translated"># de l'analyse roule</target>
      </trans-unit>
      <trans-unit id="saf1ddef6935f7778" xml:space="preserve">
        <source>Sorry, couldn't retrieve archived items at this time.</source>
        <target state="translated">Désolé, impossible de récupérer les items archivés présentement.</target>
      </trans-unit>
      <trans-unit id="sa17d9ca5bd22265d" xml:space="preserve">
        <source>Org Storage Full</source>
        <target state="translated">Org. espace plein</target>
      </trans-unit>
      <trans-unit id="sd928eb8c36987311" xml:space="preserve">
        <source>Upload WACZ</source>
        <target state="translated">Télécharger WACZ</target>
      </trans-unit>
      <trans-unit id="s5fa99b1acb437428" xml:space="preserve">
        <source>Delete Archived Item?</source>
        <target state="translated">Supprimer les items archivés?</target>
      </trans-unit>
      <trans-unit id="s12d426dd14919305" xml:space="preserve">
        <source>This item will be removed from any Collection it is a part of.</source>
        <target state="translated">Cet item sera supprimé de toute collection dont il faut partie.</target>
      </trans-unit>
      <trans-unit id="s25d78bb10386c779" xml:space="preserve">
        <source>All files and logs associated with this item will also be deleted, and the crawl will no longer be visible in its associated Workflow.</source>
        <target state="translated">Tous les fichiers et les logs associés avec cet item seront également supprimés, et la collecte ne sera plus visible ni associée à cette collection.</target>
      </trans-unit>
      <trans-unit id="s039b6434e8a75560" xml:space="preserve">
        <source>Delete <x id="0" equiv-text="${org.name}"/></source>
        <target state="translated">Supprimer <x id="0" equiv-text="${org.name}"/></target>
      </trans-unit>
      <trans-unit id="s96668830629e0dfc" xml:space="preserve">
        <source>Upload</source>
        <target state="translated">Téléchargé</target>
      </trans-unit>
      <trans-unit id="sa783d9004df13b20" xml:space="preserve">
        <source>Crawl</source>
        <target state="translated">Collecte</target>
      </trans-unit>
      <trans-unit id="sf999d4199ff4542d" xml:space="preserve">
        <source>Any</source>
        <target state="translated">Tout</target>
      </trans-unit>
      <trans-unit id="s5d5304ab9f2c700f" xml:space="preserve">
        <source>Status:</source>
        <target state="translated">Statut :</target>
      </trans-unit>
      <trans-unit id="se3bba1b6eb0bcf30" xml:space="preserve">
        <source>Search all uploads by name</source>
        <target state="translated">Rechercher tous les téléchargements par nom</target>
      </trans-unit>
      <trans-unit id="sffee0bcd6f20d6fd" xml:space="preserve">
        <source>Search all crawls by name or Crawl Start URL</source>
        <target state="translated">Rechercher toutes les collectes par nom ou par l'URL de départ</target>
      </trans-unit>
      <trans-unit id="sd18fd6a192ab09f9" xml:space="preserve">
        <source>Search all items by name or Crawl Start URL</source>
        <target state="translated">Rechercher tous les items par nom ou par l'URL de départ</target>
      </trans-unit>
      <trans-unit id="s3cc68dd968072be8" xml:space="preserve">
        <source>Copy Crawl ID</source>
        <target state="translated">Copier le no de collecte</target>
      </trans-unit>
      <trans-unit id="s4a0475dbb07f0f0d" xml:space="preserve">
        <source>No matching items found.</source>
        <target state="translated">Aucun item concordant trouvé.</target>
      </trans-unit>
      <trans-unit id="s2b93a67511243888" xml:space="preserve">
        <source>No archived items yet.</source>
        <target state="translated">Pas d'items archivés jusqu'à présent.</target>
      </trans-unit>
      <trans-unit id="s5ff63d8186a80322" xml:space="preserve">
        <source>Successfully deleted archived item.</source>
        <target state="translated">Items archivés supprimés avec succès.</target>
      </trans-unit>
      <trans-unit id="sc02cbf6ebf0b6cdb" xml:space="preserve">
        <source>New Collection</source>
        <target state="translated">Nouvelle collection</target>
      </trans-unit>
      <trans-unit id="h21e623f674123fc2" xml:space="preserve">
        <source>Are you sure you want to delete
                <x id="0" equiv-text="&lt;strong&gt;${this.selectedCollection?.name}&lt;/strong&gt;"/>?</source>
        <target state="translated">Êtes-vous certain de vouloir supprimer <x id="0" equiv-text="&lt;strong&gt;${this.selectedCollection?.name}&lt;/strong&gt;"/>?</target>
      </trans-unit>
      <trans-unit id="s7be481b712fcb089" xml:space="preserve">
        <source>Search by Name</source>
        <target state="translated">Rechercher par nom</target>
      </trans-unit>
      <trans-unit id="s9c2062a6e5e59b93" xml:space="preserve">
        <source>Start typing to view collection filters.</source>
        <target state="translated">Commencer à taper pour voir les filtres des collections.</target>
      </trans-unit>
      <trans-unit id="sb8102dd29e015556" xml:space="preserve">
        <source>No matching collections found.</source>
        <target state="translated">Aucune collection repérée.</target>
      </trans-unit>
      <trans-unit id="s739275003674d159" xml:space="preserve">
        <source>Collection Access</source>
        <target state="translated">Accès aux collections</target>
      </trans-unit>
      <trans-unit id="sa3242c7021e01280" xml:space="preserve">
        <source>Row Actions</source>
        <target state="translated">Rangée actions</target>
      </trans-unit>
      <trans-unit id="s5ac7d4f485d82e8c" xml:space="preserve">
        <source>Shareable Collection</source>
        <target state="translated">Collection partageable</target>
      </trans-unit>
      <trans-unit id="sa9c9e33629402ea8" xml:space="preserve">
        <source>Something unexpected went wrong while retrieving Collections.</source>
        <target state="translated">Une erreur s'est produite pendant le repérage de la collection.</target>
      </trans-unit>
      <trans-unit id="sb4f8acbd7f3df4eb" xml:space="preserve">
        <source>Sorry, couldn't retrieve Collections at this time.</source>
        <target state="translated">Désolé, impossible de récupérer les collections présentement.</target>
      </trans-unit>
      <trans-unit id="s5334c0927cf25b86" xml:space="preserve">
        <source>Exit fullscreen</source>
        <target state="translated">Quitter le plein écran</target>
      </trans-unit>
      <trans-unit id="sf4d494dc33755beb" xml:space="preserve">
        <source>Interactive Browser</source>
        <target state="translated">Navigateur interactif</target>
      </trans-unit>
      <trans-unit id="s38272cc7bd101136" xml:space="preserve">
        <source>Interact with this embedded browser to set up your browser profile. The embedded browser will exit without saving changes after a few minutes of inactivity.</source>
        <target state="translated">Interagissez avec ce navigateur intégré pour configurer votre profil de navigateur. Le navigateur intégré se fermera sans enregistrer les modifications après quelques minutes d'inactivité.</target>
      </trans-unit>
      <trans-unit id="s9b2bb1407142018e" xml:space="preserve">
        <source>Enter fullscreen</source>
        <target state="translated">Passer en plein écran</target>
      </trans-unit>
      <trans-unit id="sa6117a1376ac5a03" xml:space="preserve">
        <source>Interactive browser session timed out due to inactivity.</source>
        <target state="translated">La session de navigateur interactif a expiré en raison d'une inactivité.</target>
      </trans-unit>
      <trans-unit id="sa59811ddaf1545bb" xml:space="preserve">
        <source>Load New Browser</source>
        <target state="translated">Charger un nouveau navigateur</target>
      </trans-unit>
      <trans-unit id="scc36ba8b82872b7f" xml:space="preserve">
        <source>Connection to interactive browser lost. Waiting to reconnect...</source>
        <target state="translated">Connexion au navigateur interactif perdue. En attente de reconnexion...</target>
      </trans-unit>
      <trans-unit id="sa833dbc13f096dd2" xml:space="preserve">
        <source>Toggle visited site list</source>
        <target state="translated">Basculer dans la liste des sites visités</target>
      </trans-unit>
      <trans-unit id="s2bd6e954998248bd" xml:space="preserve">
        <source>Visited Sites</source>
        <target state="translated">Sites Web visités</target>
      </trans-unit>
      <trans-unit id="sc5aa44d2c9e6d958" xml:space="preserve">
        <source>Websites in the browser profile</source>
        <target state="translated">Sites Web dans le profil du navigateur</target>
      </trans-unit>
      <trans-unit id="s469a4b8dd8b91801" xml:space="preserve">
        <source>New Sites</source>
        <target state="translated">Nouveaux sites Web</target>
      </trans-unit>
      <trans-unit id="s67e489a6eaaca64d" xml:space="preserve">
        <source>Websites that are not in the browser profile yet. Finish editing and save to add these websites to the profile.</source>
        <target state="translated">Sites Web qui ne figurent pas encore dans le profil du navigateur. Terminez la modification et enregistrez pour ajouter ces sites Web au profil.</target>
      </trans-unit>
      <trans-unit id="sf4d539e610f3a2aa" xml:space="preserve">
        <source>Go to <x id="0" equiv-text="${url}"/></source>
        <target state="translated">Aller à <x id="0" equiv-text="${url}"/></target>
      </trans-unit>
      <trans-unit id="sb07ea0d5070f719d" xml:space="preserve">
        <source>Crawler Release Channel</source>
        <target state="translated">Canal de sortie du robot moissonneur</target>
      </trans-unit>
      <trans-unit id="s4aa729a672a9ba6c" xml:space="preserve">
        <source>Created On</source>
        <target state="translated">Créé le</target>
      </trans-unit>
      <trans-unit id="s540bfd8b5a1314fd" xml:space="preserve">
        <source>Updated By</source>
        <target state="translated">Mis à jour par</target>
      </trans-unit>
      <trans-unit id="se1273d9b375c0cec" xml:space="preserve">
        <source>Backed Up</source>
        <target state="translated">Sauvegarder</target>
      </trans-unit>
      <trans-unit id="s01c4948ecd700b51" xml:space="preserve">
        <source>Not Backed Up</source>
        <target state="translated">Non sauvegardé</target>
      </trans-unit>
      <trans-unit id="s69ec09431b9c3946" xml:space="preserve">
        <source>Browser Profile</source>
        <target state="translated">Profil du navigateur</target>
      </trans-unit>
      <trans-unit id="s30ef6b3bc73ce7ac" xml:space="preserve">
        <source>View or edit the current browser profile configuration.</source>
        <target state="translated">Afficher ou modifier la configuration actuelle du profil du navigateur.</target>
      </trans-unit>
      <trans-unit id="s940c87c3bb46b8a2" xml:space="preserve">
        <source>Configure Browser Profile</source>
        <target state="translated">Configurer le profil du navigateur</target>
      </trans-unit>
      <trans-unit id="sd4ebefb6be69429c" xml:space="preserve">
        <source>Cancel Editing?</source>
        <target state="translated">Annuler la modification ?</target>
      </trans-unit>
      <trans-unit id="s63504e7ffb9d5147" xml:space="preserve">
        <source>Are you sure you want to discard changes to this browser profile?</source>
        <target state="translated">Êtes-vous sûr de vouloir annuler les modifications apportées à ce profil de navigateur ?</target>
      </trans-unit>
      <trans-unit id="sf3dbf3fbaa2dc8f7" xml:space="preserve">
        <source>No, Continue Editing</source>
        <target state="translated">Non, continuer à éditer</target>
      </trans-unit>
      <trans-unit id="s2cbee244fbacb4e7" xml:space="preserve">
        <source>Yes, Discard Changes</source>
        <target state="translated">Oui, annuler les modifications</target>
      </trans-unit>
      <trans-unit id="s984cf207ea75350f" xml:space="preserve">
        <source>Browser Profiles</source>
        <target state="translated">Profils de navigateur</target>
      </trans-unit>
      <trans-unit id="s527bc3bad26def9d" xml:space="preserve">
        <source>Not used in any crawl workflows.</source>
        <target state="translated">Non utilisé dans aucun workflow d'exploration.</target>
      </trans-unit>
      <trans-unit id="se9b9328201b35732" xml:space="preserve">
        <source>(no name)</source>
        <target state="translated">(sans nom)</target>
      </trans-unit>
      <trans-unit id="s6029661d996c9385" xml:space="preserve">
        <source>Save Browser Profile</source>
        <target state="translated">Enregistrer le profil du navigateur</target>
      </trans-unit>
      <trans-unit id="sd5e2609e90cb7fdf" xml:space="preserve">
        <source>Duplicate Profile</source>
        <target state="translated">Dupliquer le profil</target>
      </trans-unit>
      <trans-unit id="s739960bae09ec6ab" xml:space="preserve">
        <source>Sorry, couldn't preview browser profile at this time.</source>
        <target state="translated">Désolé, nous ne pouvons pas prévisualiser le profil du navigateur pour le moment.</target>
      </trans-unit>
      <trans-unit id="s6393445b8d0c8338" xml:space="preserve">
        <source>Starting up browser with current profile...</source>
        <target state="translated">Démarrage du navigateur avec le profil actuel...</target>
      </trans-unit>
      <trans-unit id="s6f6f70a05859338b" xml:space="preserve">
        <source>Sorry, couldn't create browser profile at this time.</source>
        <target state="translated">Désolé, impossible de créer un profil de navigateur pour le moment.</target>
      </trans-unit>
      <trans-unit id="h132d0ccd2402fb33" xml:space="preserve">
        <source>Could not delete <x id="0" equiv-text="&lt;strong&gt;${profileName}&lt;/strong&gt;"/>, in use by
              <x id="1" equiv-text="&lt;strong&gt;${data.crawlconfigs.map(({ name }) =&gt; name).join(&quot;, &quot;)}&lt;/strong&gt;"/>. Please remove browser profile from Workflow to continue.</source>
        <target state="translated">Impossible de supprimer <x id="0" equiv-text="&lt;strong&gt;${profileName}&lt;/strong&gt;"/>, utilisé par <x id="1" equiv-text="&lt;strong&gt;${data.crawlconfigs.map(({ name }) =&gt; name).join(&quot;, &quot;)}&lt;/strong&gt;"/>. Veuillez supprimer le profil du navigateur du workflow pour continuer.</target>
      </trans-unit>
      <trans-unit id="ha6f8533fba325287" xml:space="preserve">
        <source>Deleted <x id="0" equiv-text="&lt;strong&gt;${profileName}&lt;/strong&gt;"/>.</source>
        <target state="translated">Supprimé <x id="0" equiv-text="&lt;strong&gt;${profileName}&lt;/strong&gt;"/>.</target>
      </trans-unit>
      <trans-unit id="s6a43c0c6daea3998" xml:space="preserve">
        <source>Sorry, couldn't delete browser profile at this time.</source>
        <target state="translated">Désolé, nous n'avons pas pu supprimer le profil du navigateur pour le moment.</target>
      </trans-unit>
      <trans-unit id="s3c262944058333a4" xml:space="preserve">
        <source>Sorry, couldn't retrieve browser profiles at this time.</source>
        <target state="translated">Désolé, nous n'avons pas pu récupérer les profils du navigateur pour le moment.</target>
      </trans-unit>
      <trans-unit id="s45b40284fd1bde28" xml:space="preserve">
        <source>Successfully saved browser profile.</source>
        <target state="translated">Profil de navigateur enregistré avec succès.</target>
      </trans-unit>
      <trans-unit id="s2610ab6db9110d0e" xml:space="preserve">
        <source>Sorry, couldn't save browser profile at this time.</source>
        <target state="translated">Désolé, impossible d'enregistrer le profil du navigateur pour le moment.</target>
      </trans-unit>
      <trans-unit id="s4719e6796d840ca4" xml:space="preserve">
        <source>Your org does not have enough storage to save this browser profile.</source>
        <target state="translated">Votre organisation ne dispose pas de suffisamment d'espace de stockage pour enregistrer ce profil de navigateur.</target>
      </trans-unit>
      <trans-unit id="s005e3899acd05fb2" xml:space="preserve">
        <source>You do not have permission to edit browser profiles.</source>
        <target state="translated">Vous n'avez pas l'autorisation de modifier les profils de navigateur.</target>
      </trans-unit>
      <trans-unit id="s2efb8aa7d17bb334" xml:space="preserve">
        <source>New Browser Profile</source>
        <target state="translated">Nouveau profil de navigateur</target>
      </trans-unit>
      <trans-unit id="sab24f3177c0d1479" xml:space="preserve">
        <source>Visited URLs</source>
        <target state="translated">URLs visitées</target>
      </trans-unit>
      <trans-unit id="s202f117db06ec8d1" xml:space="preserve">
        <source>Sortable</source>
        <target state="translated">Triable</target>
      </trans-unit>
      <trans-unit id="s94c650bef124bd01" xml:space="preserve">
        <source>Ascending</source>
        <target state="translated">Ascendant</target>
      </trans-unit>
      <trans-unit id="s15bdec250a4a55fb" xml:space="preserve">
        <source>Descending</source>
        <target state="translated">Descendant</target>
      </trans-unit>
      <trans-unit id="s524e95d8a7ac9944" xml:space="preserve">
        <source>No browser profiles yet.</source>
        <target state="translated">Aucun profil de navigateur pour le moment.</target>
      </trans-unit>
      <trans-unit id="s07e46807b4a9183c" xml:space="preserve">
        <source>+<x id="0" equiv-text="${data.origins.length - 1}"/></source>
        <target state="translated">+<x id="0" equiv-text="${data.origins.length - 1}"/></target>
      </trans-unit>
      <trans-unit id="s922123a81f238186" xml:space="preserve">
        <source>By <x id="0" equiv-text="${this.item.userName}"/></source>
        <target state="translated">Par <x id="0" equiv-text="${this.item.userName}"/></target>
      </trans-unit>
      <trans-unit id="s0d2b97026d57ffd0" xml:space="preserve">
        <source>Starting up browser with selected profile...</source>
        <target state="translated">Démarrage du navigateur avec le profil sélectionné...</target>
      </trans-unit>
      <trans-unit id="sd7cb8be58c9b3603" xml:space="preserve">
        <source>Create New...</source>
        <target state="translated">Créer un nouveau...</target>
      </trans-unit>
      <trans-unit id="s91c206764e342fbd" xml:space="preserve">
        <source>Crawl Workflow</source>
        <target state="translated">Flux de travail (workflow) de collecte</target>
      </trans-unit>
      <trans-unit id="sa7eea45fe1e4d231" xml:space="preserve">
        <source>Collection</source>
        <target state="translated">Collection</target>
      </trans-unit>
      <trans-unit id="sf49525241bba3b06" xml:space="preserve">
        <source>Storage</source>
        <target state="translated">Stockage</target>
      </trans-unit>
      <trans-unit id="s8f30271298d1c702" xml:space="preserve">
        <source>Archived Item</source>
        <target state="translated">Article archivé</target>
      </trans-unit>
      <trans-unit id="sdabda2230cd87b68" xml:space="preserve">
        <source>Crawling</source>
        <target state="translated">En cours de collecte</target>
      </trans-unit>
      <trans-unit id="sd15f184f058660bf" xml:space="preserve">
        <source>Crawl Running</source>
        <target state="translated">Collecte en cours</target>
      </trans-unit>
      <trans-unit id="se9e67cf931e7b60a" xml:space="preserve">
        <source>Crawls Running</source>
        <target state="translated">Collectes en cours</target>
      </trans-unit>
      <trans-unit id="s0ed063ab73b37012" xml:space="preserve">
        <source>Crawl Workflow Waiting</source>
        <target state="translated">Flux de travail (workflow) de collecte en attente</target>
      </trans-unit>
      <trans-unit id="s2dd2d72feacd6d05" xml:space="preserve">
        <source>Crawl Workflows Waiting</source>
        <target state="translated">Flux de travail (workflow) de collectes en attente</target>
      </trans-unit>
      <trans-unit id="s19cf4e0395936af4" xml:space="preserve">
        <source>Page Crawled</source>
        <target state="translated">Page collectée</target>
      </trans-unit>
      <trans-unit id="s1c1298026d795ce3" xml:space="preserve">
        <source>Collection Total</source>
        <target state="translated">Total de collection</target>
      </trans-unit>
      <trans-unit id="s768e849d9e12a0bc" xml:space="preserve">
        <source>Collections Total</source>
        <target state="translated">Total des collections</target>
      </trans-unit>
      <trans-unit id="s19bdda7f6e57db4d" xml:space="preserve">
        <source>Shareable Collections</source>
        <target state="translated">Collections partageables</target>
      </trans-unit>
      <trans-unit id="s2d32831106560c5b" xml:space="preserve">
        <source>Storage is Full</source>
        <target state="translated">Le stockage est plein</target>
      </trans-unit>
      <trans-unit id="sd158a5fc0f062f18" xml:space="preserve">
        <source>Available</source>
        <target state="translated">Disponible</target>
      </trans-unit>
      <trans-unit id="sa17899510bcc6527" xml:space="preserve">
        <source>gigabyte</source>
        <target state="translated">gigaoctet</target>
      </trans-unit>
      <trans-unit id="s30ae03472b93dc47" xml:space="preserve">
        <source>Profiles</source>
        <target state="translated">Profils</target>
      </trans-unit>
      <trans-unit id="sd65ca9dddbbb3e26" xml:space="preserve">
        <source>Execution Minutes Quota Reached</source>
        <target state="translated">Quota de minutes d'exécution atteint</target>
      </trans-unit>
      <trans-unit id="s343f0419454a4243" xml:space="preserve">
        <source>remaining</source>
        <target state="translated">restant</target>
      </trans-unit>
      <trans-unit id="s1e5485ef2e9f9384" xml:space="preserve">
        <source>time</source>
        <target state="translated">temps</target>
      </trans-unit>
      <trans-unit id="sbcb34a98c7e2bffa" xml:space="preserve">
        <source>Monthly Execution Time Used</source>
        <target state="translated">Temps d'exécution mensuel utilisé</target>
      </trans-unit>
      <trans-unit id="s190acfed45a89552" xml:space="preserve">
        <source>Gifted Execution Time Used</source>
        <target state="translated">Temps d'exécution accordé utilisé</target>
      </trans-unit>
      <trans-unit id="se25cbbec3ae5366d" xml:space="preserve">
        <source>Extra Execution Time Used</source>
        <target state="translated">Temps d'exécution supplémentaire utilisé</target>
      </trans-unit>
      <trans-unit id="se9999d2382dfc215" xml:space="preserve">
        <source>Monthly Execution Time Remaining</source>
        <target state="translated">Temps d'exécution mensuel restant</target>
      </trans-unit>
      <trans-unit id="sf02eff827e8582fd" xml:space="preserve">
        <source>Sorry, couldn't retrieve org metrics at this time.</source>
        <target state="translated">Désolé, nous n'avons pas pu récupérer les mesures de l'organisation pour le moment.</target>
      </trans-unit>
      <trans-unit id="s30a6b741fdc68a97" xml:space="preserve">
        <source>Resource Type</source>
        <target state="translated">Type de ressource</target>
      </trans-unit>
      <trans-unit id="sf03a57a37dea5f72" xml:space="preserve">
        <source>Good During Crawl</source>
        <target state="translated">Bon pendant la collecte</target>
      </trans-unit>
      <trans-unit id="sa82e2a0507bb9592" xml:space="preserve">
        <source>Bad During Crawl</source>
        <target state="translated">Mauvais pendant la collecte</target>
      </trans-unit>
      <trans-unit id="s49d37b069de1b651" xml:space="preserve">
        <source>Good During Analysis</source>
        <target state="translated">Bon pendant l'analyse</target>
      </trans-unit>
      <trans-unit id="sc8c67c7d3923c8f1" xml:space="preserve">
        <source>Bad During Analysis</source>
        <target state="translated">Mauvais pendant l'analyse</target>
      </trans-unit>
      <trans-unit id="sfbe3af6e8db73479" xml:space="preserve">
        <source>All Resources</source>
        <target state="translated">Toutes les ressources</target>
      </trans-unit>
      <trans-unit id="s4baded305e206aa6" xml:space="preserve">
        <source>Good:</source>
        <target state="translated">Bien :</target>
      </trans-unit>
      <trans-unit id="sf6f647260bc3214a" xml:space="preserve">
        <source>Success (2xx) and Redirection (3xx) status codes</source>
        <target state="translated">Codes d'état de réussite (2xx) et de redirection (3xx)</target>
      </trans-unit>
      <trans-unit id="sc156a7a7a89f87c6" xml:space="preserve">
        <source>Bad:</source>
        <target state="translated">Mauvais :</target>
      </trans-unit>
      <trans-unit id="sb8a3c85221a8cc57" xml:space="preserve">
        <source>Client error (4xx) and Server error (5xx) status codes</source>
        <target state="translated">Codes d'état d'erreur client (4xx) et d'erreur serveur (5xx)</target>
      </trans-unit>
      <trans-unit id="sb93da28b5c60c57f" xml:space="preserve">
        <source>Screenshot not available</source>
        <target state="translated">Capture d'écran non disponible</target>
      </trans-unit>
      <trans-unit id="s4467f80d499a8311" xml:space="preserve">
        <source>Screenshot during crawl</source>
        <target state="translated">Capture d'écran pendant la collecte</target>
      </trans-unit>
      <trans-unit id="sa0c75059b7f6345c" xml:space="preserve">
        <source>Screenshot during analysis</source>
        <target state="translated">Capture d'écran lors de l'analyse</target>
      </trans-unit>
      <trans-unit id="s4a5260a2b43369f4" xml:space="preserve">
        <source>Screenshot Match</source>
        <target state="translated">Capture d'écran concordante</target>
      </trans-unit>
      <trans-unit id="sf32384611e0882ed" xml:space="preserve">
        <source>No Screenshot Diff</source>
        <target state="translated">Aucune différence de capture d'écran</target>
      </trans-unit>
      <trans-unit id="sff04d43695052343" xml:space="preserve">
        <source>Extracted Text Match</source>
        <target state="translated">Correspondance de texte extraite</target>
      </trans-unit>
      <trans-unit id="s1dfeef2f2cb848e4" xml:space="preserve">
        <source>No Extracted Text Diff</source>
        <target state="translated">Aucune différence de texte extrait</target>
      </trans-unit>
      <trans-unit id="s5d6510e3595aea19" xml:space="preserve">
        <source>Resources Loaded (Crawl)</source>
        <target state="translated">Ressources chargées (Crawl)</target>
      </trans-unit>
      <trans-unit id="s1c420911a78de4b0" xml:space="preserve">
        <source>No Crawl Diff</source>
        <target state="translated">Pas de différence de crawl</target>
      </trans-unit>
      <trans-unit id="scfedabcfdc620cbb" xml:space="preserve">
        <source>Resources Loaded (Replay)</source>
        <target state="translated">Ressources chargées (Rejouer "Replay")</target>
      </trans-unit>
      <trans-unit id="s524749212a383ee8" xml:space="preserve">
        <source>No Replay Diff</source>
        <target state="translated">Pas de différence de relecture (replay)</target>
      </trans-unit>
      <trans-unit id="s407b9645da0e7f67" xml:space="preserve">
        <source>Missing text: Crawl</source>
        <target state="translated">texte manquant : Crawl</target>
      </trans-unit>
      <trans-unit id="s593d4457a9d6d44d" xml:space="preserve">
        <source>Added text: Crawl</source>
        <target state="translated">texte ajouté : Crawl</target>
      </trans-unit>
      <trans-unit id="s98532a4306876047" xml:space="preserve">
        <source>Identical text</source>
        <target state="translated">Texte identique</target>
      </trans-unit>
      <trans-unit id="se9d0193e43eeb2c0" xml:space="preserve">
        <source>Added text: Analysis</source>
        <target state="translated">Texte ajouté : analyse</target>
      </trans-unit>
      <trans-unit id="seabc8e57fd94b4e6" xml:space="preserve">
        <source>Missing text: Analysis</source>
        <target state="translated">Texte manquant : analyse</target>
      </trans-unit>
      <trans-unit id="sbbbb22ec10aa988c" xml:space="preserve">
        <source>Text data not available</source>
        <target state="translated">Données textuelles non disponibles</target>
      </trans-unit>
      <trans-unit id="s0415c19e486bf57c" xml:space="preserve">
        <source>Text extracted during crawl</source>
        <target state="translated">Texte extrait lors de la collecte ( Crawl)</target>
      </trans-unit>
      <trans-unit id="s7da7beefe9323ff7" xml:space="preserve">
        <source>Text extracted during analysis</source>
        <target state="translated">Texte extrait lors de l'analyse</target>
      </trans-unit>
      <trans-unit id="s0686beeebd4ed8cb" xml:space="preserve">
        <source>Text Match</source>
        <target state="translated">Correspondance de texte</target>
      </trans-unit>
      <trans-unit id="s2344bb018c2ade99" xml:space="preserve">
        <source>Showing all <x id="0" equiv-text="${this.localize.number(this.totalPages)}"/> pages</source>
        <target state="translated">Affichage de toutes les pages <x id="0" equiv-text="${this.localize.number(this.totalPages)}"/></target>
      </trans-unit>
      <trans-unit id="sd2afbd920020fe6d" xml:space="preserve">
        <source>Showing <x id="0" equiv-text="${this.localize.number(total)}"/> of <x id="1" equiv-text="${this.localize.number(this.totalPages)}"/> pages</source>
        <target state="translated">Affichage de <x id="0" equiv-text="${this.localize.number(total)}"/> sur <x id="1" equiv-text="${this.localize.number(this.totalPages)}"/> pages</target>
      </trans-unit>
      <trans-unit id="sd7c439303c5c7045" xml:space="preserve">
        <source>No matching pages found</source>
        <target state="translated">Aucune page correspondante trouvée</target>
      </trans-unit>
      <trans-unit id="s929e7f1e8b36f974" xml:space="preserve">
        <source>Best Screenshot Match</source>
        <target state="translated">Meilleure correspondance de capture d'écran</target>
      </trans-unit>
      <trans-unit id="s675fe36f0899f519" xml:space="preserve">
        <source>Worst Screenshot Match</source>
        <target state="translated">Pire correspondance de capture d'écran</target>
      </trans-unit>
      <trans-unit id="s81ea3c33b0eb6ac3" xml:space="preserve">
        <source>Best Extracted Text Match</source>
        <target state="translated">Meilleure correspondance de texte extrait</target>
      </trans-unit>
      <trans-unit id="s3067258df765240a" xml:space="preserve">
        <source>Worst Extracted Text Match</source>
        <target state="translated">Pire correspondance de texte extrait</target>
      </trans-unit>
      <trans-unit id="s3bfcd1bea9cef454" xml:space="preserve">
        <source>Approval:</source>
        <target state="translated">Approbation :</target>
      </trans-unit>
      <trans-unit id="s1fb123372f4fb6f1" xml:space="preserve">
        <source>Approved, Rejected, or Commented</source>
        <target state="translated">Approuvé, rejeté ou commenté</target>
      </trans-unit>
      <trans-unit id="s151e5217f41eb71f" xml:space="preserve">
        <source>Commented</source>
        <target state="translated">Commenté</target>
      </trans-unit>
      <trans-unit id="s94116b0928ce71f0" xml:space="preserve">
        <source>QA rating</source>
        <target state="translated">Notation du contrôle de qualité (QA)</target>
      </trans-unit>
      <trans-unit id="se5d01bef737e2e3a" xml:space="preserve">
        <source>Approve</source>
        <target state="translated">Approuver</target>
      </trans-unit>
      <trans-unit id="saf84ec86139d349e" xml:space="preserve">
        <source>Comment</source>
        <target state="translated">Commentaire</target>
      </trans-unit>
      <trans-unit id="s123da0f92f97dd86" xml:space="preserve">
        <source>Reject</source>
        <target state="translated">Rejet</target>
      </trans-unit>
      <trans-unit id="s7af4c82fbda65fb8" xml:space="preserve">
        <source>Sorry, couldn't submit page approval at this time.</source>
        <target state="translated">Désolé, nous n'avons pas pu soumettre l'approbation de la page pour le moment.</target>
      </trans-unit>
      <trans-unit id="sfc53e352afbca881" xml:space="preserve">
        <source>Review</source>
        <target state="translated">Revoir</target>
      </trans-unit>
      <trans-unit id="sd813c96a1d891cdc" xml:space="preserve">
        <source>Select Analysis Run</source>
        <target state="translated">Sélectionner l'exécution de l'analyse</target>
      </trans-unit>
      <trans-unit id="s9b06bb424f641aa7" xml:space="preserve">
        <source>Exit Review</source>
        <target state="translated">Examen de sortie</target>
      </trans-unit>
      <trans-unit id="sae3f811a877eda3d" xml:space="preserve">
        <source>Reviews are temporarily disabled during analysis runs.</source>
        <target state="translated">Les avis sont temporairement désactivés pendant les analyses.</target>
      </trans-unit>
      <trans-unit id="sd86a0df0354a191e" xml:space="preserve">
        <source>Finish Review</source>
        <target state="translated">Examen final</target>
      </trans-unit>
      <trans-unit id="s30dc103481da2c63" xml:space="preserve">
        <source>Previous Page</source>
        <target state="translated">Page précédente</target>
      </trans-unit>
      <trans-unit id="s52848747f6720ab6" xml:space="preserve">
        <source>Approvals are temporarily disabled during analysis runs.</source>
        <target state="translated">Les approbations sont temporairement désactivées pendant les analyses.</target>
      </trans-unit>
      <trans-unit id="sd1dd00fc6f052e83" xml:space="preserve">
        <source>Next Page</source>
        <target state="translated">Page suivante</target>
      </trans-unit>
      <trans-unit id="s33270858c507edc3" xml:space="preserve">
        <source>Page heuristics</source>
        <target state="translated">Heuristique de page</target>
      </trans-unit>
      <trans-unit id="sa93c79c575088852" xml:space="preserve">
        <source>Resources</source>
        <target state="translated">Ressources</target>
      </trans-unit>
      <trans-unit id="s17ea9dd97d788aa4" xml:space="preserve">
        <source>Page Comments</source>
        <target state="translated">Commentaires sur la page</target>
      </trans-unit>
      <trans-unit id="s6a69b77aacc204a8" xml:space="preserve">
        <source>Submit Comment</source>
        <target state="translated">Soumettre commentaire</target>
      </trans-unit>
      <trans-unit id="s1aa8ee48aadb4de1" xml:space="preserve">
        <source>QA Review</source>
        <target state="translated">Analyse du contrôle de qualité (QA)</target>
      </trans-unit>
      <trans-unit id="s955269ebe3fb8ffc" xml:space="preserve">
        <source>Rate this crawl:</source>
        <target state="translated">Évaluer cette collecte :</target>
      </trans-unit>
      <trans-unit id="sf238b90665620a88" xml:space="preserve">
        <source>Excellent!</source>
        <target state="translated">Excellent!</target>
      </trans-unit>
      <trans-unit id="s8d86b131628669ce" xml:space="preserve">
        <source>This archived item perfectly replicates the original pages.</source>
        <target state="translated">Cet objet archivé reproduit parfaitement les pages originales.</target>
      </trans-unit>
      <trans-unit id="sc40cd77e0d29dbf8" xml:space="preserve">
        <source>Good</source>
        <target state="translated">Bon</target>
      </trans-unit>
      <trans-unit id="s9f474beaa66f0e89" xml:space="preserve">
        <source>Looks and functions nearly the same as the original pages.</source>
        <target state="translated">L'apparence et les fonctionnalités sont presque identiques à celles des pages originales.</target>
      </trans-unit>
      <trans-unit id="s198f498517ea3a13" xml:space="preserve">
        <source>Fair</source>
        <target state="needs-translation">Juste</target>
      </trans-unit>
      <trans-unit id="se63df4037b90e036" xml:space="preserve">
        <source>Similar to the original pages, but may be missing non-critical content or functionality.</source>
        <target state="translated">Semblable aux pages d'origine, mais il peut manquer du contenu ou des fonctionnalités non essentiels.</target>
      </trans-unit>
      <trans-unit id="sb349f019a716a4fd" xml:space="preserve">
        <source>Poor</source>
        <target state="needs-translation">Mauvais</target>
      </trans-unit>
      <trans-unit id="s78fe03ba909b5fdb" xml:space="preserve">
        <source>Some similarities with the original pages, but missing critical content or functionality.</source>
        <target state="translated">Quelques similitudes avec les pages d'origine, mais il manque du contenu ou des fonctionnalités essentiels.</target>
      </trans-unit>
      <trans-unit id="s16413e19b0f07a18" xml:space="preserve">
        <source>Bad</source>
        <target state="needs-translation">Mauvais</target>
      </trans-unit>
      <trans-unit id="s14bfcce8cd64daa1" xml:space="preserve">
        <source>Missing all content and functionality from the original pages.</source>
        <target state="translated">Le contenu et les fonctionnalités des pages d'origine sont manquants.</target>
      </trans-unit>
      <trans-unit id="saedfe28e1aa52a54" xml:space="preserve">
        <source>Update archived item description?</source>
        <target state="translated">Mettre à jour la description de l'objet archivé ?</target>
      </trans-unit>
      <trans-unit id="s32dd03dcd377904e" xml:space="preserve">
        <source>No description, yet</source>
        <target state="translated">Pas encore de description</target>
      </trans-unit>
      <trans-unit id="sbf9c9810624e0c87" xml:space="preserve">
        <source>Submit Review</source>
        <target state="needs-translation">Soumettre la vérification</target>
      </trans-unit>
      <trans-unit id="s6d7c9c2bb994f236" xml:space="preserve">
        <source>Comments (<x id="0" equiv-text="${this.localize.number(commentCount)}"/>)</source>
        <target state="translated">Commentaires (<x id="0" equiv-text="${this.localize.number(commentCount)}"/>)</target>
      </trans-unit>
      <trans-unit id="s3732b439b691ea10" xml:space="preserve">
        <source><x id="0" equiv-text="${comment.userName}"/> commented on <x id="1" equiv-text="${this.localize.date(comment.created, {&#10;    year: &quot;numeric&quot;,&#10;    month: &quot;numeric&quot;,&#10;    day: &quot;numeric&quot;,&#10;})}"/></source>
        <target state="needs-translation"><x id="0" equiv-text="${comment.userName}"/> Commenté sur <x id="1" equiv-text="${this.localize.date(comment.created, {&#10;    year: &quot;numeric&quot;,&#10;    month: &quot;numeric&quot;,&#10;    day: &quot;numeric&quot;,&#10;})}"/></target>
      </trans-unit>
      <trans-unit id="s36012a8db93560f3" xml:space="preserve">
        <source>Delete comment</source>
        <target state="translated">Effacer le commentaire</target>
      </trans-unit>
      <trans-unit id="s1b8e8cb412ed3b9e" xml:space="preserve">
        <source>Add a comment</source>
        <target state="translated">Ajouter un commentaire</target>
      </trans-unit>
      <trans-unit id="sa7817227bd6cae5b" xml:space="preserve">
        <source>Enter page feedback</source>
        <target state="translated">Saisir un retour d'information sur la page</target>
      </trans-unit>
      <trans-unit id="sa6f04f2271f5c923" xml:space="preserve">
        <source>Reload Replay</source>
        <target state="needs-translation">Réécouter la rediffusion</target>
      </trans-unit>
      <trans-unit id="sde1645eba260b3df" xml:space="preserve">
        <source>Reload page</source>
        <target state="translated">Recharger la page</target>
      </trans-unit>
      <trans-unit id="s388e286f3911e3cf">
        <source>Toggle screenshot wipe view</source>
      </trans-unit>
      <trans-unit id="s7381233b8fceb3a6" xml:space="preserve">
        <source>Loading page</source>
        <target state="translated">Chargement de la page</target>
      </trans-unit>
      <trans-unit id="s4f5aff57a099f200" xml:space="preserve">
        <source>Navigation prevented</source>
        <target state="needs-translation">Navigation empêchée</target>
      </trans-unit>
      <trans-unit id="s106806b78c8a9e8c" xml:space="preserve">
        <source>Following links during review is disabled.</source>
        <target state="translated">Le suivi des liens pendant la vérification est désactivé.</target>
      </trans-unit>
      <trans-unit id="scbfea985fa196a60" xml:space="preserve">
        <source>Sorry, couldn't add comment at this time.</source>
        <target state="translated">Désolé, l'ajout de commentaires est impossible pour le moment.</target>
      </trans-unit>
      <trans-unit id="s2b9d114436d10a68" xml:space="preserve">
        <source>Sorry, couldn't delete comment at this time.</source>
        <target state="translated">Désolé, la suppression du commentaire est impossible pour le moment.</target>
      </trans-unit>
      <trans-unit id="s7bded53458ce71de" xml:space="preserve">
        <source>Sorry, couldn't retrieve analysis runs at this time.</source>
        <target state="translated">Désolé, les résultats d'analyse ne peuvent être récupérés pour le moment.</target>
      </trans-unit>
      <trans-unit id="s0892cc244e973091" xml:space="preserve">
        <source>Sorry, couldn't retrieve page at this time.</source>
        <target state="translated">Désolé, la page ne peut être récupérée pour le moment.</target>
      </trans-unit>
      <trans-unit id="s5697a73d7e82ea32" xml:space="preserve">
        <source>Sorry, couldn't retrieve pages at this time.</source>
        <target state="translated">Désolé, les pages ne peuvent être récupérées pour le moment.</target>
      </trans-unit>
      <trans-unit id="s8aad22226aba8470" xml:space="preserve">
        <source>Saved QA review.</source>
        <target state="needs-translation">Vérification de  l'assurance qualité sauvegardée.</target>
      </trans-unit>
      <trans-unit id="s36fd1256980b5f58" xml:space="preserve">
        <source>Sorry, couldn't submit QA review at this time.</source>
        <target state="needs-translation">Désolé, la vérification de  l'assurance qualité ne peut être sauvegardée pour le moment.</target>
      </trans-unit>
      <trans-unit id="sede6d0c607d400db" xml:space="preserve">
        <source>New Crawl Workflow</source>
        <target state="translated">Nouveau flux de travail de la collecte</target>
      </trans-unit>
      <trans-unit id="s51691497846184b2" xml:space="preserve">
        <source>Setup Guide</source>
        <target state="translated">Guide d'installation</target>
      </trans-unit>
      <trans-unit id="saa63c0c9ca0eac98" xml:space="preserve">
        <source>You don't have permission to create a new Workflow.</source>
        <target state="translated">Vous n'avez pas la permission de créer un nouveau flux de travail.</target>
      </trans-unit>
      <trans-unit id="sf255d6c5d5851c6e" xml:space="preserve">
        <source>Workflows that use this browser profile will behave as if they have logged into the same websites and have the same web cookies.</source>
        <target state="translated">Les flux de travail qui utilisent ce profil de navigation se comporteront comme s'ils s'étaient connectés aux mêmes sites web et avaient les mêmes cookies.</target>
      </trans-unit>
      <trans-unit id="h594aac845e847983" xml:space="preserve">
        <source>
          It is highly recommended to create dedicated accounts to use when
          crawling. For details, refer to
          <x id="0" equiv-text="&lt;a class=&quot;text-primary hover:text-primary-400&quot; href=&quot;/docs/user-guide/browser-profiles/&quot; target=&quot;_blank&quot;&gt;&#10;            ${msg(&quot;browser profile best practices&quot;)}&lt;/a&gt;"/>.
        </source>
        <target state="translated">Il est fortement recommandé de créer des comptes dédiés à la collecte. Pour plus de détails, voir <x id="0" equiv-text="&lt;a class=&quot;text-primary hover:text-primary-400&quot; href=&quot;/docs/user-guide/browser-profiles/&quot; target=&quot;_blank&quot;&gt;&#10;            ${msg(&quot;browser profile best practices&quot;)}&lt;/a&gt;"/>. </target>
      </trans-unit>
      <trans-unit id="se058d83e4b3bad9e" xml:space="preserve">
        <source>browser profile best practices</source>
        <target state="translated">Meilleures pratiques pour le profil de navigation</target>
      </trans-unit>
      <trans-unit id="h6c440abb1e1a7d78" xml:space="preserve">
        <source>Extending <x id="0" equiv-text="&lt;strong&gt;${this.browserParams.name}&lt;/strong&gt;"/></source>
        <target state="needs-translation">Extension <x id="0" equiv-text="&lt;strong&gt;${this.browserParams.name}&lt;/strong&gt;"/></target>
      </trans-unit>
      <trans-unit id="s3b397808715b71d8" xml:space="preserve">
        <source>Cancel Profile Creation?</source>
        <target state="translated">Annuler la création du profil ?</target>
      </trans-unit>
      <trans-unit id="sbe21fe708139ddb1" xml:space="preserve">
        <source>Are you sure you want to cancel creating a browser profile?</source>
        <target state="translated">Êtes-vous sûr que vous voulez annuler la création du profil de navigation ?</target>
      </trans-unit>
      <trans-unit id="s6f639f93c6d08688" xml:space="preserve">
        <source>No, Continue Browsing</source>
        <target state="translated">Non, continuer la collecte</target>
      </trans-unit>
      <trans-unit id="sb0e5f1e84807f5de" xml:space="preserve">
        <source>Yes, Cancel</source>
        <target state="translated">Oui, annulez</target>
      </trans-unit>
      <trans-unit id="sf2b2832a3c346a5b" xml:space="preserve">
        <source>Save New Profile...</source>
        <target state="translated">Sauvegarder le nouveau profil...</target>
      </trans-unit>
      <trans-unit id="s9669bd7587b7c11a" xml:space="preserve">
        <source>My Profile</source>
        <target state="translated">Mon profil</target>
      </trans-unit>
      <trans-unit id="s29551e433eb649e6" xml:space="preserve">
        <source>Optional profile description</source>
        <target state="translated">Description optionnelle du profil</target>
      </trans-unit>
      <trans-unit id="sc93a9aa3e5bcbf5d" xml:space="preserve">
        <source>Save Profile</source>
        <target state="translated">Sauvegarder le profil</target>
      </trans-unit>
      <trans-unit id="s56f260de740bbd75" xml:space="preserve">
        <source>Successfully created browser profile.</source>
        <target state="translated">Profil de navigation créé avec succès.</target>
      </trans-unit>
      <trans-unit id="saa0111d08ab1c92a" xml:space="preserve">
        <source>You do not have permission to create browser profiles.</source>
        <target state="translated">Vous n'avez pas la permission de créer des profils de navigation.</target>
      </trans-unit>
      <trans-unit id="s66ea9952bbd68025" xml:space="preserve">
        <source>Sorry, couldn't retrieve organization at this time.</source>
        <target state="translated">Désolé, il est impossible de récupérer l'organisme pour le moment.</target>
      </trans-unit>
      <trans-unit id="s0726c5784ccf9222" xml:space="preserve">
        <source>Successfully updated role for <x id="0" equiv-text="${user.name || user.email}"/>.</source>
        <target state="translated">Fonction mise à jour avec succès pour <x id="0" equiv-text="${user.name || user.email}"/>.</target>
      </trans-unit>
      <trans-unit id="scc21a97f5f1b13b0" xml:space="preserve">
        <source>Sorry, couldn't update role for <x id="0" equiv-text="${user.name || user.email}"/> at this time.</source>
        <target state="translated">Désolé, la fonction ne peut être mise à jour pour <x id="0" equiv-text="${user.name || user.email}"/> pour le moment.</target>
      </trans-unit>
      <trans-unit id="saafb6030ac4b40dd" xml:space="preserve">
        <source>Are you sure you want to remove yourself from <x id="0" equiv-text="${this.userOrg.name}"/>?</source>
        <target state="translated">Êtes-vous sûr de vouloir vous supprimer de <x id="0" equiv-text="${this.userOrg.name}"/> ?</target>
      </trans-unit>
      <trans-unit id="s1ae7988ed93b0a32" xml:space="preserve">
        <source>0 seconds</source>
        <target state="translated">0 seconde</target>
      </trans-unit>
      <trans-unit id="sbef1b56d0a7fa38b" xml:space="preserve">
        <source>(default)</source>
        <target state="translated">(par défaut)</target>
      </trans-unit>
      <trans-unit id="s68eac1025cee6964" xml:space="preserve">
        <source>Crawl Scope</source>
        <target state="translated">Portée de la collecte</target>
      </trans-unit>
      <trans-unit id="s4ab09f62524380b9" xml:space="preserve">
        <source>Max Pages</source>
        <target state="translated">Maximum de pages</target>
      </trans-unit>
      <trans-unit id="sa6c0603a4209dcfa" xml:space="preserve">
        <source>Auto-Scroll Behavior</source>
        <target state="translated">Comportement de défilement automatique</target>
      </trans-unit>
      <trans-unit id="s66722bc2ea775e05" xml:space="preserve">
        <source>Disabled</source>
        <target state="translated">Désactivé</target>
      </trans-unit>
      <trans-unit id="s2ca35daaa4e03216" xml:space="preserve">
        <source>Enabled (default)</source>
        <target state="translated">Activé (par défaut)</target>
      </trans-unit>
      <trans-unit id="sacf95026f82adb10" xml:space="preserve">
        <source>No custom profile</source>
        <target state="translated">Aucun profil personnalisé</target>
      </trans-unit>
      <trans-unit id="s38daf2fb241d8bbb" xml:space="preserve">
        <source>Block Ads by Domain</source>
        <target state="translated">Bloquer les publicités par domaine</target>
      </trans-unit>
      <trans-unit id="sf9b685a4616f291f" xml:space="preserve">
        <source>Browser User Agent (default)</source>
        <target state="translated">Agent utilisateur (User Agent) du navigateur (par défaut)</target>
      </trans-unit>
      <trans-unit id="sb8dd788adf7b907b" xml:space="preserve">
        <source>Proxy</source>
        <target state="translated">Proxy</target>
      </trans-unit>
      <trans-unit id="s78a3454dadf068cf" xml:space="preserve">
        <source>Crawl Schedule Type</source>
        <target state="translated">Type de calendrier de collecte</target>
      </trans-unit>
      <trans-unit id="s063b2ed6541c9181" xml:space="preserve">
        <source>Run on a Recurring Basis</source>
        <target state="translated">Exécuter sur une base récurrente</target>
      </trans-unit>
      <trans-unit id="s4bd63450e427cc68" xml:space="preserve">
        <source>Page URLs</source>
        <target state="needs-translation">URLs</target>
      </trans-unit>
      <trans-unit id="s34e90e6353b56f58" xml:space="preserve">
        <source>Include Any Linked Page (“one hop out”)</source>
        <target state="needs-translation">Inclure toutes les pages liées (“one hop out”)</target>
      </trans-unit>
      <trans-unit id="s00147a7c30a80117" xml:space="preserve">
        <source>Extra URL Prefixes in Scope</source>
        <target state="needs-translation">Préfixes d'URL supplémentaires dans l'étendue de la collecte</target>
      </trans-unit>
      <trans-unit id="s396f09e6ec318187" xml:space="preserve">
        <source>Max Depth in Scope</source>
        <target state="translated">Profondeur maximale dans l'étendue de la collecte</target>
      </trans-unit>
      <trans-unit id="s00952de51c229a2e" xml:space="preserve">
        <source><x id="0" equiv-text="${primarySeedConfig.depth}"/> hop(s)</source>
        <target state="needs-translation"><x id="0" equiv-text="${primarySeedConfig.depth}"/> saut(s)</target>
      </trans-unit>
      <trans-unit id="s9ecb6da2267389f4" xml:space="preserve">
        <source>Unlimited (default)</source>
        <target state="translated">Illimité (par défaut)</target>
      </trans-unit>
      <trans-unit id="sa3a6465ecf8740fb" xml:space="preserve">
        <source>Check For Sitemap</source>
        <target state="translated">Vérifier le plan du site</target>
      </trans-unit>
      <trans-unit id="sebf185d3ee56b47f" xml:space="preserve">
        <source>Additional Page URLs</source>
        <target state="needs-translation">URLs additionnelles</target>
      </trans-unit>
      <trans-unit id="scb489a1a173ac3f0" xml:space="preserve">
        <source>Yes</source>
        <target state="translated">Oui</target>
      </trans-unit>
      <trans-unit id="s09205907b5b56cda" xml:space="preserve">
        <source>No</source>
        <target state="translated">Non</target>
      </trans-unit>
      <trans-unit id="s5c60254028976b28" xml:space="preserve">
        <source>Not specified</source>
        <target state="translated">Non spécifié</target>
      </trans-unit>
      <trans-unit id="sd4973818277def8b" xml:space="preserve">
        <source>Collections not found.</source>
        <target state="translated">Collections non trouvées.</target>
      </trans-unit>
      <trans-unit id="s60a67fa21821066c" xml:space="preserve">
        <source>Sorry, couldn't retrieve Collection details at this time.</source>
        <target state="translated">Désolé, il est impossible de récupérer les détails de la collection pour le moment.</target>
      </trans-unit>
      <trans-unit id="sa1d4559f0fcc5219" xml:space="preserve">
        <source>Remove file</source>
        <target state="translated">Supprimer le fichier</target>
      </trans-unit>
      <trans-unit id="sfe7c07c43a065520" xml:space="preserve">
        <source>Very weak password</source>
        <target state="translated">Sécurité du mot de passe très faible</target>
      </trans-unit>
      <trans-unit id="sfe4bd9efa5b792aa" xml:space="preserve">
        <source>Weak password</source>
        <target state="translated">Sécurité du mot de passe faible</target>
      </trans-unit>
      <trans-unit id="sddb80d4918810289" xml:space="preserve">
        <source>Acceptably strong password</source>
        <target state="translated">Sécurité du mot de passe acceptable</target>
      </trans-unit>
      <trans-unit id="s228261677fd5d365" xml:space="preserve">
        <source>Very strong password</source>
        <target state="translated">Sécurité du mot de passe très forte</target>
      </trans-unit>
      <trans-unit id="s8ea5128c2bf4fdf6" xml:space="preserve">
        <source>Please choose a stronger password</source>
        <target state="translated">Merci de choisir un mot de passe plus sécuritaire</target>
      </trans-unit>
      <trans-unit id="sc2e2da3280dd60b5" xml:space="preserve">
        <source>Suggestion:</source>
        <target state="translated">Suggestion :</target>
      </trans-unit>
      <trans-unit id="s0417c8d0f786c9a0" xml:space="preserve">
        <source>Suggestions:</source>
        <target state="translated">Suggestions :</target>
      </trans-unit>
      <trans-unit id="s46095ee558ac3b51" xml:space="preserve">
        <source>Tip: To generate very strong passwords, consider using a password manager.</source>
        <target state="translated">Astuce : pour générer des mots de passe plus sécuritaires, utilisez un gestionnaire de mots de passe.</target>
      </trans-unit>
      <trans-unit id="sc966d49eebca4286" xml:space="preserve">
        <source>Latest</source>
        <target state="translated">Dernier</target>
      </trans-unit>
      <trans-unit id="se19df7d58cd5fff7" xml:space="preserve">
        <source>Version:</source>
        <target state="translated">Version :</target>
      </trans-unit>
      <trans-unit id="saf8787e5652ecdfa" xml:space="preserve">
        <source>Sorry, couldn't retrieve crawler channels at this time.</source>
        <target state="translated">Désolé, les canaux du robot moissonneur ne peuvent être récupérés pour le moment.</target>
      </trans-unit>
      <trans-unit id="s237f0a38a4c51a36" xml:space="preserve">
        <source>Crawler Proxy Server</source>
        <target state="needs-translation">Serveur Proxy du robot moissonneur</target>
      </trans-unit>
      <trans-unit id="s2d84a282e9aa4c24" xml:space="preserve">
        <source>Default Proxy:</source>
        <target state="translated">Proxy par défaut :</target>
      </trans-unit>
      <trans-unit id="sa7d29818c0933c2a" xml:space="preserve">
        <source>No Proxy</source>
        <target state="translated">Pas de Proxy</target>
      </trans-unit>
      <trans-unit id="s59675d3bb2b7b629" xml:space="preserve">
        <source>Description:</source>
        <target state="translated">Description :</target>
      </trans-unit>
      <trans-unit id="s48e186fb300e5464" xml:space="preserve">
        <source>Time</source>
        <target state="translated">Temps</target>
      </trans-unit>
      <trans-unit id="sb41b2cfbbc52565b" xml:space="preserve">
        <source>Created</source>
        <target state="translated">Créé</target>
      </trans-unit>
      <trans-unit id="s466e48320d0fb4fb" xml:space="preserve">
        <source>Bytes Stored</source>
        <target state="translated">Octets stockés</target>
      </trans-unit>
      <trans-unit id="sd805db60d62be7a1" xml:space="preserve">
        <source>Quotas for: <x id="0" equiv-text="${this.currOrg?.name || &quot;&quot;}"/></source>
        <target state="translated">Quotas pour : <x id="0" equiv-text="${this.currOrg?.name || &quot;&quot;}"/></target>
      </trans-unit>
      <trans-unit id="sfba7b662681a9f92" xml:space="preserve">
        <source>Max Concurrent Crawls</source>
        <target state="translated">Maximum de collectes simultanées</target>
      </trans-unit>
      <trans-unit id="s3f807ba2fb999331" xml:space="preserve">
        <source>Max Pages Per Crawl</source>
        <target state="translated">Maximum de pages par collecte</target>
      </trans-unit>
      <trans-unit id="s2557cf3e70ee62dc" xml:space="preserve">
        <source>Org Storage Quota (GB)</source>
        <target state="translated">Quota de stockage pour l'organisme (GB)</target>
      </trans-unit>
      <trans-unit id="s8a803831f3ac3903" xml:space="preserve">
        <source>Max Execution Minutes Per Month</source>
        <target state="needs-translation">Maximum de minutes exécutées par mois</target>
      </trans-unit>
      <trans-unit id="scff5f61c6f6be0ba" xml:space="preserve">
        <source>Extra Execution Minutes</source>
        <target state="needs-translation">Minutes supplémentaires exécutées</target>
      </trans-unit>
      <trans-unit id="s2e4512cebe8e8b39" xml:space="preserve">
        <source>Gifted Execution Minutes</source>
        <target state="needs-translation">Minutes exécutées offertes</target>
      </trans-unit>
      <trans-unit id="s2e1b51c1697ca361" xml:space="preserve">
        <source>Unlabeled</source>
        <target state="needs-translation">Sans nom</target>
      </trans-unit>
      <trans-unit id="s4e6bdb6d5910dd35" xml:space="preserve">
        <source>Update Quotas</source>
        <target state="needs-translation">Mettre à jour les quotas</target>
      </trans-unit>
      <trans-unit id="s438a40049bb04715" xml:space="preserve">
        <source>Proxy Settings for: <x id="0" equiv-text="${this.currOrg?.name || &quot;&quot;}"/></source>
        <target state="translated">Paramètres du Proxy pour : <x id="0" equiv-text="${this.currOrg?.name || &quot;&quot;}"/></target>
      </trans-unit>
      <trans-unit id="s234e4c06c8c1aada" xml:space="preserve">
        <source>Enable all shared proxies</source>
        <target state="translated">Activer tous les proxies partagés</target>
      </trans-unit>
      <trans-unit id="sa166018e0e9d30e9" xml:space="preserve">
        <source>Update Proxy Settings</source>
        <target state="translated">Mettre à jour les paramètres du Proxy</target>
      </trans-unit>
      <trans-unit id="s8d7a8a8d9ff3a0c7" xml:space="preserve">
        <source>Disable Archiving?</source>
        <target state="translated">Désactiver l'archivage ?</target>
      </trans-unit>
      <trans-unit id="h66cb67cd841f4beb" xml:space="preserve">
        <source>Are you sure you want to disable archiving in <x id="0" equiv-text="&lt;strong class=&quot;font-semibold&quot;&gt;${org.name}&lt;/strong&gt;"/> org? Members will no longer be able to crawl, upload files, create browser profiles, or create collections.</source>
        <target state="translated">Êtes-vous sûr de vouloir désactiver l'archivage dans <x id="0" equiv-text="&lt;strong class=&quot;font-semibold&quot;&gt;${org.name}&lt;/strong&gt;"/> org ? Les membres ne pourront plus effectuer de collectes, télécharger des fichiers, créer des profils de navigation, ou créer des collections.</target>
      </trans-unit>
      <trans-unit id="sdc8e0ecdba53dccc">
        <source>Slug:</source>
      </trans-unit>
      <trans-unit id="see2872cc86489f3e" xml:space="preserve">
        <source>Members:</source>
        <target state="translated">Membres :</target>
      </trans-unit>
      <trans-unit id="saa29a2ac03cd9d19" xml:space="preserve">
        <source>Reason</source>
        <target state="translated">Raison</target>
      </trans-unit>
      <trans-unit id="s67f9c55472e78c8a" xml:space="preserve">
        <source>Enter reason for disabling archiving</source>
        <target state="translated">Entrer la raison de la désactivation de l'archivage</target>
      </trans-unit>
      <trans-unit id="s159812ca2edc12a2" xml:space="preserve">
        <source>Disable Archiving</source>
        <target state="translated">Désactiver l'archivage</target>
      </trans-unit>
      <trans-unit id="s2f2866981870fee3" xml:space="preserve">
        <source>Confirm Org Deletion: <x id="0" equiv-text="${this.currOrg?.name || &quot;&quot;}"/></source>
        <target state="translated">Confirmer la suppression de l'organisme : <x id="0" equiv-text="${this.currOrg?.name || &quot;&quot;}"/></target>
      </trans-unit>
      <trans-unit id="hbc605ddee9667ea5" xml:space="preserve">
        <source>Are you sure you want to delete <x id="0" equiv-text="&lt;strong class=&quot;font-semibold&quot;&gt;${org.name}&lt;/strong&gt;"/>? This cannot be undone.</source>
        <target state="translated">Êtes-vous sûr de vouloir effacer <x id="0" equiv-text="&lt;strong class=&quot;font-semibold&quot;&gt;${org.name}&lt;/strong&gt;"/> ? Cette action est irréversible.</target>
      </trans-unit>
      <trans-unit id="se49bbaeabfd85d48" xml:space="preserve">
        <source>Type "<x id="0" equiv-text="${confirmationStr}"/>" to confirm</source>
        <target state="translated">Type "<x id="0" equiv-text="${confirmationStr}"/>" à confirmer</target>
      </trans-unit>
      <trans-unit id="s91622815dce6a0ec" xml:space="preserve">
        <source>Delete Org</source>
        <target state="translated">Supprimer l'organisme</target>
      </trans-unit>
      <trans-unit id="s3eab2ed27de13f27" xml:space="preserve">
        <source>Archiving in "<x id="0" equiv-text="${org.name}"/>" is disabled.</source>
        <target state="translated">L'archivage dans "<x id="0" equiv-text="${org.name}"/>" est désactivé.</target>
      </trans-unit>
      <trans-unit id="s2da2e2eba00d0f28" xml:space="preserve">
        <source>Archiving in "<x id="0" equiv-text="${org.name}"/>" is re-enabled.</source>
        <target state="translated">L'archivage dans "<x id="0" equiv-text="${org.name}"/>" est réactivé.</target>
      </trans-unit>
      <trans-unit id="s42dfcfdcb5aee47e" xml:space="preserve">
        <source>Sorry, couldn't update org archiving ability at this time.</source>
        <target state="translated">Désolé, la capacité d'archivage de l'organisme ne peut être mise à jour pour le moment.</target>
      </trans-unit>
      <trans-unit id="s4b9eccf40f4a605d" xml:space="preserve">
        <source>Sorry, couldn't get all proxies at this time.</source>
        <target state="translated">Désolé, les proxies ne peuvent pas tout être obtenus pour le moment.</target>
      </trans-unit>
      <trans-unit id="s081029829332df74" xml:space="preserve">
        <source>Org "<x id="0" equiv-text="${org.name}"/>" has been deleted.</source>
        <target state="translated">L'organisme "<x id="0" equiv-text="${org.name}"/>" a été effacé.</target>
      </trans-unit>
      <trans-unit id="s4de74a2a08a74bff" xml:space="preserve">
        <source>Sorry, couldn't delete org at this time.</source>
        <target state="translated">Désolé, l'organisme ne peut être effacé pour le moment.</target>
      </trans-unit>
      <trans-unit id="sd8adbc60f2886b80" xml:space="preserve">
        <source>Issue</source>
        <target state="translated">Problème</target>
      </trans-unit>
      <trans-unit id="s9dbcb696452981eb" xml:space="preserve">
        <source>Active with issue: Storage quota reached</source>
        <target state="translated">Actif avec problème : le quota de stockage est atteint</target>
      </trans-unit>
      <trans-unit id="sf86e8d4cc5fbc13d" xml:space="preserve">
        <source>Active with issue: Execution minutes quota reached</source>
        <target state="translated">Actif avec problème : le quota de minutes exécutées est atteint</target>
      </trans-unit>
      <trans-unit id="s0fa3391db68e4425" xml:space="preserve">
        <source>disabled</source>
        <target state="translated">désactivé</target>
      </trans-unit>
      <trans-unit id="s37e449970d4403d8" xml:space="preserve">
        <source>Archiving Disabled:</source>
        <target state="translated">Archivage désactivé :</target>
      </trans-unit>
      <trans-unit id="s020efa9f4b5c78e0" xml:space="preserve">
        <source>Archiving Disabled (no reason specified)</source>
        <target state="translated">Archivage désactivé (pas de raison spécifiée)</target>
      </trans-unit>
      <trans-unit id="s11326fd2590f4e5e" xml:space="preserve">
        <source>Default</source>
        <target state="translated">Par défaut</target>
      </trans-unit>
      <trans-unit id="sb1405111ed0fb19e" xml:space="preserve">
        <source>Edit Quotas</source>
        <target state="translated">Éditer les quotas</target>
      </trans-unit>
      <trans-unit id="sc36b98f91a3e8631" xml:space="preserve">
        <source>Edit Proxies</source>
        <target state="translated">Éditer les Proxies</target>
      </trans-unit>
      <trans-unit id="s9e437ca7310a2c69" xml:space="preserve">
        <source>Re-enable Archiving</source>
        <target state="translated">Réactiver l'archivage</target>
      </trans-unit>
      <trans-unit id="s492e6fe0b20b7ebd" xml:space="preserve">
        <source>Beta feature</source>
        <target state="needs-translation">Fonctionnalités bêta</target>
      </trans-unit>
      <trans-unit id="s2f4b78e72a3aa936" xml:space="preserve">
        <source>This part of Browsertrix is in beta!</source>
        <target state="translated">Cette partie de Browsertrix est en version bêta !</target>
      </trans-unit>
      <trans-unit id="sd5498363c7a9c870" xml:space="preserve">
        <source>Parts might change or be broken. Please share your thoughts with us!</source>
        <target state="needs-translation">Certaines parties pourraient changer ou être brisées. N'hésitez pas à nous faire part de vos remarques!</target>
      </trans-unit>
      <trans-unit id="sa0b562a796b69487" xml:space="preserve">
        <source>Beta</source>
        <target state="translated">Bêta</target>
      </trans-unit>
      <trans-unit id="s4201222224dff23c" xml:space="preserve">
        <source>Crawl: <x id="0" equiv-text="${crawlStatus.label}"/></source>
        <target state="translated">Collecte : <x id="0" equiv-text="${crawlStatus.label}"/></target>
      </trans-unit>
      <trans-unit id="s0eb7c300368b2a58" xml:space="preserve">
        <source>Upload: <x id="0" equiv-text="${crawlStatus.label}"/></source>
        <target state="translated">Téléchargement : <x id="0" equiv-text="${crawlStatus.label}"/></target>
      </trans-unit>
      <trans-unit id="s24761a0cc8d9c0aa" xml:space="preserve">
        <source>Organization</source>
        <target state="translated">Organisation</target>
      </trans-unit>
      <trans-unit id="s6c6e1788cde76cc2" xml:space="preserve">
        <source>Select an org</source>
        <target state="translated">Sélectionner un organisme</target>
      </trans-unit>
      <trans-unit id="s318065b4139dd6d9" xml:space="preserve">
        <source>Required for first member</source>
        <target state="translated">Requis pour le premier membre</target>
      </trans-unit>
      <trans-unit id="s67a47f83f4c07f04" xml:space="preserve">
        <source>Enter your email</source>
        <target state="translated">Saisissez votre courriel</target>
      </trans-unit>
      <trans-unit id="s115ed3de58eca847" xml:space="preserve">
        <source>you@email.com</source>
        <target state="translated">vous@email.com</target>
      </trans-unit>
      <trans-unit id="sf6e1665c7022a1f8" xml:space="preserve">
        <source>Password</source>
        <target state="translated">Mot de passe</target>
      </trans-unit>
      <trans-unit id="se7e0859bf0c563fe" xml:space="preserve">
        <source>Choose a strong password between <x id="0" equiv-text="${PASSWORD_MINLENGTH}"/>–<x id="1" equiv-text="${PASSWORD_MAXLENGTH}"/> characters.</source>
        <target state="translated">Choisissez un mot de passe fort entre <x id="0" equiv-text="${PASSWORD_MINLENGTH}"/>–<x id="1" equiv-text="${PASSWORD_MAXLENGTH}"/> caractères.</target>
      </trans-unit>
      <trans-unit id="sa9d1dd5d6142477d" xml:space="preserve">
        <source>Your name</source>
        <target state="translated">Votre nom</target>
      </trans-unit>
      <trans-unit id="s1a8bd8fe18bfdf7c" xml:space="preserve">
        <source>Your full name, nickname, or another name that org collaborators can see.</source>
        <target state="needs-translation">Votre nom complet, surnom, ou autre nom que les collaborateurs de l'organisme peuvent voir.</target>
      </trans-unit>
      <trans-unit id="s321c03399a143242" xml:space="preserve">
        <source>Create Account</source>
        <target state="translated">Créer un compte</target>
      </trans-unit>
      <trans-unit id="sfaf43af702f5d344" xml:space="preserve">
        <source>Invalid password. Must be between 8 and 64 characters</source>
        <target state="translated">Mot de passe invalide. Le mot de passe doit comporter entre 8 et 64 caractères</target>
      </trans-unit>
      <trans-unit id="sb85b1e36579852a6" xml:space="preserve">
        <source>Invalid email or password</source>
        <target state="translated">Courriel ou mot de passe invalide</target>
      </trans-unit>
      <trans-unit id="sefaaf09fe409d0cc" xml:space="preserve">
        <source>User is already registered, but with a different password.</source>
        <target state="translated">L'utilisateur est déjà enregistré, mais avec un mot de passe différent.</target>
      </trans-unit>
      <trans-unit id="s0e9aa8d89165481b" xml:space="preserve">
        <source>Not applicable</source>
        <target state="translated">Ne s'applique pas</target>
      </trans-unit>
      <trans-unit id="s0382d73823585617" xml:space="preserve">
        <source><x id="0" equiv-text="${typeLabel}"/>: <x id="1" equiv-text="${crawlStatus.label}"/></source>
        <target state="translated"><x id="0" equiv-text="${typeLabel}"/> : <x id="1" equiv-text="${crawlStatus.label}"/></target>
      </trans-unit>
      <trans-unit id="s9fdb0be4e08e3609" xml:space="preserve">
        <source>QA Analysis: <x id="0" equiv-text="${qaStatus.label}"/> (<x id="1" equiv-text="${activeProgress}"/>% finished)</source>
        <target state="translated">Contrôle de qualité : <x id="0" equiv-text="${qaStatus.label}"/> (<x id="1" equiv-text="${activeProgress}"/>% terminé)</target>
      </trans-unit>
      <trans-unit id="s9087c0239aa5bd6d" xml:space="preserve">
        <source>QA Analysis: <x id="0" equiv-text="${isUpload ? &quot;Not Applicable&quot; : qaStatus.label || msg(&quot;None&quot;)}"/></source>
        <target state="translated">Contrôle de qualité : <x id="0" equiv-text="${isUpload ? &quot;Not Applicable&quot; : qaStatus.label || msg(&quot;None&quot;)}"/></target>
      </trans-unit>
      <trans-unit id="s2fb39b9ba9441537" xml:space="preserve">
        <source><x id="0" equiv-text="${this.localize.number(this.item.stats?.done ? +this.item.stats.done : 0)}"/> crawled, <x id="1" equiv-text="${this.localize.number(this.item.stats?.found ? +this.item.stats.found : 0)}"/> found</source>
        <target state="translated"><x id="0" equiv-text="${this.localize.number(this.item.stats?.done ? +this.item.stats.done : 0)}"/> collecté, <x id="1" equiv-text="${this.localize.number(this.item.stats?.found ? +this.item.stats.found : 0)}"/> trouvé</target>
      </trans-unit>
      <trans-unit id="s1a8b76905717bc34" xml:space="preserve">
        <source>Last run started on <x id="0" equiv-text="${localize.date(lastQAStarted)}"/></source>
        <target state="needs-translation">La dernière collecte a commencé le <x id="0" equiv-text="${localize.date(lastQAStarted)}"/></target>
      </trans-unit>
      <trans-unit id="sa0ffc3feac61fcc4" xml:space="preserve">
        <source>Rated <x id="0" equiv-text="${this.item.reviewStatus}"/> / <x id="1" equiv-text="${ReviewStatus.Excellent}"/></source>
        <target state="translated">Évalué <x id="0" equiv-text="${this.item.reviewStatus}"/> / <x id="1" equiv-text="${ReviewStatus.Excellent}"/></target>
      </trans-unit>
      <trans-unit id="s4e31ba44d4056425" xml:space="preserve">
        <source>No QA review submitted</source>
        <target state="translated">Aucune révision du contrôle de qualité n'a été soumise</target>
      </trans-unit>
      <trans-unit id="se661780e1199546f" xml:space="preserve">
        <source>QA Analysis Runs</source>
        <target state="needs-translation">Le contrôle de qualité est en cours</target>
      </trans-unit>
      <trans-unit id="s92921878e886e36d" xml:space="preserve">
        <source>Duration</source>
        <target state="translated">Durée</target>
      </trans-unit>
      <trans-unit id="s3c162d34398019aa" xml:space="preserve">
        <source>Collection Auto-Add</source>
        <target state="translated">Ajout automatique de la collection</target>
      </trans-unit>
      <trans-unit id="s68291c1557198475" xml:space="preserve">
        <source>Search by Collection name</source>
        <target state="translated">Recherche par nom de collection</target>
      </trans-unit>
      <trans-unit id="s7cbfe1eb01181972" xml:space="preserve">
        <source>Start typing to search Collections.</source>
        <target state="translated">Commencer à saisir pour chercher des collections.</target>
      </trans-unit>
      <trans-unit id="sabcad5f4717bc336" xml:space="preserve">
        <source>No matching Collections found.</source>
        <target state="translated">Aucune collection trouvée.</target>
      </trans-unit>
      <trans-unit id="s125a86b2f45bbb25" xml:space="preserve">
        <source><x id="0" equiv-text="${item.crawlCount}"/> items</source>
        <target state="translated"><x id="0" equiv-text="${item.crawlCount}"/> items</target>
      </trans-unit>
      <trans-unit id="s849f950e0b812cf4" xml:space="preserve">
        <source>Remove from auto-add</source>
        <target state="translated">Retirer de l'ajout automatique</target>
      </trans-unit>
      <trans-unit id="sa777c574a8222f0f" xml:space="preserve">
        <source>Add to Collection</source>
        <target state="translated">Ajouter à la collection</target>
      </trans-unit>
      <trans-unit id="s84f53a9ae5b34f78" xml:space="preserve">
        <source>Successfully saved crawl details.</source>
        <target state="translated">Les détails de la collecte ont été sauvegardés avec succès.</target>
      </trans-unit>
      <trans-unit id="s9e5ae4184a72363a" xml:space="preserve">
        <source>Sorry, couldn't save crawl details at this time.</source>
        <target state="translated">Désolé, les détails de la collecte ne peuvent être sauvegardés pour le moment.</target>
      </trans-unit>
      <trans-unit id="sf32f25806ba4fd81" xml:space="preserve">
        <source>Pending Exclusions</source>
        <target state="translated">Exclusions en attente</target>
      </trans-unit>
      <trans-unit id="s1eee55ca9401677a" xml:space="preserve">
        <source>+<x id="0" equiv-text="${this.localize.number(this.total)}"/> URLs</source>
        <target state="translated">+<x id="0" equiv-text="${this.localize.number(this.total)}"/> URLs</target>
      </trans-unit>
      <trans-unit id="s2bdd9994851a31c4" xml:space="preserve">
        <source>+1 URL</source>
        <target state="translated">+1 URL</target>
      </trans-unit>
      <trans-unit id="s28d7266643f5992f" xml:space="preserve">
        <source>No matches</source>
        <target state="translated">Aucune correspondance</target>
      </trans-unit>
      <trans-unit id="s96a817ae5ad03253" xml:space="preserve">
        <source>No matching URLs found in queue.</source>
        <target state="translated">Aucun URL correspondant dans la file d'attente.</target>
      </trans-unit>
      <trans-unit id="sbbdd27eea29fea6f" xml:space="preserve">
        <source>Start typing an exclusion to view matching URLs in the queue.</source>
        <target state="translated">Commencer à saisir une exclusion pour voir les URLs correspondants dans la file d'attente.</target>
      </trans-unit>
      <trans-unit id="sdbd27d37273261f2" xml:space="preserve">
        <source>Queued URLs</source>
        <target state="translated">URLs dans la file d'attente</target>
      </trans-unit>
      <trans-unit id="se7f351ae6cbb41f0" xml:space="preserve">
        <source>Queued URLs from 1 to <x id="0" equiv-text="${this.localize.number(this.queue.total)}"/></source>
        <target state="translated">URLs dans la file d'attente de 1 à <x id="0" equiv-text="${this.localize.number(this.queue.total)}"/></target>
      </trans-unit>
      <trans-unit id="h077c8fe82a78c616" xml:space="preserve">
        <source>Queued URLs from <x id="0" equiv-text="&lt;btrix-inline-input class=&quot;mx-1 inline-block&quot; style=&quot;width: ${Math.max(offsetValue.toString().length, 2) + 2}ch&quot; value=&quot;1&quot; inputmode=&quot;numeric&quot; size=&quot;small&quot; autocomplete=&quot;off&quot; @sl-input=&quot;${(e: SlInputEvent) =&gt; {&#10;    const input = e.target as SlInput;&#10;    input.style.width = getInputWidth(input.value);&#10;}}&quot; @sl-change=&quot;${async (e: SlChangeEvent) =&gt; {&#10;    const input = e.target as SlInput;&#10;    const int = +input.value.replace(/\D/g, &quot;&quot;);&#10;    await this.updateComplete;&#10;    const value = Math.max(1, Math.min(int, this.queue!.total - 1));&#10;    input.value = value.toString();&#10;    this.pageOffset = value - 1;&#10;}}&quot;&gt;&lt;/btrix-inline-input&gt;"/> to <x id="1" equiv-text="${this.localize.number(countMax)}"/> of <x id="2" equiv-text="${this.localize.number(this.queue.total)}&#10;        "/></source>
        <target state="translated">URLs dans la file d'attente de <x id="0" equiv-text="${fromInput}"/> à <x id="1" equiv-text="${max}"/> sur <x id="2" equiv-text="${total}"/></target>
      </trans-unit>
      <trans-unit id="s4dfaf5cfc90f8493" xml:space="preserve">
        <source>No pages queued.</source>
        <target state="translated">Aucune page dans la file d'attente.</target>
      </trans-unit>
      <trans-unit id="s8e853be463b322f0" xml:space="preserve">
        <source>End of queue</source>
        <target state="translated">Fin de la file d'attente</target>
      </trans-unit>
      <trans-unit id="s7584ded3d749c75e" xml:space="preserve">
        <source>Load more</source>
        <target state="needs-translation">Télécharger plus</target>
      </trans-unit>
      <trans-unit id="s813262fab638bbfc" xml:space="preserve">
        <source>-<x id="0" equiv-text="${this.localize.number(this.matchedTotal)}"/> URLs</source>
        <target state="translated">-<x id="0" equiv-text="${this.localize.number(this.matchedTotal)}"/> URLs</target>
      </trans-unit>
      <trans-unit id="s6c4a20fdba7af262" xml:space="preserve">
        <source>-1 URL</source>
        <target state="translated">-1 URL</target>
      </trans-unit>
      <trans-unit id="s2342004e9c7c2f6a" xml:space="preserve">
        <source>Sorry, couldn't fetch crawl queue at this time.</source>
        <target state="translated">Désolé, la file d'attente de la collecte ne peut être récupérée pour le moment.</target>
      </trans-unit>
      <trans-unit id="s5db7bd625b7a6a49" xml:space="preserve">
        <source>File to Upload</source>
        <target state="translated">Fichiers à télécharger</target>
      </trans-unit>
      <trans-unit id="sd784144d0c062bd0" xml:space="preserve">
        <source>Browse Files</source>
        <target state="translated">Explorer les fichiers</target>
      </trans-unit>
      <trans-unit id="s807ea65f0643e257" xml:space="preserve">
        <source>Select a .wacz file to upload</source>
        <target state="translated">Sélectionner un fichier .wacz à télécharger</target>
      </trans-unit>
      <trans-unit id="sc60cfa93d82aa39c" xml:space="preserve">
        <source>Our Website (example.com)</source>
        <target state="translated">Notre site Web (exemple.com)</target>
      </trans-unit>
      <trans-unit id="s962895dbdd4ad0b7" xml:space="preserve">
        <source>Cancel this upload?</source>
        <target state="translated">Annuler ce téléchargement ?</target>
      </trans-unit>
      <trans-unit id="se7692167f1edeef2" xml:space="preserve">
        <source>Uploading...</source>
        <target state="translated">Téléchargement en cours...</target>
      </trans-unit>
      <trans-unit id="s1ff918403135632b" xml:space="preserve">
        <source>Keep this window open until your upload finishes.</source>
        <target state="translated">Gardez cette fenêtre ouverte jusqu'à la fin du téléchargement.</target>
      </trans-unit>
      <trans-unit id="hb8ae169d4ea6d7a3" xml:space="preserve">
        <source>Successfully uploaded <x id="0" equiv-text="&lt;strong&gt;${name}&lt;/strong&gt;"/>.<x id="1" equiv-text="&lt;br&gt;&#10;              &lt;a class=&quot;underline hover:no-underline&quot; href=&quot;${this.navigate.orgBasePath}/items/upload/${data.id}&quot; @click=&quot;${this.navigate.link}&quot;&gt;"/>View Item<x id="2" equiv-text="&lt;/a&gt; "/></source>
        <target state="translated">Téléchargement effectué avec succès <x id="0" equiv-text="&lt;strong&gt;${name}&lt;/strong&gt;"/>.<x id="1" equiv-text="&lt;br&gt;&#10;              &lt;a class=&quot;underline hover:no-underline&quot; href=&quot;${this.navigate.orgBasePath}/items/upload/${data.id}&quot; @click=&quot;${this.navigate.link}&quot;&gt;"/> Voir l'item<x id="2" equiv-text="&lt;/a&gt; "/></target>
      </trans-unit>
      <trans-unit id="scccaadc44687f6bf" xml:space="preserve">
        <source>Sorry, couldn't upload file at this time.</source>
        <target state="translated">Désolé, le fichier ne peut être téléchargé pour le moment.</target>
      </trans-unit>
      <trans-unit id="s13df06b5e1720f7f" xml:space="preserve">
        <source>Your org does not have enough storage to upload this file.</source>
        <target state="translated">Votre organisme ne dispose pas d'assez de stockage pour pouvoir télécharger ce fichier.</target>
      </trans-unit>
      <trans-unit id="s52d81506be796d67" xml:space="preserve">
        <source>Filter by name</source>
        <target state="translated">Filtrer par nom</target>
      </trans-unit>
      <trans-unit id="s0b030282c6ff15dd" xml:space="preserve">
        <source>Create a New Browser Profile</source>
        <target state="translated">Créer un nouveau profil de navigation</target>
      </trans-unit>
      <trans-unit id="s31173036c8f30b4c" xml:space="preserve">
        <source>Starting URL</source>
        <target state="needs-translation">URL de départ</target>
      </trans-unit>
      <trans-unit id="s837b2b5793a240b3" xml:space="preserve">
        <source>https://example.com</source>
        <target state="translated">https://exemple.com</target>
      </trans-unit>
      <trans-unit id="s4efd5471466a0988" xml:space="preserve">
        <source>Start Browsing</source>
        <target state="translated">Commencer à naviguer</target>
      </trans-unit>
      <trans-unit id="s726c436f1051f770" xml:space="preserve">
        <source>Starting up browser for new profile...</source>
        <target state="needs-translation">Démarrage du navigateur pour un nouveau profil</target>
      </trans-unit>
      <trans-unit id="sb91d1be10eb2c7da" xml:space="preserve">
        <source>Last updated</source>
        <target state="translated">Dernière mise à jour</target>
      </trans-unit>
      <trans-unit id="sadfb54de733655c9" xml:space="preserve">
        <source>Using proxy:</source>
        <target state="needs-translation">Utilisation du proxy :</target>
      </trans-unit>
      <trans-unit id="s1ee610c805b33e8e" xml:space="preserve">
        <source>Check Profile</source>
        <target state="translated">Vérifier le profil</target>
      </trans-unit>
      <trans-unit id="sb1b1656b3a49e81a" xml:space="preserve">
        <source>View Profiles</source>
        <target state="translated">Voir les profils</target>
      </trans-unit>
      <trans-unit id="s4e59c71197f2a840" xml:space="preserve">
        <source>This org doesn't have any custom profiles yet.</source>
        <target state="translated">Cet organisme n'a pas encore de profil personnalisé.</target>
      </trans-unit>
      <trans-unit id="sd8c5a340f076fd18" xml:space="preserve">
        <source>Create profile</source>
        <target state="translated">Créer un profil</target>
      </trans-unit>
      <trans-unit id="sfd20092783b9309d" xml:space="preserve">
        <source><x id="0" equiv-text="${this.localize.number(selected)}"/> / <x id="1" equiv-text="${this.localize.number(total)}"/> crawl</source>
        <target state="translated"><x id="0" equiv-text="${this.localize.number(selected)}"/> / <x id="1" equiv-text="${this.localize.number(total)}"/> collecte</target>
      </trans-unit>
      <trans-unit id="sd6a07c24d3ae246a" xml:space="preserve">
        <source><x id="0" equiv-text="${this.localize.number(selected)}"/> / <x id="1" equiv-text="${this.localize.number(total)}"/> crawls</source>
        <target state="translated"><x id="0" equiv-text="${this.localize.number(selected)}"/> / <x id="1" equiv-text="${this.localize.number(total)}"/> collectes</target>
      </trans-unit>
      <trans-unit id="sea0ac3af5d7a3071" xml:space="preserve">
        <source>0 crawls</source>
        <target state="translated">0 collecte</target>
      </trans-unit>
      <trans-unit id="sdfbbc387c71bad18" xml:space="preserve">
        <source>Auto-Add</source>
        <target state="translated">Ajout automatique</target>
      </trans-unit>
      <trans-unit id="s1b210718400e7ea8" xml:space="preserve">
        <source><x id="0" equiv-text="${this.localize.number(pageCount)}"/> page</source>
        <target state="translated"><x id="0" equiv-text="${this.localize.number(pageCount)}"/> page</target>
      </trans-unit>
      <trans-unit id="s279de934d8a18e21" xml:space="preserve">
        <source><x id="0" equiv-text="${this.localize.number(pageCount)}"/> pages</source>
        <target state="translated"><x id="0" equiv-text="${this.localize.number(pageCount)}"/> pages</target>
      </trans-unit>
      <trans-unit id="s514cde9d19a9adc5" xml:space="preserve">
        <source>Started by <x id="0" equiv-text="${crawl.userName}"/></source>
        <target state="translated">Démarré par <x id="0" equiv-text="${crawl.userName}"/></target>
      </trans-unit>
      <trans-unit id="s9b31004ff434426e" xml:space="preserve">
        <source>Crawl Finished</source>
        <target state="translated">Collecte terminée</target>
      </trans-unit>
      <trans-unit id="saa33768e03c45fc8" xml:space="preserve">
        <source>File Size</source>
        <target state="translated">Taille du fichier</target>
      </trans-unit>
      <trans-unit id="sf51117c57a1110ec" xml:space="preserve">
        <source>in <x id="0" equiv-text="${this.collectionName}"/></source>
        <target state="translated">dans <x id="0" equiv-text="${this.collectionName}"/></target>
      </trans-unit>
      <trans-unit id="sf27239dda9b1416d" xml:space="preserve">
        <source>Crawls in Collection (<x id="0" equiv-text="${this.localize.number(data!.total)}"/>)</source>
        <target state="translated">Collectes dans la collection (<x id="0" equiv-text="${this.localize.number(data!.total)}"/>)</target>
      </trans-unit>
      <trans-unit id="sa3d5a7186b818303" xml:space="preserve">
        <source>All Workflows (<x id="0" equiv-text="${this.localize.number(data!.total)}"/>)</source>
        <target state="needs-translation">Tous les flux de tâches (<x id="0" equiv-text="${this.localize.number(data!.total)}"/>)</target>
      </trans-unit>
      <trans-unit id="s49730f3d5751a433" xml:space="preserve">
        <source>Loading...</source>
        <target state="translated">Chargement...</target>
      </trans-unit>
      <trans-unit id="sd7d35ab49e07fe79" xml:space="preserve">
        <source>Uploads in Collection (<x id="0" equiv-text="${this.localize.number(this.uploads!.total)}"/>)</source>
        <target state="translated">Téléchargements dans la collection (<x id="0" equiv-text="${this.localize.number(this.uploads!.total)}"/>)</target>
      </trans-unit>
      <trans-unit id="s84c2e4081c2bf6d7" xml:space="preserve">
        <source>All Uploads (<x id="0" equiv-text="${this.localize.number(this.uploads!.total)}"/>)</source>
        <target state="translated">Tous les téléchargements (<x id="0" equiv-text="${this.localize.number(this.uploads!.total)}"/>)</target>
      </trans-unit>
      <trans-unit id="s1e2b42118528e92f" xml:space="preserve">
        <source>In Collection?</source>
        <target state="translated">Dans la collection ?</target>
      </trans-unit>
      <trans-unit id="sa03a63e319c2f89b" xml:space="preserve">
        <source>No matching uploads found.</source>
        <target state="translated">Aucun téléchargement correspondant n'a été trouvé.</target>
      </trans-unit>
      <trans-unit id="s06d6c6dc05578422" xml:space="preserve">
        <source>Only items in Collection</source>
        <target state="translated">Items seulement dans la collection</target>
      </trans-unit>
      <trans-unit id="s8a6f4e542c686466" xml:space="preserve">
        <source>Only mine</source>
        <target state="needs-translation">Seulement les miens</target>
      </trans-unit>
      <trans-unit id="s13e37d380ccd180d" xml:space="preserve">
        <source>No changes to save</source>
        <target state="translated">Aucun changement à sauvegarder</target>
      </trans-unit>
      <trans-unit id="s8ad4a17ab2b75854" xml:space="preserve">
        <source>Adding <x id="0" equiv-text="${this.localize.number(addCount)} ${pluralOf(&quot;items&quot;, addCount)}"/></source>
        <target state="needs-translation">Ajoutant <x id="0" equiv-text="${this.localize.number(addCount)} ${pluralOf(&quot;items&quot;, addCount)}"/></target>
      </trans-unit>
      <trans-unit id="s582e36ff4a424786" xml:space="preserve">
        <source>Removing <x id="0" equiv-text="${this.localize.number(removeCount)} ${pluralOf(&quot;items&quot;, removeCount)}"/></source>
        <target state="needs-translation">Supprimant <x id="0" equiv-text="${this.localize.number(removeCount)} ${pluralOf(&quot;items&quot;, removeCount)}"/></target>
      </trans-unit>
      <trans-unit id="s4a0cbea3f0b22976" xml:space="preserve">
        <source>Save Selection</source>
        <target state="translated">Sauvegarder la sélection</target>
      </trans-unit>
      <trans-unit id="sc9e34cb12aab0e3a" xml:space="preserve">
        <source>Updated.</source>
        <target state="translated">Mis à jour.</target>
      </trans-unit>
      <trans-unit id="s83c70a729f1dd241" xml:space="preserve">
        <source>Something unexpected went wrong, couldn't save auto-add setting.</source>
        <target state="translated">Un problème inattendu s'est produit, les paramètres d'ajout automatique n'ont pas pu être sauvegardés.</target>
      </trans-unit>
      <trans-unit id="sae69bd370363cb62" xml:space="preserve">
        <source>Run on a specific date and time</source>
        <target state="translated">Exécuter à une date et une heure précises</target>
      </trans-unit>
      <trans-unit id="sb407b40e2e7a98c1" xml:space="preserve">
        <source>Run on a recurring basis</source>
        <target state="translated">Exécuter sur une base récurrente</target>
      </trans-unit>
      <trans-unit id="s4d1422b9bc3d0a7e" xml:space="preserve">
        <source>Daily</source>
        <target state="translated">Quotidien</target>
      </trans-unit>
      <trans-unit id="s1ed5bb575207cece" xml:space="preserve">
        <source>Weekly</source>
        <target state="translated">Hebdomadaire</target>
      </trans-unit>
      <trans-unit id="s046a35bfdd88a596" xml:space="preserve">
        <source>Monthly</source>
        <target state="translated">Mensuel</target>
      </trans-unit>
      <trans-unit id="sb15d4f1e13d04925" xml:space="preserve">
        <source>Limits</source>
        <target state="translated">Limites</target>
      </trans-unit>
      <trans-unit id="s980b48ea42f59abe" xml:space="preserve">
        <source>Review Settings</source>
        <target state="translated">Paramètres de révision</target>
      </trans-unit>
      <trans-unit id="hf77ba6b1d74e2cdb" xml:space="preserve">
        <source>Fields marked with <x id="0" equiv-text="&lt;span style=&quot;color:var(--sl-input-required-content-color)&quot;&gt;"/>*<x id="1" equiv-text="&lt;/span&gt;"/> are required</source>
        <target state="translated">Les champs marqués avec <x id="0" equiv-text="&lt;span style=&quot;color:var(--sl-input-required-content-color)&quot;&gt;"/>*<x id="1" equiv-text="&lt;/span&gt;"/> sont requis</target>
      </trans-unit>
      <trans-unit id="s5f94c84437a8594c" xml:space="preserve">
        <source>Form section contains errors</source>
        <target state="translated">La section du formulaire contient des erreurs</target>
      </trans-unit>
      <trans-unit id="sf39dc9c47c9ff82c" xml:space="preserve">
        <source>Changes in all sections will be saved</source>
        <target state="translated">Les modifications apportées à toutes les sections seront sauvegardées</target>
      </trans-unit>
      <trans-unit id="s814a0cb8f2908f75" xml:space="preserve">
        <source>Save Workflow</source>
        <target state="translated">Sauvegarder le flux de travail</target>
      </trans-unit>
      <trans-unit id="s74e4c44c09eaa53a" xml:space="preserve">
        <source>Previous Step</source>
        <target state="translated">Étape précédente</target>
      </trans-unit>
      <trans-unit id="sc2c5b518e1f5c85a" xml:space="preserve">
        <source>Next Step</source>
        <target state="translated">Étape suivante</target>
      </trans-unit>
      <trans-unit id="hf4626f0918c0d6a0" xml:space="preserve">
        <source>Review &amp; Save</source>
        <target state="translated">Réviser &amp; sauvegarder</target>
      </trans-unit>
      <trans-unit id="s9645fd859ac5dbd8">
        <source>Run on Save</source>
      </trans-unit>
      <trans-unit id="s7af85d601db244a7" xml:space="preserve">
        <source>Tells the crawler which pages it can visit.</source>
        <target state="translated">Indique au robot moissonneur les pages qu'il peut visiter.</target>
      </trans-unit>
      <trans-unit id="se1e6d1d7a1a133e9" xml:space="preserve">
        <source>Exclude Pages</source>
        <target state="translated">Exclure des pages</target>
      </trans-unit>
      <trans-unit id="scbd664e4049d11f3" xml:space="preserve">
        <source>Specify exclusion rules for what pages should not be visited.</source>
        <target state="translated">Spécifier des règles d'exclusion pour les pages qui ne doivent pas être visitées.</target>
      </trans-unit>
      <trans-unit id="s262c31c801cfbcd9" xml:space="preserve">
        <source>Please enter a valid URL.</source>
        <target state="translated">Veuillez saisir une URL valide.</target>
      </trans-unit>
      <trans-unit id="s12e1314dc1f74824" xml:space="preserve">
        <source>The URL of the page to crawl.</source>
        <target state="translated">L'URL de la page à collecter.</target>
      </trans-unit>
      <trans-unit id="s0cd2df7d9d95ae68" xml:space="preserve">
        <source>At least 1 URL is required.</source>
        <target state="translated">Au moins 1 URL est requise.</target>
      </trans-unit>
      <trans-unit id="s41d2278219615589" xml:space="preserve">
        <source>The crawler will visit and record each URL listed here. You can enter up to <x id="0" equiv-text="${this.localize.number(URL_LIST_MAX_URLS)}"/> URLs.</source>
        <target state="translated">Le robot moissonneur visitera et enregistrera chaque URL listée ici. Vous pouvez saisir jusqu'à <x id="0" equiv-text="${this.localize.number(URL_LIST_MAX_URLS)}"/> URLs.</target>
      </trans-unit>
      <trans-unit id="s150f5e42dc1aad38" xml:space="preserve">
        <source>Include any linked page (“one hop out”)</source>
        <target state="translated">Inclure toute page liée (“one hop out”)</target>
      </trans-unit>
      <trans-unit id="sfc5e402f8b21ef5f" xml:space="preserve">
        <source>If checked, the crawler will visit pages one link away.</source>
        <target state="translated">Si cette case est cochée, le robot moissonneur visitera les pages situées à un lien de distance.</target>
      </trans-unit>
      <trans-unit id="hef8020bab2159211" xml:space="preserve">
        <source>Will crawl all pages and paths in the same directory, e.g. <x id="0" equiv-text="&lt;span class=&quot;break-word break-word text-blue-500&quot;&gt;${exampleDomain}&lt;/span&gt;&lt;span class=&quot;break-word font-medium text-blue-500&quot;&gt;${examplePathname.slice(0, examplePathname.lastIndexOf(&quot;/&quot;))}"/>/<x id="1" equiv-text="&lt;/span&gt;"/></source>
        <target state="translated">Collectera toutes les pages et chemins appartenant au même répertoire, c.a.d. <x id="0" equiv-text="&lt;span class=&quot;break-word break-word text-blue-500&quot;&gt;${exampleDomain}&lt;/span&gt;&lt;span class=&quot;break-word font-medium text-blue-500&quot;&gt;${examplePathname.slice(0, examplePathname.lastIndexOf(&quot;/&quot;))}"/>/<x id="1" equiv-text="&lt;/span&gt;"/></target>
      </trans-unit>
      <trans-unit id="hed4c39f98af5c58f" xml:space="preserve">
        <source>Will crawl all pages on <x id="0" equiv-text="&lt;span class=&quot;text-blue-500&quot;&gt;${exampleHost}&lt;/span&gt;"/> and ignore pages on any subdomains.</source>
        <target state="translated">Collectera toutes les pages sur <x id="0" equiv-text="&lt;span class=&quot;text-blue-500&quot;&gt;${exampleHost}&lt;/span&gt;"/> et ignorera les pages de tous les sous-domaines.</target>
      </trans-unit>
      <trans-unit id="ha8f0ffdb034da2d1">
        <source>Will crawl all pages on <x id="0" equiv-text="&lt;span class=&quot;text-blue-500&quot;&gt;${exampleHost}&lt;/span&gt;"/> and <x id="1" equiv-text="&lt;span class=&quot;text-blue-500&quot;&gt;"/>subdomain.<x id="2" equiv-text="${exampleHost}&lt;/span&gt;"/>.</source>
      </trans-unit>
      <trans-unit id="hba1eb91e4626e056">
        <source>Will crawl hash anchor links as pages. For example, <x id="0" equiv-text="&lt;span class=&quot;break-word text-blue-500&quot;&gt;${exampleDomain}${examplePathname}&lt;/span&gt;&lt;span class=&quot;break-word font-medium text-blue-500&quot;&gt;"/>#example-page<x id="1" equiv-text="&lt;/span&gt;"/> will be treated as a separate page.</source>
      </trans-unit>
      <trans-unit id="h2303b42f0dff5ee4">
        <source>Will crawl all page URLs that begin with <x id="0" equiv-text="&lt;span class=&quot;break-word text-blue-500&quot;&gt;${exampleDomain}${examplePathname}&lt;/span&gt;"/> or any URL that begins with those specified in <x id="1" equiv-text="&lt;em&gt;"/>Extra URL Prefixes in Scope<x id="2" equiv-text="&lt;/em&gt;"/></source>
      </trans-unit>
      <trans-unit id="s285f35c68ab11461">
        <source>The starting point of your crawl.</source>
      </trans-unit>
      <trans-unit id="s09a8c053783eafa0">
        <source>If the crawler finds pages outside of the Crawl Scope they will only be saved if they begin with URLs listed here.</source>
      </trans-unit>
      <trans-unit id="s406e05cc7ea70f01">
        <source>hops</source>
      </trans-unit>
      <trans-unit id="sb43ce2ffe2a4857f">
        <source>Limits how many hops away the crawler can visit while staying within the Crawl Scope.</source>
      </trans-unit>
      <trans-unit id="sba156796788dc6c2">
        <source>If checked, the crawler will visit pages one link away outside of Crawl Scope.</source>
      </trans-unit>
      <trans-unit id="sf092ad58edfa163b">
        <source>Check for sitemap</source>
      </trans-unit>
      <trans-unit id="s4caffd8aa426781c">
        <source>If checked, the crawler will check for a sitemap at /sitemap.xml and use it to discover pages to crawl if present.</source>
      </trans-unit>
      <trans-unit id="s2279075e18f7dd74">
        <source>Additional Pages</source>
      </trans-unit>
      <trans-unit id="sdd5dbd4b0fef8660">
        <source>Must be more than minimum of <x id="0" equiv-text="${this.localize.number(+min)}"/></source>
      </trans-unit>
      <trans-unit id="sa4f9d4099c408ae6">
        <source>Must be less than maximum of <x id="0" equiv-text="${this.localize.number(+max)}"/></source>
      </trans-unit>
      <trans-unit id="sab01daa76a48769f">
        <source>pages</source>
      </trans-unit>
      <trans-unit id="s9d84cf47af31a3ba">
        <source>Auto-scroll behavior</source>
      </trans-unit>
      <trans-unit id="sd412fd49fb930199">
        <source>When enabled the browser will automatically scroll to the end of the page.</source>
      </trans-unit>
      <trans-unit id="s9a3cc9f85491f80b">
        <source>Increase the number of open browser windows during a crawl. This will speed up your crawl by effectively running more crawlers at the same time.</source>
      </trans-unit>
      <trans-unit id="s5149476b5ea0a1b9">
        <source>See caveats</source>
      </trans-unit>
      <trans-unit id="s4dc337bffda2ec4d">
        <source>Crawl Schedule</source>
      </trans-unit>
      <trans-unit id="se92749db624c8982">
        <source>Configure crawls to run every day, week, or month at a specified time.</source>
      </trans-unit>
      <trans-unit id="sf94cd0bf25284668">
        <source>Set Schedule</source>
      </trans-unit>
      <trans-unit id="s4bfaefac9bc26241">
        <source>Frequency</source>
      </trans-unit>
      <trans-unit id="s680d6fc47b06b8b5">
        <source>Limit the frequency for how often a crawl will run.</source>
      </trans-unit>
      <trans-unit id="se0955919920ee87d">
        <source>Day</source>
      </trans-unit>
      <trans-unit id="s88d3b00e313183b5">
        <source>What day of the week should a crawl run on?</source>
      </trans-unit>
      <trans-unit id="sb4ab7b002d655ce9">
        <source>What day of the month should a crawl run on?</source>
      </trans-unit>
      <trans-unit id="h8c7c3a6e07d7c512">
        <source>Schedule: <x id="0" equiv-text="&lt;span class=&quot;text-blue-500&quot;&gt;${utcSchedule&#10;    ? humanizeSchedule(utcSchedule)&#10;    : msg(&quot;Invalid date&quot;)}&lt;/span&gt;"/>.</source>
      </trans-unit>
      <trans-unit id="se0baa9b7fb0768e4">
        <source>Invalid date</source>
      </trans-unit>
      <trans-unit id="h30728ea4302f7fe9">
        <source>Next scheduled run: <x id="0" equiv-text="&lt;span&gt;${utcSchedule&#10;    ? humanizeNextDate(utcSchedule)&#10;    : msg(&quot;Invalid date&quot;)}&lt;/span&gt;"/>.</source>
      </trans-unit>
      <trans-unit id="s4174899261b8b308">
        <source>A crawl will run at this time in your current timezone.</source>
      </trans-unit>
      <trans-unit id="s0d56a24ca72b8e48">
        <source>Customize this Workflow's name. Workflows are named after the first Crawl URL by default.</source>
      </trans-unit>
      <trans-unit id="sa8e78592c1db6c3a">
        <source>Provide details about this Workflow.</source>
      </trans-unit>
      <trans-unit id="s163480f4b18e39c0">
        <source>Create or assign this crawl (and its outputs) to one or more tags to help organize your archived items.</source>
      </trans-unit>
      <trans-unit id="s68f29315fcc19b3b">
        <source>Search for a Collection to auto-add crawls</source>
      </trans-unit>
      <trans-unit id="s54100e0807a1e40d">
        <source>Automatically add crawls from this workflow to one or more collections as soon as they complete. Individual crawls can be selected from within the collection later.</source>
      </trans-unit>
      <trans-unit id="s0e598010b73d1398">
        <source>There are issues with this Workflow. Please go through previous steps and fix all issues to continue.</source>
      </trans-unit>
      <trans-unit id="s0a81f678a90d8133" xml:space="preserve">
        <source>There is an issue with this Crawl Workflow:</source>
        <target state="translated">Il y a un problème avec le flux de travail de cette collecte :</target>
      </trans-unit>
      <trans-unit id="h94a6d35ca79705c4" xml:space="preserve">
        <source><x id="0" equiv-text="${pageScope ? msg(&quot;Page URL(s)&quot;) : msg(&quot;Crawl Start URL&quot;)}"/> required in <x id="1" equiv-text="&lt;a href=&quot;${crawlSetupUrl}&quot; class=&quot;bold underline hover:no-underline&quot;&gt;"/>Scope<x id="2" equiv-text="&lt;/a&gt;"/>. </source>
        <target state="needs-translation"><x id="0" equiv-text="${pageScope ? msg(&quot;Page URL(s)&quot;) : msg(&quot;Crawl Start URL&quot;)}"/> requis dans <x id="1" equiv-text="&lt;a href=&quot;${crawlSetupUrl}&quot; class=&quot;bold underline hover:no-underline&quot;&gt;"/>étendue<x id="2" equiv-text="&lt;/a&gt;"/>. </target>
      </trans-unit>
      <trans-unit id="sdd3e1b91cb27a4d5" xml:space="preserve">
        <source>Page URL(s)</source>
        <target state="needs-translation">URL(s)</target>
      </trans-unit>
      <trans-unit id="s67b76d03e88b5990" xml:space="preserve">
        <source>Please fix to continue.</source>
        <target state="translated">Veuillez corriger pour continuer.</target>
      </trans-unit>
      <trans-unit id="s265a8f6e25a8c5f2" xml:space="preserve">
        <source>Workflow created.</source>
        <target state="translated">Flux de travail créé.</target>
      </trans-unit>
      <trans-unit id="s6f5d63a06a530e47" xml:space="preserve">
        <source>Crawl started with new workflow settings.</source>
        <target state="needs-translation">Collecte démarrée avec les nouveaux paramètres du flux de travail.</target>
      </trans-unit>
      <trans-unit id="sb59e91f2312fbb0b" xml:space="preserve">
        <source>Workflow updated.</source>
        <target state="translated">Flux de travail mis à jour.</target>
      </trans-unit>
      <trans-unit id="scb2c6b3674a42128" xml:space="preserve">
        <source>Workflow saved without starting crawl.</source>
        <target state="translated">Flux de travail sauvegardé sans démarrage de la collecte.</target>
      </trans-unit>
      <trans-unit id="s429899b1dcafcad4" xml:space="preserve">
        <source>Could not run crawl with new workflow settings due to already running crawl.</source>
        <target state="needs-translation">Impossible de démarrer la collecte avec les nouveaux paramètres du flux de travail en raison d'une collecte déjà en cours</target>
      </trans-unit>
      <trans-unit id="s286331d9358fc509" xml:space="preserve">
        <source>Seed URL <x id="0" equiv-text="${loc[loc.length - 1] + 1}"/>: </source>
        <target state="needs-translation">URL  <x id="0" equiv-text="${loc[loc.length - 1] + 1}"/>: </target>
      </trans-unit>
      <trans-unit id="s08dd397493a013b1" xml:space="preserve">
        <source>Couldn't save Workflow. Please fix the following Workflow issues:</source>
        <target state="translated">Le flux de travail ne peut être sauvegardé. Merci de résoudre les problèmes suivants :</target>
      </trans-unit>
      <trans-unit id="sea5eee53e296f33b" xml:space="preserve">
        <source><x id="0" equiv-text="${this.localize.number(urlList.length)}"/> URL entered</source>
        <target state="translated"><x id="0" equiv-text="${this.localize.number(urlList.length)}"/> URL saisi</target>
      </trans-unit>
      <trans-unit id="sfa75e464c2da4bba" xml:space="preserve">
        <source><x id="0" equiv-text="${this.localize.number(urlList.length)}"/> URLs entered</source>
        <target state="translated"><x id="0" equiv-text="${this.localize.number(urlList.length)}"/> URLs saisis</target>
      </trans-unit>
      <trans-unit id="s960e671fe5f2559b" xml:space="preserve">
        <source>Please shorten list to <x id="0" equiv-text="${this.localize.number(max)}"/> or fewer URLs.</source>
        <target state="translated">Merci de raccourcir la liste à <x id="0" equiv-text="${this.localize.number(max)}"/> URLs ou moins.</target>
      </trans-unit>
      <trans-unit id="s40b5b363fefc9199">
        <source>Please remove or fix the following invalid URL: <x id="0" equiv-text="${invalidUrl}"/></source>
      </trans-unit>
<<<<<<< HEAD
      <trans-unit id="saf63d34c8601dd41" xml:space="preserve">
        <source><x id="0" equiv-text="${humanizeSchedule(workflow.schedule, {&#10;    length: &quot;short&quot;,&#10;})}"/> </source>
=======
      <trans-unit id="saf63d34c8601dd41">
        <source>
          <x id="0" equiv-text="${this.localize.number(this.item.pageCount ? +this.item.pageCount : 0)}"/>
        </source>
>>>>>>> 4fa3bc49
      </trans-unit>
      <trans-unit id="s136b21dec9a221bd" xml:space="preserve">
        <source>Manual run by <x id="0" equiv-text="${workflow.lastStartedByName}"/></source>
        <target state="translated">Exécution manuelle par <x id="0" equiv-text="${workflow.lastStartedByName}"/></target>
      </trans-unit>
      <trans-unit id="sde7cc417de1b3246" xml:space="preserve">
        <source>---</source>
        <target state="translated">---</target>
      </trans-unit>
      <trans-unit id="sa84bc532c73403ed">
        <source>Running for <x id="0" equiv-text="${this.localize.humanizeDuration(diff, {&#10;    compact: true,&#10;})}"/></source>
      </trans-unit>
      <trans-unit id="sc154fb69dffcdef9" xml:space="preserve">
        <source>billing settings</source>
        <target state="translated">Paramètres de facturation</target>
      </trans-unit>
      <trans-unit id="s7fa0d24b94690373" xml:space="preserve">
        <source>Your subscription ends on <x id="0" equiv-text="${dateStr}"/>. Your user account, org, and all associated data will be deleted.</source>
        <target state="translated">Votre abonnement expire le <x id="0" equiv-text="${dateStr}"/>. Votre compte d'utilisateur, d'organisme, et toutes les données associées, seront supprimés.</target>
      </trans-unit>
      <trans-unit id="h16be212de6638b6c" xml:space="preserve">
        <source>We suggest downloading your archived items before they are deleted. To keep your plan and data, see <x id="0" equiv-text="${billingTabLink}"/>.</source>
        <target state="translated">Nous vous conseillons de télécharger vos éléments archivés avant qu'ils ne soient supprimés. Pour conserver votre plan et vos données, voir <x id="0" equiv-text="${billingTabLink}"/>.</target>
      </trans-unit>
      <trans-unit id="s1f1b3cea8b3a20f3">
        <source>You have <x id="0" equiv-text="${daysDiff}"/> days left of your Browsertrix trial</source>
      </trans-unit>
      <trans-unit id="se4dfda71fd51327d">
        <source>Your trial ends within one day</source>
      </trans-unit>
      <trans-unit id="se5578c14db3c7b2b">
        <source>Your web archives are always yours — you can download any archived items you'd like to keep before the trial ends!</source>
      </trans-unit>
      <trans-unit id="sc3e0d8cbe688ccd5">
        <source>Archiving will be disabled in <x id="0" equiv-text="${daysDiff}"/> days</source>
      </trans-unit>
      <trans-unit id="sda57befc109a45f6">
        <source>Archiving will be disabled within one day</source>
      </trans-unit>
      <trans-unit id="s618b35a93b6fd392">
        <source>Your subscription ends on <x id="0" equiv-text="${dateStr}"/>. You will no longer be able to run crawls, upload files, create browser profiles, or create collections.</source>
      </trans-unit>
      <trans-unit id="hc4152410e53b56c9" xml:space="preserve">
        <source>To choose a plan and continue using Browsertrix, see <x id="0" equiv-text="${billingTabLink}"/>.</source>
        <target state="translated">Pour choisir un plan et continuer à utiliser Browsertrix, voir <x id="0" equiv-text="${billingTabLink}"/>.</target>
      </trans-unit>
      <trans-unit id="sfb85ab2a166e4c99" xml:space="preserve">
        <source>Archiving is disabled for this org</source>
        <target state="translated">L'archivage est désactivé pour cet organisme</target>
      </trans-unit>
      <trans-unit id="habd962339c5b3e55" xml:space="preserve">
        <source>Your subscription has been paused due to payment failure. Please go to <x id="0" equiv-text="${billingTabLink}"/> to update your payment method.</source>
        <target state="translated">Votre abonnement a été suspendu en raison d'un échec de paiement. Merci d'aller à <x id="0" equiv-text="${billingTabLink}"/> pour mettre à jour votre mode de paiement.</target>
      </trans-unit>
      <trans-unit id="s4e6c7f0a1e774fea" xml:space="preserve">
        <source>Your subscription has been canceled. Please contact Browsertrix support to renew your plan.</source>
        <target state="translated">Votre abonnement a été résilié. Merci de contacter le service d'assistance de Browsertrix pour renouveler votre plan.</target>
      </trans-unit>
      <trans-unit id="s320cc6d25ddbc36f" xml:space="preserve">
        <source>Please contact Browsertrix support to renew your plan.</source>
        <target state="translated">Merci de contacter le service d'assistance de Browsertrix pour renouveler votre plan.</target>
      </trans-unit>
      <trans-unit id="s06dfdacf184fe26a" xml:space="preserve">
        <source>Your org has reached its storage limit</source>
        <target state="translated">Votre organisme a atteint ses capacités de stockage</target>
      </trans-unit>
      <trans-unit id="s7b663782f7f35eb8" xml:space="preserve">
        <source>To add archived items again, delete unneeded items and unused browser profiles to free up space, or contact <x id="0" equiv-text="${this.appState.settings?.salesEmail || msg(&quot;Browsertrix host administrator&quot;)}"/> to upgrade your storage plan.</source>
        <target state="translated">Pour ajouter de nouveaux items archivés, veuillez supprimer des items inutiles et des profils de navigations non utilisés, ou contactez <x id="0" equiv-text="${this.appState.settings?.salesEmail || msg(&quot;Browsertrix host administrator&quot;)}"/> pour mettre à niveau votre plan de stockage.</target>
      </trans-unit>
      <trans-unit id="sf3a7cc6ecc194453" xml:space="preserve">
        <source>Browsertrix host administrator</source>
        <target state="needs-translation">Administrateur du serveur Browsertrix</target>
      </trans-unit>
      <trans-unit id="sd25ec176e0dbfa6d" xml:space="preserve">
        <source>Your org has reached its monthly execution minutes limit</source>
        <target state="translated">Votre organisme a atteint sa limite mensuelle de minutes exécutées</target>
      </trans-unit>
      <trans-unit id="s10a8d7c57c09ca1b" xml:space="preserve">
        <source>Contact <x id="0" equiv-text="${this.appState.settings?.salesEmail || msg(&quot;Browsertrix host administrator&quot;)}"/> to purchase additional monthly execution minutes or upgrade your plan.</source>
        <target state="needs-translation">Contactez <x id="0" equiv-text="${this.appState.settings?.salesEmail || msg(&quot;Browsertrix host administrator&quot;)}"/> pour acheter des minutes supplémentaires à ajouter à votre montant mensuel ou pour mettre à niveau votre plan.</target>
      </trans-unit>
      <trans-unit id="seb2d088a92660d77" xml:space="preserve">
        <source>No usage history to show.</source>
        <target state="translated">Pas d'historique d'utilisation disponible.</target>
      </trans-unit>
      <trans-unit id="sb47daaf9e1c4a905" xml:space="preserve">
        <source>Month</source>
        <target state="translated">Mois</target>
      </trans-unit>
      <trans-unit id="s79ab9c8346b9be59" xml:space="preserve">
        <source>Total duration of crawls and QA analysis runs, from start to finish</source>
        <target state="needs-translation">Total de la durée des collectes et du contrôle de qualité, du début à la fin</target>
      </trans-unit>
      <trans-unit id="sea9560007df1aaa9" xml:space="preserve">
        <source>Aggregated time across all browser windows that the crawler was actively executing a crawl or QA analysis run, i.e. not in a waiting state</source>
        <target state="translated">Temps cumulé sur l'ensemble des fenêtres de navigation pendant lequel la collecte était active ou effectuait un contrôle de qualité, c.a.d. pas avec un statut d'attente</target>
      </trans-unit>
      <trans-unit id="sc1a83f0d03f25927" xml:space="preserve">
        <source>Billable Execution Time</source>
        <target state="translated">Temps d'exécution facturable</target>
      </trans-unit>
      <trans-unit id="se2ec05b5a091819b" xml:space="preserve">
        <source>Execution time used that is billable to the current month of the plan</source>
        <target state="translated">Temps d'exécution utilisé facturable sur le mois actuel du plan</target>
      </trans-unit>
      <trans-unit id="s599754097e848667" xml:space="preserve">
        <source>Rollover Execution Time</source>
        <target state="translated">Reconduire le temps d'exécution</target>
      </trans-unit>
      <trans-unit id="s9ca038237c7e3f8a" xml:space="preserve">
        <source>Additional execution time used, of which any extra minutes will roll over to next month as billable time</source>
        <target state="translated">Temps d'exécution supplémentaire utilisé, dont toutes les minutes supplémentaires seront reportées sur le mois suivant en tant que temps facturable</target>
      </trans-unit>
      <trans-unit id="s77c5956de0c7b221" xml:space="preserve">
        <source>Gifted Execution Time</source>
        <target state="translated">Temps d'exécution offert</target>
      </trans-unit>
      <trans-unit id="s39a11e7a4beab91d" xml:space="preserve">
        <source>Execution time used that is free of charge</source>
        <target state="translated">Temps d'exécution gratuit utilisé</target>
      </trans-unit>
      <trans-unit id="s43b124b5dcec3779" xml:space="preserve">
        <source>Excellent</source>
        <target state="translated">Excellent</target>
      </trans-unit>
      <trans-unit id="s047852d575e8d720" xml:space="preserve">
        <source>Admin dashboard</source>
        <target state="translated">Tableau de bord de l'administrateur</target>
      </trans-unit>
      <trans-unit id="scdb1bac161852c73" xml:space="preserve">
        <source>Welcome</source>
        <target state="translated">Bienvenue</target>
      </trans-unit>
      <trans-unit id="s98a92b0ff61e893b" xml:space="preserve">
        <source>Go to Crawl</source>
        <target state="translated">Aller à la collecte</target>
      </trans-unit>
      <trans-unit id="s2cf63ec9357621f3" xml:space="preserve">
        <source>Enter Crawl ID</source>
        <target state="translated">Entrer l'identifiant de collecte</target>
      </trans-unit>
      <trans-unit id="s09023907b59c38eb" xml:space="preserve">
        <source>Go</source>
        <target state="translated">Aller</target>
      </trans-unit>
      <trans-unit id="sb8e7753cf636ad38" xml:space="preserve">
        <source>All Organizations</source>
        <target state="translated">Tous les organismes</target>
      </trans-unit>
      <trans-unit id="s0b93e1d76ac26914" xml:space="preserve">
        <source>New Organization</source>
        <target state="translated">Nouvel organisme</target>
      </trans-unit>
      <trans-unit id="s8743a99bf24efa16" xml:space="preserve">
        <source>Invite User to Org</source>
        <target state="translated">Inviter un utilisateur dans l'organisme</target>
      </trans-unit>
      <trans-unit id="se5a07b8c6d549acb" xml:space="preserve">
        <source>Start typing to see availability</source>
        <target state="translated">Commencer à saisir pour voir la disponibilité</target>
      </trans-unit>
      <trans-unit id="scf7d1d9927633a59" xml:space="preserve">
        <source>This org name is available</source>
        <target state="translated">Ce nom d'organisme est disponible</target>
      </trans-unit>
      <trans-unit id="s8540e7dd50ec3a5d" xml:space="preserve">
        <source>This org name is taken</source>
        <target state="translated">Ce nom d'organisme est déjà utilisé</target>
      </trans-unit>
      <trans-unit id="s8fdbf5db84bb1bfb" xml:space="preserve">
        <source>Create Org</source>
        <target state="translated">Créer un organisme</target>
      </trans-unit>
      <trans-unit id="sbe1f0c780a5b311d" xml:space="preserve">
        <source>Invite sent!</source>
        <target state="translated">Invitation envoyée !</target>
      </trans-unit>
      <trans-unit id="sa2059dea9346101d" xml:space="preserve">
        <source>View org members</source>
        <target state="translated">Voir les membres de l'organisme</target>
      </trans-unit>
      <trans-unit id="sc4adfb73a9bc10d1" xml:space="preserve">
        <source>This org name is already taken.</source>
        <target state="translated">Ce nom d'organisme est déjà utilisé.</target>
      </trans-unit>
      <trans-unit id="s1184d1f63618dc4e" xml:space="preserve">
        <source>Created new org named "<x id="0" equiv-text="${params.name}"/>".</source>
        <target state="translated">Le nouvel organisme créé s'appelle "<x id="0" equiv-text="${params.name}"/>".</target>
      </trans-unit>
      <trans-unit id="sf1c2a4776e202435" xml:space="preserve">
        <source>Sorry, couldn't create organization at this time.</source>
        <target state="translated">Désolé, il est impossible de créer cet organisme pour le moment.</target>
      </trans-unit>
      <trans-unit id="s8f392679ac01fa81" xml:space="preserve">
        <source>Successfully signed up</source>
        <target state="translated">Inscription réussie</target>
      </trans-unit>
      <trans-unit id="s694b98572e690336" xml:space="preserve">
        <source>Click the link in the verification email we sent you to log in.</source>
        <target state="translated">Cliquez sur le lien figurant dans le courriel de vérification que nous vous avons envoyé pour vous connecter.</target>
      </trans-unit>
      <trans-unit id="s5e6b698a2ec87331" xml:space="preserve">
        <source>Sign up</source>
        <target state="translated">S'inscrire</target>
      </trans-unit>
      <trans-unit id="s7d44a141de0e2c9b" xml:space="preserve">
        <source>Forgot your password?</source>
        <target state="translated">Mot de passe oublié ?</target>
      </trans-unit>
      <trans-unit id="sca974356724f8230" xml:space="preserve">
        <source>Log In</source>
        <target state="translated">Se connecter</target>
      </trans-unit>
      <trans-unit id="s050344ebd2ce4a8b" xml:space="preserve">
        <source>Please wait while Browsertrix is initializing</source>
        <target state="translated">Veuillez patienter pendant l'initialisation de Browsertrix</target>
      </trans-unit>
      <trans-unit id="s9ada74585cd89b16" xml:space="preserve">
        <source>Your email address</source>
        <target state="translated">Votre adresse courriel</target>
      </trans-unit>
      <trans-unit id="sbf550ad9b31a5f6d" xml:space="preserve">
        <source>Sorry, invalid username or password</source>
        <target state="translated">Désolé, nom d'utilisateur et/ou mot de passe invalide</target>
      </trans-unit>
      <trans-unit id="s4bea5e0591ea1cf6" xml:space="preserve">
        <source>Sorry, too many failed login attempts. If this is a valid email, a reset password link has been sent to your email.</source>
        <target state="translated">Désolé, trop de tentatives de connexion ont échoué. Si ce courriel est valide, un lien de réinitialisation du mot de passe a été envoyé à votre courriel.</target>
      </trans-unit>
      <trans-unit id="s43ae2b49c3470555" xml:space="preserve">
        <source>Something went wrong, couldn't sign you in</source>
        <target state="translated">Un problème s'est produit, la connexion a échoué .</target>
      </trans-unit>
      <trans-unit id="sd3fd65e8d242ed24" xml:space="preserve">
        <source>Successfully received your request. You will receive an email to reset your password if your email is found in our system.</source>
        <target state="translated">Votre demande a été reçue avec succès. Vous recevrez un courriel pour réinitialiser votre mot de passe si votre courriel est trouvé dans notre système.</target>
      </trans-unit>
      <trans-unit id="s6d37a6bebbc3f8a8" xml:space="preserve">
        <source>That email is not a valid email address</source>
        <target state="translated">Cette adresse courriel n'est pas valide</target>
      </trans-unit>
      <trans-unit id="s9689f44e0a49b830" xml:space="preserve">
        <source>Date Started</source>
        <target state="translated">Date de début</target>
      </trans-unit>
      <trans-unit id="s2056041ac63786fc" xml:space="preserve">
        <source>Running crawls</source>
        <target state="translated">Collectes en cours</target>
      </trans-unit>
      <trans-unit id="sce252e7b2e662cc5" xml:space="preserve">
        <source>All Running Crawls</source>
        <target state="translated">Toutes les collectes en cours</target>
      </trans-unit>
      <trans-unit id="sa8d4790d89fbcb7d" xml:space="preserve">
        <source>Any Active Status</source>
        <target state="translated">Tout statut actif</target>
      </trans-unit>
      <trans-unit id="sf777c154340d04b4" xml:space="preserve">
        <source>View Crawl Settings</source>
        <target state="translated">Voir les paramètres de la collecte</target>
      </trans-unit>
      <trans-unit id="sbf18806bc43052fa" xml:space="preserve">
        <source>Sorry, couldn't retrieve crawls at this time.</source>
        <target state="translated">Désolé, les collectes ne peuvent être récupérées pour le moment.</target>
      </trans-unit>
      <trans-unit id="sdfcb755990df2126" xml:space="preserve">
        <source>Set up your organization to start crawling.</source>
        <target state="translated">Configurez votre organisme pour commencer à collecter.</target>
      </trans-unit>
      <trans-unit id="s15256ad4732bbe6e" xml:space="preserve">
        <source>Finish setting up your Browsertrix account to start crawling.</source>
        <target state="translated">Finissez de configurer votre compte Browsertrix pour commencer à collecter.</target>
      </trans-unit>
      <trans-unit id="h22769969c5066f85" xml:space="preserve">
        <source>You’ve been invited by <x id="0" equiv-text="&lt;strong class=&quot;font-medium&quot;&gt;${inviterName}&lt;/strong&gt;"/> to join the organization <x id="1" equiv-text="&lt;span class=&quot;font-medium text-primary&quot;&gt;${orgName}&lt;/span&gt;"/> on Browsertrix.</source>
        <target state="translated">Vous avez été invité(e) par <x id="0" equiv-text="&lt;strong class=&quot;font-medium&quot;&gt;${inviterName}&lt;/strong&gt;"/> pour rejoindre l'organime <x id="1" equiv-text="&lt;span class=&quot;font-medium text-primary&quot;&gt;${orgName}&lt;/span&gt;"/> sur Browsertrix.</target>
      </trans-unit>
      <trans-unit id="h406ea2eff53edcfb" xml:space="preserve">
        <source>You’ve been invited to join the organization <x id="0" equiv-text="&lt;span class=&quot;font-medium text-primary&quot;&gt;${orgName}&lt;/span&gt;"/> on Browsertrix.</source>
        <target state="translated">Vous avez été invité(e) à rejoindre l'organisme <x id="0" equiv-text="&lt;span class=&quot;font-medium text-primary&quot;&gt;${orgName}&lt;/span&gt;"/> sur Browsertrix.</target>
      </trans-unit>
      <trans-unit id="s07cee0cdf942df03" xml:space="preserve">
        <source>Step 1 complete</source>
        <target state="translated">Étape 1 complétée</target>
      </trans-unit>
      <trans-unit id="s4b321ea46428acc4" xml:space="preserve">
        <source>Step 1</source>
        <target state="translated">Étape 1</target>
      </trans-unit>
      <trans-unit id="s6a3c9d5ddbf42bdc" xml:space="preserve">
        <source>Join organization</source>
        <target state="translated">Rejoindre l'organisme</target>
      </trans-unit>
      <trans-unit id="sff0509fed5bbfd10" xml:space="preserve">
        <source>Create password and display name</source>
        <target state="translated">Créer un mot de passe et afficher le nom</target>
      </trans-unit>
      <trans-unit id="s4b3221a46428b1dd" xml:space="preserve">
        <source>Step 2</source>
        <target state="translated">Étape 2</target>
      </trans-unit>
      <trans-unit id="sda1ec41fec043766" xml:space="preserve">
        <source>Configure organization</source>
        <target state="translated">Configurer l'organisme</target>
      </trans-unit>
      <trans-unit id="s64be0af044395977" xml:space="preserve">
        <source>What is an org?</source>
        <target state="translated">Qu'est-ce qu'un organisme ?</target>
      </trans-unit>
      <trans-unit id="s42e8653d5ae10bc1" xml:space="preserve">
        <source>An org, or organization, is your workspace for web archiving. If you’re archiving collaboratively, an org workspace can be shared between team members.</source>
        <target state="translated">Un organisme, ou organisation, est votre espace de travail pour l'archivage web. Si vous archivez de manière collaborative, un espace de travail d'organisme peut être partagé entre les membres de l'équipe.</target>
      </trans-unit>
      <trans-unit id="hda7aa624404fc0ed" xml:space="preserve">
        <source>Refer to our user guide on <x id="0" equiv-text="&lt;a class=&quot;text-neutral-500 underline hover:text-primary&quot; href=&quot;/docs/user-guide/org-settings/&quot; target=&quot;_blank&quot; rel=&quot;noopener&quot;&gt;"/>org settings<x id="1" equiv-text="&lt;/a&gt;"/> for details.</source>
        <target state="translated">Consultez notre guide d'utilisation sur <x id="0" equiv-text="&lt;a class=&quot;text-neutral-500 underline hover:text-primary&quot; href=&quot;/docs/user-guide/org-settings/&quot; target=&quot;_blank&quot; rel=&quot;noopener&quot;&gt;"/> paramètres de l'organisme <x id="1" equiv-text="&lt;/a&gt;"/> pour plus de détails.</target>
      </trans-unit>
      <trans-unit id="s8ae1873b610b92d6" xml:space="preserve">
        <source>Your org dashboard will be <x id="0" equiv-text="${window.location.protocol}"/>//<x id="1" equiv-text="${window.location.hostname}"/>/orgs/<x id="2" equiv-text="${slug || &quot;&quot;}"/></source>
        <target state="translated">Le tableau de bord de votre organisme sera <x id="0" equiv-text="${window.location.protocol}"/>//<x id="1" equiv-text="${window.location.hostname}"/>/organismes/<x id="2" equiv-text="${slug || &quot;&quot;}"/></target>
      </trans-unit>
      <trans-unit id="s0d5ee4ffcb9c2c65" xml:space="preserve">
        <source>You can change this in your org settings later.</source>
        <target state="translated">Vous pourrez effectuer ce changement plus tard dans les paramètres de votre organisme.</target>
      </trans-unit>
      <trans-unit id="sbbd340ef453ff7e4" xml:space="preserve">
        <source>Go to Dashboard</source>
        <target state="translated">Aller au tableau de bord</target>
      </trans-unit>
      <trans-unit id="s033b7f18e2a1b86e" xml:space="preserve">
        <source>The org name "<x id="0" equiv-text="${name}"/>" is already taken, try another one.</source>
        <target state="translated">Le nom de l'organisme "<x id="0" equiv-text="${name}"/>" est déjà utilisé, merci d'en choisir un autre.</target>
      </trans-unit>
      <trans-unit id="s6d0192d253b870f7" xml:space="preserve">
        <source>The org URL identifier "<x id="0" equiv-text="${slug}"/>" is already taken, try another one.</source>
        <target state="needs-translation">L'URL de l'organisme "<x id="0" equiv-text="${slug}"/>" est déjà utilisé, merci d'en choisir un autre.</target>
      </trans-unit>
      <trans-unit id="s692207ce67c91506" xml:space="preserve">
        <source>The org URL identifier "<x id="0" equiv-text="${slug}"/>" is not a valid URL. Please use alphanumeric characters and dashes (-) only</source>
        <target state="translated">L'URL de l'organisme "<x id="0" equiv-text="${slug}"/>" n'est pas valide. Merci d'utiliser uniquement des caractères alphanumériques et des tirets</target>
      </trans-unit>
      <trans-unit id="s5df133e1b1fd43c3" xml:space="preserve">
        <source>Welcome to Browsertrix</source>
        <target state="translated">Bienvenue dans Browsertrix</target>
      </trans-unit>
      <trans-unit id="sa9b1e3b3add547b6" xml:space="preserve">
        <source>Go to home page</source>
        <target state="translated">Aller à la page d'accueil</target>
      </trans-unit>
      <trans-unit id="s418c368c5315bec1" xml:space="preserve">
        <source>This invite doesn't exist or has expired. Please ask the organization administrator to resend an invitation.</source>
        <target state="translated">Cette invitation n'existe pas ou a expiré. Veuillez demander à l'administrateur de l'organisation de renvoyer une invitation.</target>
      </trans-unit>
      <trans-unit id="s1952dc02aa41f1c9" xml:space="preserve">
        <source>This is not a valid invite, or it may have expired. If you believe this is an error, please contact <x id="0" equiv-text="${this.appState.settings?.supportEmail || msg(&quot;your Browsertrix administrator&quot;)}"/> for help.</source>
        <target state="translated">Cette invitation n'est pas valide ou a expiré. Si vous pensez qu'il s'agit d'une erreur, veuillez contacter <x id="0" equiv-text="${this.appState.settings?.supportEmail || msg(&quot;your Browsertrix administrator&quot;)}"/> pour obtenir de l'aide.</target>
      </trans-unit>
      <trans-unit id="s0235065054efe3a8" xml:space="preserve">
        <source>your Browsertrix administrator</source>
        <target state="translated">Votre administrateur Browsertrix</target>
      </trans-unit>
      <trans-unit id="s4a7fb6e66ba564d7" xml:space="preserve">
        <source>Something unexpected went wrong retrieving this invite. Please contact <x id="0" equiv-text="${this.appState.settings?.supportEmail || msg(&quot;your Browsertrix administrator&quot;)}"/> for help.</source>
        <target state="translated">Un problème inattendu s'est produit lors de la récupération de cette invitation. Veuillez contacter <x id="0" equiv-text="${this.appState.settings?.supportEmail || msg(&quot;your Browsertrix administrator&quot;)}"/> pour obtenir de l'aide.</target>
      </trans-unit>
      <trans-unit id="s7ebc4f216d73836f" xml:space="preserve">
        <source>This verification email is not valid.</source>
        <target state="translated">Ce courriel de vérification n'est pas valide.</target>
      </trans-unit>
      <trans-unit id="s95689a99051fa841" xml:space="preserve">
        <source>Email address verified</source>
        <target state="translated">Adresse courriel vérifiée</target>
      </trans-unit>
      <trans-unit id="s8759f1186d757714" xml:space="preserve">
        <source>Log in to continue.</source>
        <target state="translated">Se connecter pour continuer.</target>
      </trans-unit>
      <trans-unit id="sf151c44c3a52a448" xml:space="preserve">
        <source>Enter new password</source>
        <target state="translated">Entrer le nouveau mot de passe</target>
      </trans-unit>
      <trans-unit id="s8daf047a917f4cc4" xml:space="preserve">
        <source>Choose a strong password between <x id="0" equiv-text="${PASSWORD_MINLENGTH}"/>-<x id="1" equiv-text="${PASSWORD_MAXLENGTH}"/> characters.</source>
        <target state="translated">Choisissez un mot de passe fort comportant entre <x id="0" equiv-text="${PASSWORD_MINLENGTH}"/> et <x id="1" equiv-text="${PASSWORD_MAXLENGTH}"/> caractères.</target>
      </trans-unit>
      <trans-unit id="s16ba889483d4940e" xml:space="preserve">
        <source>Change Password</source>
        <target state="translated">Changer le mot de passe</target>
      </trans-unit>
      <trans-unit id="s3f35c026ab278525" xml:space="preserve">
        <source>Resend password reset email?</source>
        <target state="translated">Renvoyer le courriel de réinitialisation du mot de passe ?</target>
      </trans-unit>
      <trans-unit id="s00ac24e5b7cc64c2" xml:space="preserve">
        <source>Password reset email is not valid. Request a new password reset email</source>
        <target state="translated">Le courriel de réinitialisation du mot de passe n'est pas valide. Demander un nouveau courriel de réinitialisation de mot de passe</target>
      </trans-unit>
      <trans-unit id="s7d90fb0e2d1684a7" xml:space="preserve">
        <source>Sent invite to <x id="0" equiv-text="${this.invitedEmail}"/></source>
        <target state="translated">Envoyer une invitation à <x id="0" equiv-text="${this.invitedEmail}"/></target>
      </trans-unit>
      <trans-unit id="s586d6bd2eca2da93" xml:space="preserve">
        <source>Users</source>
        <target state="translated">Utilisateurs</target>
      </trans-unit>
      <trans-unit id="se5cde7fdda328454" xml:space="preserve">
        <source>admin</source>
        <target state="translated">Administrateur</target>
      </trans-unit>
      <trans-unit id="s5b8c89c6fdc51c40" xml:space="preserve">
        <source>Invite Users</source>
        <target state="translated">Inviter des utilisateurs</target>
      </trans-unit>
      <trans-unit id="s22a99e19a2e45984" xml:space="preserve">
        <source>Please log in to accept this invite.</source>
        <target state="translated">Merci de vous connecter pour accepter cette invitation.</target>
      </trans-unit>
      <trans-unit id="saf87265b4bddeb9c" xml:space="preserve">
        <source>Accept invitation</source>
        <target state="translated">Accepter l'invitation</target>
      </trans-unit>
      <trans-unit id="sb754c3cdf47401bb" xml:space="preserve">
        <source>You’ve been invited to join a new org</source>
        <target state="translated">Vous avez été invité(e) à rejoindre un nouvel organisme</target>
      </trans-unit>
      <trans-unit id="s31c7b03cf1e0b1bc" xml:space="preserve">
        <source>Accept Invitation</source>
        <target state="translated">Accepter l'invitation</target>
      </trans-unit>
      <trans-unit id="s32322dc45e502559" xml:space="preserve">
        <source>Decline</source>
        <target state="translated">Refuser</target>
      </trans-unit>
      <trans-unit id="s84922e45c0957371" xml:space="preserve">
        <source>This invitation is for <x id="0" equiv-text="${this.email}"/>. You are currently logged in as <x id="1" equiv-text="${this.authState?.username}"/>. Please log in with the correct email to access this invite.</source>
        <target state="translated">Cette invitation est pour <x id="0" equiv-text="${this.email}"/>. Vous êtes actuellement connecté(e) en tant que <x id="1" equiv-text="${this.authState?.username}"/>. Veuillez vous connecter avec le courriel indiqué pour accéder à l'invitation.</target>
      </trans-unit>
      <trans-unit id="sc9a2484754aae7bb" xml:space="preserve">
        <source>You've joined <x id="0" equiv-text="${org.name || inviteInfo.orgName || msg(&quot;Browsertrix&quot;)}"/>.</source>
        <target state="translated">Vous avez rejoint <x id="0" equiv-text="${org.name || inviteInfo.orgName || msg(&quot;Browsertrix&quot;)}"/>.</target>
      </trans-unit>
      <trans-unit id="sdb8ec1b3a5726c88" xml:space="preserve">
        <source>Browsertrix</source>
        <target state="translated">Browsertrix</target>
      </trans-unit>
      <trans-unit id="sb8404f4d7b7ba1f3" xml:space="preserve">
        <source>This invitation is not valid</source>
        <target state="translated">Cette invitation n'est pas valide</target>
      </trans-unit>
      <trans-unit id="s4b97257cf024d907" xml:space="preserve">
        <source>You've declined to join <x id="0" equiv-text="${orgName || msg(&quot;Browsertrix&quot;)}"/>.</source>
        <target state="translated">Vous avez décliné l'invitation à rejoindre <x id="0" equiv-text="${orgName || msg(&quot;Browsertrix&quot;)}"/>.</target>
      </trans-unit>
      <trans-unit id="s686306cdb839fb8d" xml:space="preserve">
        <source>Sending...</source>
        <target state="translated">Envoi...</target>
      </trans-unit>
      <trans-unit id="s97ee1bd2cffede65" xml:space="preserve">
        <source>Resend verification email</source>
        <target state="translated">Renvoyer le courriel de vérification</target>
      </trans-unit>
      <trans-unit id="sb061ff5a347a296e" xml:space="preserve">
        <source>Profile</source>
        <target state="translated">Profil</target>
      </trans-unit>
      <trans-unit id="s01a8d45397ec133b" xml:space="preserve">
        <source>Security</source>
        <target state="translated">Sécurité</target>
      </trans-unit>
      <trans-unit id="s523f5d97bb322419" xml:space="preserve">
        <source>Account Settings</source>
        <target state="translated">Paramètres du compte</target>
      </trans-unit>
      <trans-unit id="s11b2e9ecce28690c" xml:space="preserve">
        <source>Display Name</source>
        <target state="translated">Afficher le nom</target>
      </trans-unit>
      <trans-unit id="s5fe9a19519c8d882" xml:space="preserve">
        <source>Enter your full name, or another name to display in the orgs you belong to.</source>
        <target state="translated">Saisissez votre nom complet ou un autre nom à afficher dans les organismes auxquels vous appartenez.</target>
      </trans-unit>
      <trans-unit id="se724e8e0ccb7f52c" xml:space="preserve">
        <source>Display name</source>
        <target state="translated">Afficher le nom</target>
      </trans-unit>
      <trans-unit id="s548e6499a7c9fd51" xml:space="preserve">
        <source>Update the email you use to log in.</source>
        <target state="translated">Mettez à jour le courriel que vous utilisez pour vous connecter.</target>
      </trans-unit>
      <trans-unit id="sca4fb8fafd9b52e5" xml:space="preserve">
        <source>Verified</source>
        <target state="translated">Vérifié</target>
      </trans-unit>
      <trans-unit id="sfeb3a6ed33712701" xml:space="preserve">
        <source>Needs verification</source>
        <target state="translated">Vérification nécessaire</target>
      </trans-unit>
      <trans-unit id="sde97d4363265e9aa" xml:space="preserve">
        <source>Enter your current password</source>
        <target state="translated">Veuillez entrer votre mot de passe actuel</target>
      </trans-unit>
      <trans-unit id="s3490e2c8b9ec6ad2" xml:space="preserve">
        <source>New password</source>
        <target state="translated">Nouveau mot de passe</target>
      </trans-unit>
      <trans-unit id="s5f35a66624e4d770" xml:space="preserve">
        <source>Translations are in beta</source>
        <target state="translated">Les traductions sont en bêta</target>
      </trans-unit>
      <trans-unit id="s3f3f33356a6d42ff" xml:space="preserve">
        <source>Parts of the app may not be translated yet in some languages.</source>
        <target state="translated">Certaines parties de l'application peuvent ne pas encore avoir été traduites dans certaines langues.</target>
      </trans-unit>
      <trans-unit id="seb49ad0f81062f64" xml:space="preserve">
        <source>Choose your preferred language for displaying Browsertrix in your browser.</source>
        <target state="translated">Choisissez votre langue préférée pour l'affichage de Browsertrix dans votre navigateur.</target>
      </trans-unit>
      <trans-unit id="sae935ffa510dc00f" xml:space="preserve">
        <source>Help us translate Browsertrix.</source>
        <target state="translated">Aidez-nous à traduite Browsertrix.</target>
      </trans-unit>
      <trans-unit id="s3b8e2d51d9b86e21" xml:space="preserve">
        <source>Contribute to translations</source>
        <target state="translated">Contribuer aux traductions</target>
      </trans-unit>
      <trans-unit id="s9acc53189826a820" xml:space="preserve">
        <source>Your name has been updated.</source>
        <target state="translated">Votre nom a été mis à jour.</target>
      </trans-unit>
      <trans-unit id="s1354a4083fa2c43e" xml:space="preserve">
        <source>Sorry, couldn't update name at this time.</source>
        <target state="translated">Désolé, la mise à jour du nom est impossible pour le moment.</target>
      </trans-unit>
      <trans-unit id="s44793ea339a0944b" xml:space="preserve">
        <source>Your email has been updated.</source>
        <target state="translated">Votre courriel a été mis à jour.</target>
      </trans-unit>
      <trans-unit id="sc4e0922536abfe43" xml:space="preserve">
        <source>Sorry, couldn't update email at this time.</source>
        <target state="translated">Désolé, le courriel ne peut être mis à jour pour le moment.</target>
      </trans-unit>
      <trans-unit id="s903070bc971b67b6" xml:space="preserve">
        <source>Your password has been updated.</source>
        <target state="translated">Votre mot de passe a été mis à jour.</target>
      </trans-unit>
      <trans-unit id="se89dc7be93ca7754" xml:space="preserve">
        <source>Please correct your current password and try again.</source>
        <target state="translated">Veuillez corriger votre mot de passe actuel et réessayer.</target>
      </trans-unit>
      <trans-unit id="s1cc6234f5ae1d6c8" xml:space="preserve">
        <source>Sorry, couldn't update password at this time.</source>
        <target state="translated">Désolé, le mot de passe ne peut être mis à jour pour le moment.</target>
      </trans-unit>
      <trans-unit id="sfa66f095b5a35ccc" xml:space="preserve">
        <source>Your language preference has been updated.</source>
        <target state="needs-translation">Vos préférences de langue ont été mises à jour.</target>
      </trans-unit>
      <trans-unit id="s79e8cc71a5975b04" xml:space="preserve">
        <source>Message</source>
        <target state="translated">Message</target>
      </trans-unit>
      <trans-unit id="s95aec54f13a08d1e" xml:space="preserve">
        <source>User Guide</source>
        <target state="translated">Guide d'utilisation</target>
      </trans-unit>
      <trans-unit id="se20cc4e6ad4e27be" xml:space="preserve">
        <source>Open in new window</source>
        <target state="translated">Ouvrir dans une nouvelle fenêtre</target>
      </trans-unit>
      <trans-unit id="s8baf25aec7231ef1" xml:space="preserve">
        <source>Your account isn't quite set up yet</source>
        <target state="translated">Votre compte n'est pas encore configuré</target>
      </trans-unit>
      <trans-unit id="sb92e2629adb0b7a5" xml:space="preserve">
        <source>You must belong to at least one org in order to access Browsertrix features.</source>
        <target state="translated">Vous devez appartenir à au moins un organisme pour pouvoir accéder aux fonctions de Browsertrix.</target>
      </trans-unit>
      <trans-unit id="s273f0ee82bf2b922" xml:space="preserve">
        <source>If you haven't received an invitation to an org, please contact us at <x id="0" equiv-text="${this.appState.settings.salesEmail}"/>.</source>
        <target state="translated">Si vous n'avez pas reçu d'invitation à rejoindre un organisme, veuillez nous contacter à l'adresse suivante : <x id="0" equiv-text="${this.appState.settings.salesEmail}"/>.</target>
      </trans-unit>
      <trans-unit id="s95aeb2828c01b0de" xml:space="preserve">
        <source>If you haven't received an invitation to an org, please contact your Browsertrix administrator.</source>
        <target state="translated">Si vous n'avez pas reçu d'invitation à rejoindre un organisme, veuillez contacter votre administrateur Browsertrix.</target>
      </trans-unit>
      <trans-unit id="s8ce22933775afaff" xml:space="preserve">
        <source>Open user menu</source>
        <target state="translated">Ouvrir le menu utilisateur</target>
      </trans-unit>
      <trans-unit id="sa03807e44737a915" xml:space="preserve">
        <source>Log Out</source>
        <target state="translated">Se déconnecter</target>
      </trans-unit>
      <trans-unit id="s0558d72e9d8fc3dc" xml:space="preserve">
        <source>Running Crawls</source>
        <target state="translated">Collectes en cours</target>
      </trans-unit>
      <trans-unit id="s5ed8698a2f254511" xml:space="preserve">
        <source>Sign Up</source>
        <target state="translated">Se connecter</target>
      </trans-unit>
      <trans-unit id="sd1c4b6344a767979" xml:space="preserve">
        <source>Expand org list</source>
        <target state="needs-translation">Étendre la liste des organismes</target>
      </trans-unit>
      <trans-unit id="s29496acaea25840d" xml:space="preserve">
        <source>Source Code</source>
        <target state="translated">Code source</target>
      </trans-unit>
      <trans-unit id="see4bdf173efdb187" xml:space="preserve">
        <source>Help Forum</source>
        <target state="translated">Forum d'aide</target>
      </trans-unit>
      <trans-unit id="sa91bc211cf5a96af" xml:space="preserve">
        <source>Copy Browsertrix Version</source>
        <target state="translated">Copier la version de Browsertrix</target>
      </trans-unit>
      <trans-unit id="s90a0fdd47ac39d59" xml:space="preserve">
        <source>Jump to Crawl</source>
        <target state="needs-translation">Aller à la collecte</target>
      </trans-unit>
      <trans-unit id="sa1bc28260e4221a8" xml:space="preserve">
        <source>Please log in to continue.</source>
        <target state="translated">Veuillez vous connecter pour continuer.</target>
      </trans-unit>
      <trans-unit id="s9e1f0a81715a5906" xml:space="preserve">
        <source>Welcome to Browsertrix!</source>
        <target state="translated">Bienvenue sur Browsertrix !</target>
      </trans-unit>
      <trans-unit id="h702a7337c08bf73f" xml:space="preserve">
        <source>A confirmation email was sent to: <x id="0" equiv-text="&lt;br&gt;&#10;                &lt;strong&gt;${email}&lt;/strong&gt;"/>.</source>
        <target state="translated">Un courriel de confirmation a été envoyé à : <x id="0" equiv-text="&lt;br&gt;&#10;                &lt;strong&gt;${email}&lt;/strong&gt;"/>.</target>
      </trans-unit>
      <trans-unit id="sd11e60711d79e788" xml:space="preserve">
        <source>Click the link in your email to confirm your email address.</source>
        <target state="translated">Cliquez sur le lien figurant dans votre courriel pour confirmer votre adresse courriel.</target>
      </trans-unit>
      <trans-unit id="sc3447bb7540dfcc9" xml:space="preserve">
        <source>Got it, go to dashboard</source>
        <target state="needs-translation">Entendu, aller au tableau de bord</target>
      </trans-unit>
      <trans-unit id="sce6f1cb94a02b0bb" xml:space="preserve">
        <source>Organizations</source>
        <target state="translated">Organisations</target>
      </trans-unit>
      <trans-unit id="s4bd7cce2b092e180" xml:space="preserve">
        <source>You don't have any organizations.</source>
        <target state="needs-translation">Vous n'avez aucune organisation.</target>
      </trans-unit>
      <trans-unit id="s5aa589cb3acb8d01" xml:space="preserve">
        <source>Example (example.com)</source>
        <target state="translated">Exemple (exemple.com)</target>
        <note from="lit-localize">Example browser profile name</note>
      </trans-unit>
      <trans-unit id="see7858af9d37f505" xml:space="preserve">
        <source>Example (example.com) login profile</source>
        <target state="needs-translation">Exemple (exemple.com) de profil de connexion</target>
        <note from="lit-localize">Example browser profile name</note>
      </trans-unit>
      <trans-unit id="sc3bfe3a4fe4c13f6" xml:space="preserve">
        <source>match</source>
        <target state="translated">Correspondance</target>
        <note from="lit-localize">label for match percentage</note>
      </trans-unit>
      <trans-unit id="s05836f33cb2800d5" xml:space="preserve">
        <source>org-member@email.com</source>
        <target state="translated">membre-organisme@email.com</target>
        <note from="lit-localize">Placeholder text for email to invite</note>
      </trans-unit>
      <trans-unit id="s13786b2be911ee8b" xml:space="preserve">
        <source>person@email.com</source>
        <target state="translated">personne@email.com</target>
        <note from="lit-localize">Placeholder text for email to invite</note>
      </trans-unit>
      <trans-unit id="comments.plural.few" xml:space="preserve">
        <source>comments</source>
        <target state="translated">Commentaires</target>
        <note from="lit-localize">plural form of "comment" for few comments</note>
      </trans-unit>
      <trans-unit id="comments.plural.many" xml:space="preserve">
        <source>comments</source>
        <target state="translated">Commentaires</target>
        <note from="lit-localize">plural form of "comment" for many comments</note>
      </trans-unit>
      <trans-unit id="comments.plural.other" xml:space="preserve">
        <source>comments</source>
        <target state="translated">Commentaires</target>
        <note from="lit-localize">plural form of "comment" for multiple/other comments</note>
      </trans-unit>
      <trans-unit id="comments.plural.two" xml:space="preserve">
        <source>comments</source>
        <target state="translated">Commentaires</target>
        <note from="lit-localize">plural form of "comment" for two comments</note>
      </trans-unit>
      <trans-unit id="comments.plural.zero" xml:space="preserve">
        <source>comments</source>
        <target state="translated">Commentaires</target>
        <note from="lit-localize">plural form of "comment" for zero comments</note>
      </trans-unit>
      <trans-unit id="crawls.plural.few" xml:space="preserve">
        <source>crawls</source>
        <target state="translated">Collectes</target>
        <note from="lit-localize">plural form of "crawl" for few crawls</note>
      </trans-unit>
      <trans-unit id="crawls.plural.many" xml:space="preserve">
        <source>crawls</source>
        <target state="translated">Collectes</target>
        <note from="lit-localize">plural form of "crawl" for many crawls</note>
      </trans-unit>
      <trans-unit id="crawls.plural.other" xml:space="preserve">
        <source>crawls</source>
        <target state="translated">Collectes</target>
        <note from="lit-localize">plural form of "crawl" for multiple/other crawls</note>
      </trans-unit>
      <trans-unit id="crawls.plural.two" xml:space="preserve">
        <source>crawls</source>
        <target state="translated">Collectes</target>
        <note from="lit-localize">plural form of "crawl" for two crawls</note>
      </trans-unit>
      <trans-unit id="crawls.plural.zero" xml:space="preserve">
        <source>crawls</source>
        <target state="translated">Collectes</target>
        <note from="lit-localize">plural form of "crawl" for zero crawls</note>
      </trans-unit>
      <trans-unit id="items.plural.few" xml:space="preserve">
        <source>items</source>
        <target state="translated">Items</target>
        <note from="lit-localize">plural form of "item" for few items</note>
      </trans-unit>
      <trans-unit id="items.plural.many" xml:space="preserve">
        <source>items</source>
        <target state="translated">Items</target>
        <note from="lit-localize">plural form of "item" for many items</note>
      </trans-unit>
      <trans-unit id="items.plural.other" xml:space="preserve">
        <source>items</source>
        <target state="translated">Items</target>
        <note from="lit-localize">plural form of "item" for multiple/other items</note>
      </trans-unit>
      <trans-unit id="items.plural.two" xml:space="preserve">
        <source>items</source>
        <target state="translated">Items</target>
        <note from="lit-localize">plural form of "item" for two items</note>
      </trans-unit>
      <trans-unit id="items.plural.zero" xml:space="preserve">
        <source>items</source>
        <target state="translated">Items</target>
        <note from="lit-localize">plural form of "item" for zero items</note>
      </trans-unit>
      <trans-unit id="pages.plural.few" xml:space="preserve">
        <source>pages</source>
        <target state="translated">Pages</target>
        <note from="lit-localize">plural form of "page" for few pages</note>
      </trans-unit>
      <trans-unit id="pages.plural.many" xml:space="preserve">
        <source>pages</source>
        <target state="translated">Pages</target>
        <note from="lit-localize">plural form of "page" for many pages</note>
      </trans-unit>
      <trans-unit id="pages.plural.other" xml:space="preserve">
        <source>pages</source>
        <target state="translated">Pages</target>
        <note from="lit-localize">plural form of "page" for multiple/other pages</note>
      </trans-unit>
      <trans-unit id="pages.plural.two" xml:space="preserve">
        <source>pages</source>
        <target state="translated">Pages</target>
        <note from="lit-localize">plural form of "page" for two pages</note>
      </trans-unit>
      <trans-unit id="pages.plural.zero" xml:space="preserve">
        <source>pages</source>
        <target state="translated">Pages</target>
        <note from="lit-localize">plural form of "page" for zero pages</note>
      </trans-unit>
      <trans-unit id="URLs.plural.few" xml:space="preserve">
        <source>URLs</source>
        <target state="translated">URLs</target>
        <note from="lit-localize">plural form of "URLs" for few URLs</note>
      </trans-unit>
      <trans-unit id="URLs.plural.many" xml:space="preserve">
        <source>URLs</source>
        <target state="translated">URLs</target>
        <note from="lit-localize">plural form of "URLs" for many URLs</note>
      </trans-unit>
      <trans-unit id="URLs.plural.other" xml:space="preserve">
        <source>URLs</source>
        <target state="translated">URLs</target>
        <note from="lit-localize">plural form of "URLs" for multiple/other URLs</note>
      </trans-unit>
      <trans-unit id="URLs.plural.two" xml:space="preserve">
        <source>URLs</source>
        <target state="translated">URLs</target>
        <note from="lit-localize">plural form of "URLs" for two URLs</note>
      </trans-unit>
      <trans-unit id="URLs.plural.zero" xml:space="preserve">
        <source>URLs</source>
        <target state="translated">URLs</target>
        <note from="lit-localize">plural form of "URLs" for zero URLs</note>
      </trans-unit>
      <trans-unit id="comments.plural.one" xml:space="preserve">
        <source>comment</source>
        <target state="translated">Commentaire</target>
        <note from="lit-localize">singular form for "comment"</note>
      </trans-unit>
      <trans-unit id="crawls.plural.one" xml:space="preserve">
        <source>crawl</source>
        <target state="translated">Collecte</target>
        <note from="lit-localize">singular form for "crawl"</note>
      </trans-unit>
      <trans-unit id="items.plural.one" xml:space="preserve">
        <source>item</source>
        <target state="translated">élément</target>
        <note from="lit-localize">singular form for "item"</note>
      </trans-unit>
      <trans-unit id="pages.plural.one" xml:space="preserve">
        <source>page</source>
        <target state="translated">page</target>
        <note from="lit-localize">singular form for "page"</note>
      </trans-unit>
      <trans-unit id="URLs.plural.one" xml:space="preserve">
        <source>URL</source>
        <target state="translated">URL</target>
        <note from="lit-localize">singular form for "URL"</note>
      </trans-unit>
      <trans-unit id="s57ade424d57c6edf" xml:space="preserve">
        <source>Sent</source>
        <target state="translated">Envoyé</target>
        <note from="lit-localize">Status message after sending verification email</note>
      </trans-unit>
      <trans-unit id="s09085707b5a0d793" xml:space="preserve">
        <source>AM</source>
        <target state="translated">matin</target>
        <note from="lit-localize">Time AM/PM</note>
      </trans-unit>
      <trans-unit id="s09421b07b5d1e9e6" xml:space="preserve">
        <source>PM</source>
        <target state="translated">après-midi</target>
        <note from="lit-localize">Time AM/PM</note>
      </trans-unit>
      <trans-unit id="s2b933576a3ca5f07" xml:space="preserve">
        <source>Pages currently being crawled will be completed and saved, and finished pages will be kept, but all remaining pages in the queue will be discarded. Are you sure you want to stop crawling?</source>
        <target state="translated">Les pages en cours de collecte seront complétées et sauvegardées, et les pages déjà collectées seront conservées, mais les pages restantes dans la file d'attente ne seront pas collectées. Êtes-vous sûr de vouloir arrêter la collecte ?</target>
      </trans-unit>
      <trans-unit id="s9aa0dfb832cb7f69" xml:space="preserve">
        <source>View error logs</source>
        <target state="needs-translation">Consulter les erreurs dans le journal de bord</target>
      </trans-unit>
      <trans-unit id="h8eb4021572d41d99" xml:space="preserve">
        <source>Name &amp; Schedule</source>
        <target state="translated">Nom &amp; Calendrier</target>
      </trans-unit>
      <trans-unit id="s8be75efeafa7ffe1" xml:space="preserve">
        <source>Your org will be deleted within one day</source>
        <target state="translated">Votre organisme sera effacé dans les prochaines 24 heures</target>
      </trans-unit>
      <trans-unit id="sfa1778ba000b56f5" xml:space="preserve">
        <source>Your org will be deleted in one day.</source>
        <target state="translated">Votre organisme sera effacé dans 24 heures.</target>
      </trans-unit>
      <trans-unit id="se392e1f811076a30" xml:space="preserve">
        <source>Your org will be deleted in <x id="0" equiv-text="${daysDiff}"/> days</source>
        <target state="translated">Votre organisme sera effacé dans <x id="0" equiv-text="${daysDiff}"/> jours</target>
      </trans-unit>
      <trans-unit id="se1037ae4d9adb08a" xml:space="preserve">
        <source>You have one day left of your Browsertrix trial</source>
        <target state="translated">Votre période d'essai dans Browsertrix expire dans 24 heures</target>
      </trans-unit>
      <trans-unit id="monthly-interval-ordinal-zero" xml:space="preserve">
        <source>Monthly on the zeroth</source>
        <target state="needs-translation">Mensuellement chaque premier jour du mois</target>
      </trans-unit>
      <trans-unit id="monthly-interval-ordinal-one" xml:space="preserve">
        <source>Monthly on the <x id="0" equiv-text="${localize.number(days[0])}"/>st</source>
        <target state="translated">Mensuellement chaque <x id="0" equiv-text="${localize.number(days[0])}"/> du mois</target>
      </trans-unit>
      <trans-unit id="monthly-interval-ordinal-two" xml:space="preserve">
        <source>Monthly on the <x id="0" equiv-text="${localize.number(days[0])}"/>nd</source>
        <target state="translated">Mensuellement chaque <x id="0" equiv-text="${localize.number(days[0])}"/> du mois</target>
      </trans-unit>
      <trans-unit id="monthly-interval-ordinal-few" xml:space="preserve">
        <source>Monthly on the <x id="0" equiv-text="${localize.number(days[0])}"/>rd</source>
        <target state="translated">Mensuellement chaque <x id="0" equiv-text="${localize.number(days[0])}"/> du mois</target>
      </trans-unit>
      <trans-unit id="monthly-interval-ordinal-many" xml:space="preserve">
        <source>Monthly on the <x id="0" equiv-text="${localize.number(days[0])}"/>th</source>
        <target state="translated">Mensuellement chaque <x id="0" equiv-text="${localize.number(days[0])}"/> du mois</target>
      </trans-unit>
      <trans-unit id="monthly-interval-ordinal-other" xml:space="preserve">
        <source>Monthly on the <x id="0" equiv-text="${localize.number(days[0])}"/>th</source>
        <target state="translated">Mensuellement chaque <x id="0" equiv-text="${localize.number(days[0])}"/> du mois</target>
      </trans-unit>
      <trans-unit id="h30ddaf03878f27b9" xml:space="preserve">
        <source>Deleting an org will delete all <x id="0" equiv-text="&lt;strong class=&quot;font-semibold&quot;&gt;&#10;                    ${this.localize.bytes(org.bytesStored)}&#10;                  &lt;/strong&gt;"/> of data associated with the org.</source>
        <target state="translated">Effacer un organisme effacera <x id="0" equiv-text="&lt;strong class=&quot;font-semibold&quot;&gt;&#10;                    ${this.localize.bytes(org.bytesStored)}&#10;                  &lt;/strong&gt;"/> de données associées à l'organisme.</target>
      </trans-unit>
      <trans-unit id="hd246a3ddb77fb7e5" xml:space="preserve">
        <source><x id="0" equiv-text="${msg(&quot;Crawls&quot;)}"/>: <x id="1" equiv-text="${this.localize.bytes(org.bytesStoredCrawls)}"/></source>
      </trans-unit>
      <trans-unit id="h737a03dd2c6c5d2a" xml:space="preserve">
        <source>Your free trial ends on <x id="0" equiv-text="${dateStr}"/>. To continue using Browsertrix, select <x id="1" equiv-text="&lt;strong&gt;"/>Subscribe Now<x id="2" equiv-text="&lt;/strong&gt;"/> in <x id="3" equiv-text="${billingTabLink}"/>.</source>
        <target state="translated">Votre essai gratuit expirera le <x id="0" equiv-text="${dateStr}"/>. Pour continuer à utiliser Browsertrix, sélectionnez <x id="1" equiv-text="&lt;strong&gt;"/> S'abonner <x id="2" equiv-text="&lt;/strong&gt;"/> dans <x id="3" equiv-text="${billingTabLink}"/>.</target>
      </trans-unit>
      <trans-unit id="saf8636a6d65b1842" xml:space="preserve">
        <source>Your browser’s language settings will take precedence over the language chosen above when formatting numbers, dates, and durations.</source>
        <target state="translated">Les paramètres de langue de votre navigateur auront priorité sur la langue choisie ci-dessus lors de la mise en forme des nombres, des dates et des durées.</target>
      </trans-unit>
      <trans-unit id="sf3e0a9a76635b431" xml:space="preserve">
        <source>Use browser language settings for formatting numbers and dates.</source>
        <target state="translated">Utiliser les paramètres de langue du navigateur pour formater les nombres et les dates.</target>
      </trans-unit>
      <trans-unit id="s7458c3e835ad08bc" xml:space="preserve">
        <source>For example:</source>
        <target state="translated">Par exemple :</target>
      </trans-unit>
      <trans-unit id="sc72c35c940c8e9eb" xml:space="preserve">
        <source>Your formatting preference has been updated.</source>
        <target state="translated">Vos préférences de formatage ont été mises à jour.</target>
      </trans-unit>
      <trans-unit id="s542b4494d4c58414" xml:space="preserve">
        <source>Search all orgs by name, id, slug, users, and subscriptions</source>
        <target state="translated">Rechercher tous les organismes par nom, identifiant, mot-clé, utilisateurs et abonnements</target>
      </trans-unit>
      <trans-unit id="h19d357f5b1d2fafe" xml:space="preserve">
        <source>Are you sure you want to delete <x id="0" equiv-text="&lt;strong class=&quot;font-semibold&quot;&gt;${name}&lt;/strong&gt;"/>? </source>
        <target state="translated">Êtes-vous sûr de vouloir supprimer <x id="0" equiv-text="&lt;strong class=&quot;font-semibold&quot;&gt;${name}&lt;/strong&gt;"/> ? </target>
      </trans-unit>
      <trans-unit id="s537a1aeb41fca7c0" xml:space="preserve">
        <source>Delete Workflow?</source>
        <target state="translated">Supprimer le flux de travail ?</target>
      </trans-unit>
      <trans-unit id="sf4de3bfbfaca12e5" xml:space="preserve">
        <source>Copied</source>
        <target state="translated">Copié</target>
      </trans-unit>
      <trans-unit id="sb942b315658ac651" xml:space="preserve">
        <source>Sorry, we couldn’t find that page</source>
        <target state="translated">Désolé, cette page ne peut être trouvée</target>
      </trans-unit>
      <trans-unit id="sf7c17754a1389f21" xml:space="preserve">
        <source>Check the URL to make sure you’ve entered it correctly.</source>
        <target state="translated">Veuillez vérifier l'URL afin de vous assurer que vous l'avez saisie correctement.</target>
      </trans-unit>
      <trans-unit id="sa72130488c1d7c67" xml:space="preserve">
        <source>Go to Home</source>
        <target state="translated">Aller à l'accueil</target>
      </trans-unit>
      <trans-unit id="sbd8ee44f2619fd58" xml:space="preserve">
        <source>Did you click a link to get here?</source>
        <target state="translated">Avez-vous cliqué sur un lien pour parvenir jusqu'ici ?</target>
      </trans-unit>
      <trans-unit id="s81ec7a6847534d5e" xml:space="preserve">
        <source>Go Back</source>
        <target state="translated">Retourner</target>
      </trans-unit>
      <trans-unit id="s091d5407b5b32e84" xml:space="preserve">
        <source>Or</source>
        <target state="translated">Ou</target>
      </trans-unit>
      <trans-unit id="s6139a6bb752f2af3" xml:space="preserve">
        <source>Report a Broken Link</source>
        <target state="translated">Signaler un lien brisé</target>
      </trans-unit>
      <trans-unit id="s6590981742c5b548" xml:space="preserve">
        <source>This organization has been verified by Webrecorder to be who they say they are.</source>
        <target state="needs-translation">Cette organisation a été vérifiée par Webrecorder comme étant bien telle que décrite.</target>
      </trans-unit>
      <trans-unit id="s58cbb77b29a98292" xml:space="preserve">
        <source>No public collections yet.</source>
        <target state="translated">Pas encore de collections publiques.</target>
      </trans-unit>
      <trans-unit id="s198f9d12552a9134" xml:space="preserve">
        <source>Visit Public Page</source>
        <target state="translated">Visiter la page publique</target>
      </trans-unit>
      <trans-unit id="sd42dca30d5e7c463" xml:space="preserve">
        <source>Archived item selection updated.</source>
        <target state="translated">La sélection des éléments archivés a été mise à jour.</target>
      </trans-unit>
      <trans-unit id="s49b6f6e5b5e06b50" xml:space="preserve">
        <source>Sorry, couldn't save archived item selection at this time.</source>
        <target state="translated">Désolé, la sélection des éléments archivés ne peut être sauvegardée pour le moment.</target>
      </trans-unit>
      <trans-unit id="s406d1cc8b34de381" xml:space="preserve">
        <source>Only org members can view</source>
        <target state="translated">Cette vue n'est accessible qu'aux membres de l'organisme</target>
      </trans-unit>
      <trans-unit id="sf9ca5cc93c622eb7" xml:space="preserve">
        <source>Unlisted</source>
        <target state="needs-translation">Non listé</target>
      </trans-unit>
      <trans-unit id="se0ca0ce6d58bdb0a" xml:space="preserve">
        <source>Only people with the link can view</source>
        <target state="translated">Cette vue n'est accessible qu'aux personnes disposant du lien</target>
      </trans-unit>
      <trans-unit id="sdd1ff479d04ac140" xml:space="preserve">
        <source>Public</source>
        <target state="translated">Public</target>
      </trans-unit>
      <trans-unit id="s1bbb1dfa96413a00" xml:space="preserve">
        <source>Anyone can view on the org's public profile</source>
        <target state="translated">Tout le monde peut voir le profil public de l'organisme</target>
      </trans-unit>
      <trans-unit id="s1219d97b49650c05" xml:space="preserve">
        <source>Visibility</source>
        <target state="translated">Visibilité</target>
      </trans-unit>
      <trans-unit id="s678bd3e57c834466" xml:space="preserve">
        <source>What information will be visible to the public?</source>
        <target state="translated">Quelles informations seront visibles par le public ?</target>
      </trans-unit>
      <trans-unit id="s44fe58b844d5ddcb" xml:space="preserve">
        <source>In addition to replay, the following collection details will be visible:</source>
        <target state="needs-translation">En plus de la relecture, les détails suivants de la collecte seront visibles :</target>
      </trans-unit>
      <trans-unit id="sc9474bf7a0668d73" xml:space="preserve">
        <source>Summary</source>
        <target state="translated">Résumé</target>
      </trans-unit>
      <trans-unit id="s0487f33d9ddaabde" xml:space="preserve">
        <source>About</source>
        <target state="translated">À propos</target>
      </trans-unit>
      <trans-unit id="s52ed67729b51627a" xml:space="preserve">
        <source>Collection Period</source>
        <target state="needs-translation">Durée de la collection</target>
      </trans-unit>
      <trans-unit id="s851b32ef11f415c2" xml:space="preserve">
        <source>Collection Size</source>
        <target state="translated">Taille de la collection</target>
      </trans-unit>
      <trans-unit id="s9eecfb2a2647cc24" xml:space="preserve">
        <source>Summarize the collection's content</source>
        <target state="translated">Résumer le contenu de la collection</target>
      </trans-unit>
      <trans-unit id="s6a05ad3f740ad8d8" xml:space="preserve">
        <source>Write a short description that summarizes this collection. If the collection is public, this description will be visible next to the collection name.</source>
        <target state="translated">Rédigez une courte description qui résume cette collection. Si la collection est publique, cette description sera visible à côté du nom de la collection.</target>
      </trans-unit>
      <trans-unit id="s2cf3aa941fb481b9" xml:space="preserve">
        <source>You can write a longer description in the 'About' section after creating the collection.</source>
        <target state="translated">Vous pouvez rédiger une description plus longue dans la section « À propos » après avoir créé la collection.</target>
      </trans-unit>
      <trans-unit id="s88b7cc857e3104f6" xml:space="preserve">
        <source>This collection will be visible on the org public profile, even without archived items. You may want to set visibility to 'Unlisted' until archived items have been added.</source>
        <target state="translated">Cette collection sera visible sur le profil public de l'organisme, même en absence d'éléments archivés. Il peut être utile de régler la visibilité sur « Non listé » jusqu'à ce que des éléments archivés aient été ajoutés.</target>
      </trans-unit>
      <trans-unit id="sde5576872ee6936d" xml:space="preserve">
        <source>This collection will be visible on the org profile page, which isn't public yet. To make the org profile and this collection visible to the public, update org profile settings.</source>
        <target state="translated">Cette collection sera visible sur la page de profil de l'organisme, qui n'est pas encore publique. Pour rendre le profil de l'organisme et cette collection visibles au public, mettez à jour les paramètres du profil de l'organisme.</target>
      </trans-unit>
      <trans-unit id="sd27c7f88dd56a528" xml:space="preserve">
        <source>Open org settings</source>
        <target state="translated">Ouvrir les paramètres de l'organisme</target>
      </trans-unit>
      <trans-unit id="sd82f616578d2b33d" xml:space="preserve">
        <source>"<x id="0" equiv-text="${data.name || name}"/>" metadata updated</source>
        <target state="translated">"<x id="0" equiv-text="${data.name || name}"/>" métadonnées mises à jour</target>
      </trans-unit>
      <trans-unit id="secbc28fc1f3d93ff">
        <source>Created "<x id="0" equiv-text="${data.name || name}"/>" collection</source>
      </trans-unit>
      <trans-unit id="sce256a8918a7f18d" xml:space="preserve">
        <source>Snapshot</source>
        <target state="translated">Capture d'écran</target>
      </trans-unit>
      <trans-unit id="s66da7b7937e76a3a" xml:space="preserve">
        <source>Start typing a URL...</source>
        <target state="translated">Commencer à saisir une URL...</target>
      </trans-unit>
<<<<<<< HEAD
      <trans-unit id="sfedd97f6911305d1" xml:space="preserve">
        <source>No matching pages found.</source>
        <target state="translated">Aucune page correspondante trouvée.</target>
      </trans-unit>
=======
>>>>>>> 4fa3bc49
      <trans-unit id="s7bec6de4e84e7519">
        <source>ReplayWeb.Page default view</source>
      </trans-unit>
      <trans-unit id="s060e481b4a246a3e" xml:space="preserve">
        <source>Start Page</source>
        <target state="translated">Démarrer la page</target>
      </trans-unit>
      <trans-unit id="s5d948bb5f9f0a378">
        <source>Show a single URL snapshot</source>
      </trans-unit>
<<<<<<< HEAD
      <trans-unit id="s7cdd26a53c30f8c5">
        <source>Configure Replay Home</source>
      </trans-unit>
      <trans-unit id="s417b90913e05bc17" xml:space="preserve">
=======
      <trans-unit id="s417b90913e05bc17">
>>>>>>> 4fa3bc49
        <source>Preview</source>
        <target state="translated">Aperçu</target>
      </trans-unit>
      <trans-unit id="sba95a48e4f04034a" xml:space="preserve">
        <source>Enter a Page URL to preview it</source>
        <target state="translated">Saisissez une URL pour la visualiser</target>
      </trans-unit>
      <trans-unit id="sb6462847faa30cda">
        <source>Select Initial View</source>
      </trans-unit>
      <trans-unit id="s6a4c947594f2381c">
        <source>Update collection thumbnail</source>
      </trans-unit>
      <trans-unit id="sc908c5f1031c792e">
        <source>If this collection is public, the preview will be used as the thumbnail for this collection.</source>
      </trans-unit>
      <trans-unit id="s08424d50f3652d8e">
        <source>Home view updated.</source>
      </trans-unit>
      <trans-unit id="s160b13b51411be0d">
        <source>Home view and collection thumbnail updated.</source>
      </trans-unit>
      <trans-unit id="s7f6dd306e737f166">
        <source>Home view updated, but couldn't update collection thumbnail at this time.</source>
      </trans-unit>
      <trans-unit id="sea308a8fee0cb2e3">
        <source>Sorry, couldn't update home view at this time.</source>
      </trans-unit>
      <trans-unit id="s61af106a9ca3fc0d">
        <source>Copy shareable link</source>
      </trans-unit>
      <trans-unit id="s9a2a2fda9cfa1ddc">
        <source>Copy Link</source>
      </trans-unit>
      <trans-unit id="sfa31fe37b0f5159e">
        <source>View Embed Code</source>
      </trans-unit>
      <trans-unit id="s4b51add4ad998a51">
        <source>Visit Unlisted Page</source>
      </trans-unit>
      <trans-unit id="sd256b73f9f213896">
        <source>Link Settings</source>
      </trans-unit>
      <trans-unit id="s8f80709597e4b1a1">
        <source>Share “<x id="0" equiv-text="${this.collection?.name}"/>”</source>
      </trans-unit>
      <trans-unit id="s3cf89cb47fdde7e9">
        <source>Link</source>
      </trans-unit>
      <trans-unit id="scace301a88231cce">
        <source>Embed</source>
      </trans-unit>
      <trans-unit id="s7d4ca6f5d4394185">
        <source>The org profile page isn't public yet. To make the org profile and this collection visible to the public, update profile visibility in org settings.</source>
      </trans-unit>
      <trans-unit id="s476ddc7cbb32ffa7">
        <source>Thumbnail</source>
      </trans-unit>
      <trans-unit id="s602cfd34f602d6f9">
        <source>Choose a thumbnail to represent this collection in the org dashboard and profile page.</source>
      </trans-unit>
      <trans-unit id="s175d37c8eb04d73e">
        <source>Downloads</source>
      </trans-unit>
      <trans-unit id="seb65dc388069e62f">
        <source>If enabled, a button to download this collection will be visible in the shareable page. Please note that even if the download button is disabled, anyone determined to download a shared collection can do so through developer tools. If this is a concern, keep your collection private.</source>
      </trans-unit>
      <trans-unit id="sdbc2a1377cc1d250">
        <source>Show download button</source>
      </trans-unit>
      <trans-unit id="sd04b82fd51c30b88">
        <source>Use thumbnail</source>
      </trans-unit>
      <trans-unit id="sf37f3c3d85619290">
        <source>Change the visibility setting to embed this collection.</source>
      </trans-unit>
      <trans-unit id="h3a14a39406b82931">
        <source>To embed this collection into an existing webpage, add the following embed code:</source>
      </trans-unit>
      <trans-unit id="hacc9b91be8da34c8">
        <source>Add the following JavaScript to your <x id="0" equiv-text="&lt;code class=&quot;text-[0.9em]&quot;&gt;"/>/replay/sw.js<x id="1" equiv-text="&lt;/code&gt;"/>:</source>
      </trans-unit>
      <trans-unit id="h654faf8fb38c80f3">
        <source>See <x id="0" equiv-text="&lt;a class=&quot;text-primary&quot; href=&quot;https://replayweb.page/docs/embedding&quot; target=&quot;_blank&quot;&gt;"/> our embedding guide<x id="1" equiv-text="&lt;/a&gt;"/> for more details.</source>
      </trans-unit>
      <trans-unit id="s47517309258c9bfa">
        <source>Collection visibility updated.</source>
      </trans-unit>
      <trans-unit id="se1e88c4395c9c391">
        <source>Sorry, couldn't update visibility at this time.</source>
      </trans-unit>
      <trans-unit id="scc462370fbf7699a">
        <source>Thumbnail updated.</source>
      </trans-unit>
      <trans-unit id="s7f6e7c70a39bec6b">
        <source>Sorry, couldn't update thumbnail at this time.</source>
      </trans-unit>
      <trans-unit id="sf5cd9781b7bafc94">
        <source>Download button enabled.</source>
      </trans-unit>
      <trans-unit id="s2b2cb4cfe88bcb69">
        <source>Download button hidden.</source>
      </trans-unit>
      <trans-unit id="se5594d78d52b0b03">
        <source>Sorry, couldn't update download button at this time.</source>
      </trans-unit>
      <trans-unit id="sf39becada022c325">
        <source>Choose what page viewers see first in replay</source>
      </trans-unit>
      <trans-unit id="s1cb226f223599f56">
        <source>Add items to select a home page</source>
      </trans-unit>
      <trans-unit id="s1f45d250722817c7">
        <source>Edit About Section</source>
      </trans-unit>
      <trans-unit id="sd720fd983f132077">
        <source>Edit Description</source>
      </trans-unit>
      <trans-unit id="s3f65af47b6c8cdff">
        <source>No description provided.</source>
      </trans-unit>
      <trans-unit id="s0cb0a82088e45196">
        <source>Add Description</source>
      </trans-unit>
      <trans-unit id="sadeca8316f2de694">
        <source>Tell viewers about this collection</source>
      </trans-unit>
      <trans-unit id="s00b81a0a3a70b016">
        <source>Update Description</source>
      </trans-unit>
      <trans-unit id="s3ab41740c64e8df2">
        <source>Add Archived Items</source>
      </trans-unit>
      <trans-unit id="s424ad53d3338b12c">
        <source>Description updated.</source>
      </trans-unit>
      <trans-unit id="s4d61bc76df7560ab">
        <source>Sorry, couldn't save collection description at this time.</source>
      </trans-unit>
      <trans-unit id="s11f08e9ad26dbe94">
        <source>Allow anyone to view org</source>
      </trans-unit>
      <trans-unit id="s213ea1039161ce68">
        <source>If enabled, anyone will be able to view your org's profile page and public collections.</source>
      </trans-unit>
      <trans-unit id="s3e4aa3f8d6f45a57">
        <source>Write a short description to introduce your organization.</source>
      </trans-unit>
      <trans-unit id="s82665b2ffabc9c0a">
        <source>Website</source>
      </trans-unit>
      <trans-unit id="sc75a8ddcb729c2a6">
        <source>Link to your organization's (or your personal) website.</source>
      </trans-unit>
      <trans-unit id="s11e6aadfd3000971">
        <source>Profile Page</source>
      </trans-unit>
      <trans-unit id="h4077380edd0a56a4">
        <source>To customize this URL, <x id="0" equiv-text="&lt;a href=&quot;${`${location.pathname}#org-url`}&quot; class=&quot;text-cyan-500 underline decoration-cyan-500/30 transition hover:text-cyan-600 hover:decoration-cyan-500/50&quot;&gt;${msg(&quot;update your Org URL in General settings&quot;)}&lt;/a&gt;"/>.</source>
      </trans-unit>
      <trans-unit id="s117475fa47155b08">
        <source>update your Org URL in General settings</source>
      </trans-unit>
      <trans-unit id="s5a10c7fdb12b5dd4">
        <source>Preview public profile page</source>
      </trans-unit>
      <trans-unit id="sd19e4d886017cde5">
        <source>Org profile has been updated.</source>
      </trans-unit>
      <trans-unit id="s3a081663dfc1a779">
        <source>Sorry, couldn't update org at this time.</source>
      </trans-unit>
      <trans-unit id="he6324c47251f0727">
        <source>Viewing <x id="0" equiv-text="&lt;strong class=&quot;font-medium&quot;&gt;${this.userOrg.name}&lt;/strong&gt;"/></source>
      </trans-unit>
      <trans-unit id="s2ccab3f1e005dbc4">
        <source>Choose a name that represents your organization, your team, or your personal web archive.</source>
      </trans-unit>
      <trans-unit id="sf8388a998523b72c">
        <source>Org URL</source>
      </trans-unit>
      <trans-unit id="s624704a0ec11e0b8">
        <source>Customize your org's Browsertrix URL. This will also apply to the URL to your org's public profile page, if you've enabled it.</source>
      </trans-unit>
      <trans-unit id="sf64646b094ecba96">
        <source>Developer Tools</source>
      </trans-unit>
      <trans-unit id="s30ed673daca7e44b">
        <source>Use this ID to reference your org in the Browsertrix API.</source>
      </trans-unit>
      <trans-unit id="s2bad581c2ce4d1d7">
        <source>Enable Share Link</source>
      </trans-unit>
      <trans-unit id="s1f224cf8b88cb893">
        <source>Link copied</source>
      </trans-unit>
      <trans-unit id="s0337805916bf0549">
        <source>Copy Share Link</source>
      </trans-unit>
      <trans-unit id="s270a5ff2d45dad7f">
        <source>Make Unlisted</source>
      </trans-unit>
      <trans-unit id="sa96c92e537e246f8">
        <source>Make Public</source>
      </trans-unit>
      <trans-unit id="sd3386a2ef42e80b9">
        <source>Download</source>
      </trans-unit>
      <trans-unit id="s5fd20da1d23fe8c5">
        <source>Manage org settings</source>
      </trans-unit>
      <trans-unit id="s15c412aa2f2d4d3d">
        <source>Public Collections</source>
      </trans-unit>
      <trans-unit id="s11f71e0566d8cc93">
        <source>Manage Collections</source>
      </trans-unit>
      <trans-unit id="s572de8695b1fb540">
        <source>Visit Public Profile</source>
      </trans-unit>
      <trans-unit id="s680d420bc14b4a55">
        <source>Preview Public Profile</source>
      </trans-unit>
      <trans-unit id="s4032472d9776d466">
        <source>Update Org Visibility</source>
      </trans-unit>
      <trans-unit id="se25e3fa3c918d26e">
        <source>Create a Collection</source>
      </trans-unit>
      <trans-unit id="s9fe218c5322a4331">
        <source>This is a private preview of your org's profile page</source>
      </trans-unit>
      <trans-unit id="sf7d5d1911b9dd6b1">
        <source>Update your org's profile settings to make this page visible to anyone on the internet.</source>
      </trans-unit>
      <trans-unit id="s0d5c241bca67f37d">
        <source>Go to Settings</source>
      </trans-unit>
      <trans-unit id="s0f8659a3eea42cd6">
        <source>Edit org profile</source>
      </trans-unit>
      <trans-unit id="sbc163672f44598f3">
        <source>Manage collections</source>
      </trans-unit>
      <trans-unit id="se87b7534b82892ab">
        <source><x id="0" equiv-text="${org.name}"/> is web archiving with Browsertrix.</source>
      </trans-unit>
      <trans-unit id="s08250b6ffcc61273">
        <source>Do you have web archives to share?</source>
      </trans-unit>
      <trans-unit id="s909144751c40f105">
        <source>Get started with Browsertrix</source>
      </trans-unit>
      <trans-unit id="s7fee95b66225e1fb">
        <source>Dashboard</source>
      </trans-unit>
      <trans-unit id="s10a35688032060b4">
        <source>Return to Sign In</source>
      </trans-unit>
      <trans-unit id="sc4eedb434536bdb4">
        <source>Need an account?</source>
      </trans-unit>
      <trans-unit id="s77419748aa9dcc7c">
        <source>Request Password Reset</source>
      </trans-unit>
      <trans-unit id="s7b37d08c6fefddb1">
        <source>Browse Collection</source>
      </trans-unit>
      <trans-unit id="sf2dbd171f2672a76">
        <source>About This Collection</source>
      </trans-unit>
      <trans-unit id="sc7dec6fac2707f7b">
        <source>Edit collection</source>
      </trans-unit>
      <trans-unit id="s5e94738a2eeb8943">
        <source>Sign In</source>
      </trans-unit>
      <trans-unit id="sfa251e3af0f9c14c">
        <source><x id="0" equiv-text="${dateEarliest}"/> to <x id="1" equiv-text="${dateLatest}"/></source>
        <note from="lit-localize">Date range formatted to show full month name and year</note>
      </trans-unit>
      <trans-unit id="s2428027aa3e49f16">
        <source>Last Crawl</source>
      </trans-unit>
      <trans-unit id="sb9e424bd9e3e2723">
        <source>No Subscription</source>
      </trans-unit>
      <trans-unit id="s7da138cc56abec6c">
        <source>Active Subscription</source>
      </trans-unit>
      <trans-unit id="se3d7a30d5e45c393">
        <source>Trial</source>
      </trans-unit>
      <trans-unit id="s5aff130b6d78c668">
        <source>Trial Cancelled</source>
      </trans-unit>
      <trans-unit id="s2e515f3ca456f9c6">
        <source>Trial Canceled</source>
      </trans-unit>
      <trans-unit id="s31e12850da47731e">
        <source>Payment Failed</source>
      </trans-unit>
      <trans-unit id="s1ebb825e892a8359">
        <source>Choose a snapshot</source>
      </trans-unit>
      <trans-unit id="s6e8c186600b4f8a6">
        <source>Enter a page URL to choose snapshot</source>
      </trans-unit>
      <trans-unit id="s537d04835ef62b2b">
        <source>Search for a page in this collection</source>
      </trans-unit>
      <trans-unit id="sb48ebdd9325e370b">
        <source>Page exists in collection</source>
      </trans-unit>
      <trans-unit id="s485d151771b0a33c">
        <source>Page not found in collection. Please check the URL and try again</source>
      </trans-unit>
      <trans-unit id="sd632247a75e16736">
        <source>No matching page found.</source>
      </trans-unit>
      <trans-unit id="s6bea976384dcc959">
        <source>Couldn't load preview. Try another snapshot</source>
      </trans-unit>
      <trans-unit id="s1b5466748e5d9733">
        <source>Configure Replay View</source>
      </trans-unit>
      <trans-unit id="s8df0435252529c62">
        <source>Choose a page snapshot</source>
      </trans-unit>
      <trans-unit id="s7239e04f3953266c">
        <source>Configure View</source>
      </trans-unit>
      <trans-unit id="s9b649a5c57384213">
        <source>Your org doesn’t have any collections yet.</source>
      </trans-unit>
      <trans-unit id="sa35d8dcb231a2c75">
        <source>Collections let you easily organize, replay, and share multiple crawls.</source>
      </trans-unit>
      <trans-unit id="sd42ed7f1a573d096">
        <source>Page Uploaded</source>
      </trans-unit>
      <trans-unit id="s8a3aa1db56f18c55">
        <source>Pages Uploaded</source>
      </trans-unit>
      <trans-unit id="saff358234fee600c">
        <source>Page Total</source>
      </trans-unit>
      <trans-unit id="s1fda6e1bbcd65195">
        <source>Pages Total</source>
      </trans-unit>
      <trans-unit id="s2f8856b910d3ebf8">
        <source>Copy Link to Profile</source>
      </trans-unit>
    </body>
  </file>
</xliff><|MERGE_RESOLUTION|>--- conflicted
+++ resolved
@@ -3919,15 +3919,10 @@
       <trans-unit id="s40b5b363fefc9199">
         <source>Please remove or fix the following invalid URL: <x id="0" equiv-text="${invalidUrl}"/></source>
       </trans-unit>
-<<<<<<< HEAD
-      <trans-unit id="saf63d34c8601dd41" xml:space="preserve">
-        <source><x id="0" equiv-text="${humanizeSchedule(workflow.schedule, {&#10;    length: &quot;short&quot;,&#10;})}"/> </source>
-=======
       <trans-unit id="saf63d34c8601dd41">
         <source>
           <x id="0" equiv-text="${this.localize.number(this.item.pageCount ? +this.item.pageCount : 0)}"/>
         </source>
->>>>>>> 4fa3bc49
       </trans-unit>
       <trans-unit id="s136b21dec9a221bd" xml:space="preserve">
         <source>Manual run by <x id="0" equiv-text="${workflow.lastStartedByName}"/></source>
@@ -4998,13 +4993,10 @@
         <source>Start typing a URL...</source>
         <target state="translated">Commencer à saisir une URL...</target>
       </trans-unit>
-<<<<<<< HEAD
       <trans-unit id="sfedd97f6911305d1" xml:space="preserve">
         <source>No matching pages found.</source>
         <target state="translated">Aucune page correspondante trouvée.</target>
       </trans-unit>
-=======
->>>>>>> 4fa3bc49
       <trans-unit id="s7bec6de4e84e7519">
         <source>ReplayWeb.Page default view</source>
       </trans-unit>
@@ -5015,14 +5007,10 @@
       <trans-unit id="s5d948bb5f9f0a378">
         <source>Show a single URL snapshot</source>
       </trans-unit>
-<<<<<<< HEAD
       <trans-unit id="s7cdd26a53c30f8c5">
         <source>Configure Replay Home</source>
       </trans-unit>
       <trans-unit id="s417b90913e05bc17" xml:space="preserve">
-=======
-      <trans-unit id="s417b90913e05bc17">
->>>>>>> 4fa3bc49
         <source>Preview</source>
         <target state="translated">Aperçu</target>
       </trans-unit>
