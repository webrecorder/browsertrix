<?xml version="1.0" encoding="UTF-8"?>
<xliff xmlns="urn:oasis:names:tc:xliff:document:1.2" version="1.2">
  <file target-language="de" source-language="en" original="lit-localize-inputs" datatype="plaintext">
    <body>
      <trans-unit id="s598446c4063cc093" xml:space="preserve">
        <source>Unknown API error</source>
        <target state="translated">Unbekannter API Fehler</target>
      </trans-unit>
      <trans-unit id="scbeafb2ef469257c">
        <source>Need login</source>
      </trans-unit>
      <trans-unit id="sa3ce85ea4e96897c" xml:space="preserve">
        <source>Storage quota reached</source>
        <target state="translated">Speicher Limit erreicht</target>
      </trans-unit>
      <trans-unit id="s07018373ca29dfcb">
        <source>Monthly execution minutes quota reached</source>
      </trans-unit>
      <trans-unit id="s0a11c2ffb8309d1a">
        <source>Not found</source>
      </trans-unit>
      <trans-unit id="sf3ff78cc329d3528">
        <source>Previous</source>
      </trans-unit>
      <trans-unit id="s0fbf6dc6a1966408">
        <source>Next</source>
      </trans-unit>
      <trans-unit id="h7ee8a6e551e702ba">
        <source><x id="0" equiv-text="${this.renderInput()}"/> of <x id="1" equiv-text="${this.pages} "/></source>
      </trans-unit>
      <trans-unit id="s5697808ce744d508">
        <source>Current page, page <x id="0" equiv-text="${this._page}"/></source>
      </trans-unit>
      <trans-unit id="s24a06fd949e2d65b">
        <source>Back to</source>
      </trans-unit>
      <trans-unit id="sc16e00a7a8b2fde2">
        <source>Back</source>
      </trans-unit>
      <trans-unit id="s81a19821f3e4a3d2">
        <source>Replay</source>
      </trans-unit>
      <trans-unit id="s2099d599ac75e503">
        <source>Archived Items</source>
      </trans-unit>
      <trans-unit id="se7bee6e9a9b5394c">
        <source>Private</source>
      </trans-unit>
      <trans-unit id="s833f0d71eaa06739">
        <source>Select Items</source>
      </trans-unit>
      <trans-unit id="s0e6ebc9cdd39780b">
        <source>Delete Collection?</source>
      </trans-unit>
      <trans-unit id="h05165b87bf66fe02">
        <source>Are you sure you want to delete <x id="0" equiv-text="&lt;strong&gt;${this.collection?.name}&lt;/strong&gt;"/>?</source>
      </trans-unit>
      <trans-unit id="s2ceb11be2290bb1b">
        <source>Cancel</source>
      </trans-unit>
      <trans-unit id="s317006269d0d1476">
        <source>Delete Collection</source>
      </trans-unit>
      <trans-unit id="s0379fc73608ab971">
        <source>Done</source>
      </trans-unit>
      <trans-unit id="s11161fdebb62dcc9">
        <source>Link to Share</source>
      </trans-unit>
      <trans-unit id="s0921b07ddda1f1b1">
        <source>Open in New Tab</source>
      </trans-unit>
      <trans-unit id="sdbf249ab40dc18fa">
        <source>Copy Embed Code</source>
      </trans-unit>
      <trans-unit id="s4f0cf5a844f978f3">
        <source>Copy JS</source>
      </trans-unit>
      <trans-unit id="s3f5390ecd7d14626">
        <source>Collections</source>
      </trans-unit>
      <trans-unit id="s8af61807443f32a4">
        <source>Actions</source>
      </trans-unit>
      <trans-unit id="s10f3845975a0351e">
        <source>Edit Metadata</source>
      </trans-unit>
      <trans-unit id="s8975026acabb194d">
        <source>Select Archived Items</source>
      </trans-unit>
      <trans-unit id="s2fe988430f978df3">
        <source>Download Collection</source>
      </trans-unit>
      <trans-unit id="s88f9e7f4ecc07ede">
        <source>Total Size</source>
      </trans-unit>
      <trans-unit id="sabe8b8c669e05b8d">
        <source>Total Pages</source>
      </trans-unit>
      <trans-unit id="s3512b3c95c7a5c3a">
        <source>Last Updated</source>
      </trans-unit>
      <trans-unit id="s63d894b1ddb06289">
        <source>Description</source>
      </trans-unit>
      <trans-unit id="s80b0d32b285ce4d7">
        <source>Edit description</source>
      </trans-unit>
      <trans-unit id="s6b33dfbbaf6a2014">
        <source>No description added.</source>
      </trans-unit>
      <trans-unit id="s21c76a0f6cae7920">
        <source>Row actions</source>
      </trans-unit>
      <trans-unit id="s27914822b37139fb">
        <source>Page not found.</source>
      </trans-unit>
      <trans-unit id="s6f6715b26a9dd225">
        <source>This Collection doesn’t have any archived items, yet.</source>
      </trans-unit>
      <trans-unit id="sf3f1aa4156bb5055">
        <source>Remove from Collection</source>
      </trans-unit>
      <trans-unit id="h2962269031cae049">
        <source>Deleted <x id="0" equiv-text="&lt;strong&gt;${name}&lt;/strong&gt;"/> Collection.</source>
      </trans-unit>
      <trans-unit id="s1a223f3372970867">
        <source>Sorry, couldn't delete Collection at this time.</source>
      </trans-unit>
      <trans-unit id="s26c61deb65da8736">
        <source>Sorry, couldn't retrieve Collection at this time.</source>
      </trans-unit>
      <trans-unit id="saccd6920c9253eaf">
        <source>Sorry, couldn't retrieve web captures at this time.</source>
      </trans-unit>
      <trans-unit id="sa56f8f1bd9aa64d3">
        <source>Successfully removed item from Collection.</source>
      </trans-unit>
      <trans-unit id="s0df6dbe466eb9399">
        <source>Sorry, couldn't remove item from Collection at this time.</source>
      </trans-unit>
      <trans-unit id="sd77c5f8da91d0729">
        <source>Maximum <x id="0" equiv-text="${localize.number(maxLength)}"/> characters</source>
      </trans-unit>
      <trans-unit id="sa1c466807a6fdfb7">
        <source><x id="0" equiv-text="${localize.number(overMax)}"/> character over limit</source>
      </trans-unit>
      <trans-unit id="s8b6894f4bfec27c0">
        <source><x id="0" equiv-text="${localize.number(overMax)}"/> characters over limit</source>
      </trans-unit>
      <trans-unit id="se1f5b61904654dba">
        <source>Please shorten this text to <x id="0" equiv-text="${maxLength}"/> or fewer characters.</source>
      </trans-unit>
      <trans-unit id="s02e734a81b23d11b">
        <source>Subscribe Now</source>
      </trans-unit>
      <trans-unit id="s5a38b8a21f9d9ab7">
        <source>Update Billing</source>
      </trans-unit>
      <trans-unit id="s0e65fdd42d12acb3">
        <source>Choose Plan</source>
      </trans-unit>
      <trans-unit id="sbf7e4b6a4db03e2a">
        <source>Sorry, couldn't retrieve current plan at this time.</source>
      </trans-unit>
      <trans-unit id="s0fd618c2a8596617">
        <source>subscribe to keep your account</source>
      </trans-unit>
      <trans-unit id="s5f5b3049f319a00a">
        <source>Your plan will be canceled on <x id="0" equiv-text="${futureCancelDate}"/></source>
      </trans-unit>
      <trans-unit id="sc8fa6bd4dc311b6a">
        <source>Monthly quota</source>
      </trans-unit>
      <trans-unit id="s87d8a89eee6ca824">
        <source>Subscription status, features, and add-ons, if applicable.</source>
      </trans-unit>
      <trans-unit id="s2ab646dc4c6667ec">
        <source>To continue using Browsertrix at the end of your trial, click “<x id="0" equiv-text="${this.portalUrlLabel}"/>”.</source>
      </trans-unit>
      <trans-unit id="h1abcffb9335ebc6d">
        <source>To upgrade to Pro, contact us at <x id="0" equiv-text="&lt;a class=&quot;${linkClassList}&quot; href=&quot;${`mailto:${this.salesEmail}?subject=${msg(str `Upgrade Browsertrix plan (${this.userOrg?.name})`)}`}&quot; rel=&quot;noopener noreferrer nofollow&quot;&gt;${this.salesEmail}&lt;/a&gt;"/>.</source>
      </trans-unit>
      <trans-unit id="s7ec899c7c6213c52">
        <source>Upgrade Browsertrix plan (<x id="0" equiv-text="${this.userOrg?.name}"/>)</source>
      </trans-unit>
      <trans-unit id="s00341480baa290eb">
        <source>Contact us at <x id="0" equiv-text="${this.salesEmail}"/> to make changes to your plan.</source>
      </trans-unit>
      <trans-unit id="s1d04dbb2d7ee4b9b">
        <source>Contact your Browsertrix host administrator to make changes to your plan.</source>
      </trans-unit>
      <trans-unit id="sf98af5da948f4280">
        <source>Usage History</source>
      </trans-unit>
      <trans-unit id="s3fd6cf99e3f6c454">
        <source>Starter</source>
      </trans-unit>
      <trans-unit id="s53a526d5c80c3e28">
        <source>Standard</source>
      </trans-unit>
      <trans-unit id="scce75a19b57e0095">
        <source>Plus</source>
      </trans-unit>
      <trans-unit id="sa45a194b58837e4f">
        <source>Active</source>
      </trans-unit>
      <trans-unit id="sd95c2c71d3eaada7">
        <source>Free Trial</source>
      </trans-unit>
      <trans-unit id="s88297f67c4182ba0">
        <source>Paused, payment failed</source>
      </trans-unit>
      <trans-unit id="sa30c4d3b566b6b1a">
        <source>Canceled</source>
      </trans-unit>
      <trans-unit id="s8e067719f45b0458">
        <source>Pro</source>
      </trans-unit>
      <trans-unit id="s8e49ef99717ff3d4">
        <source><x id="0" equiv-text="${this.localize.number(quotas.maxConcurrentCrawls)}"/> concurrent <x id="1" equiv-text="${pluralOf(&quot;crawls&quot;, quotas.maxConcurrentCrawls)}"/></source>
      </trans-unit>
      <trans-unit id="se9ef1815463f8000">
        <source>Unlimited</source>
      </trans-unit>
      <trans-unit id="sdf3aa31f524a7300">
        <source><x id="0" equiv-text="${maxExecMinutesPerMonth || msg(&quot;Unlimited minutes&quot;)}"/> of crawling time</source>
      </trans-unit>
      <trans-unit id="s1228a18c03355491">
        <source>Unlimited minutes</source>
      </trans-unit>
      <trans-unit id="sab5061cf8c519285">
        <source><x id="0" equiv-text="${storageBytesText}"/> of disk space</source>
      </trans-unit>
      <trans-unit id="s1d6a13ef53c51ee9">
        <source><x id="0" equiv-text="${maxPagesPerCrawl || msg(&quot;Unlimited pages&quot;)}"/> per crawl</source>
      </trans-unit>
      <trans-unit id="s41de0883966c23c8">
        <source>Unlimited pages</source>
      </trans-unit>
      <trans-unit id="s35ccaf9d67c65607">
        <source>Unlimited concurrent crawls</source>
      </trans-unit>
      <trans-unit id="sc27403512c49c425">
        <source>Pro plan change request (<x id="0" equiv-text="${this.userOrg?.name}"/>)</source>
      </trans-unit>
      <trans-unit id="sc2a7f6d40341e683">
        <source>Contact Sales</source>
      </trans-unit>
      <trans-unit id="sded4cfc4d8910016">
        <source>Browser Default</source>
      </trans-unit>
      <trans-unit id="sefcf950b3cc4fc3b">
        <source>Language</source>
      </trans-unit>
      <trans-unit id="sf334547f9650322f">
        <source>Select Type</source>
      </trans-unit>
      <trans-unit id="s08513d4147b6cb21">
        <source>Matches Text</source>
      </trans-unit>
      <trans-unit id="sd27a8f54aca5d278">
        <source>Regex</source>
      </trans-unit>
      <trans-unit id="h8c21d04827e5cb19">
        <source>Regular Expression syntax error: <x id="0" equiv-text="&lt;code&gt;${this.fieldErrorMessage}&lt;/code&gt;"/></source>
      </trans-unit>
      <trans-unit id="h1a1f28e6632c15d0">
        <source>Please enter a valid constructor string pattern. See <x id="0" equiv-text="&lt;a class=&quot;underline hover:no-underline&quot; href=&quot;https://developer.mozilla.org/en-US/docs/Web/JavaScript/Reference/Global_Objects/RegExp&quot; target=&quot;_blank&quot; rel=&quot;noopener noreferrer nofollow&quot;&gt;&lt;code&gt;"/>RegExp<x id="1" equiv-text="&lt;/code&gt;"/> docs<x id="2" equiv-text="&lt;/a&gt;"/>.</source>
      </trans-unit>
      <trans-unit id="s312a6fda81078718">
        <source>Exclusions</source>
      </trans-unit>
      <trans-unit id="s4163bbb813fbc8c9">
        <source>Exclusion Type</source>
      </trans-unit>
      <trans-unit id="s682de1f27bbe4d2e">
        <source>Exclusion Value</source>
      </trans-unit>
      <trans-unit id="s234f4d8778048245">
        <source>Add More</source>
      </trans-unit>
      <trans-unit id="s9fb5a3993c135689">
        <source>Remove exclusion</source>
      </trans-unit>
      <trans-unit id="sd3fbc5df51c1beec">
        <source>Enter value</source>
      </trans-unit>
      <trans-unit id="sae0550426935cd1e">
        <source>Exclusion already exists. Please edit or remove to continue</source>
      </trans-unit>
      <trans-unit id="sbe7425a3b5445ba7">
        <source>Please enter <x id="0" equiv-text="${MIN_LENGTH}"/> or more characters</source>
      </trans-unit>
      <trans-unit id="s3c6391ad20986b33">
        <source>Tags separated by comma</source>
      </trans-unit>
      <trans-unit id="s03aa3cfb08dff960">
        <source>Tags</source>
      </trans-unit>
      <trans-unit id="s0e3006648a1a80a5">
        <source>Add “<x id="0" equiv-text="${this.inputValue.toLocaleLowerCase()}"/>”</source>
      </trans-unit>
      <trans-unit id="sfff90c46fdba31db">
        <source>(unnamed item)</source>
      </trans-unit>
      <trans-unit id="s8265788524ca2260">
        <source><x id="0" equiv-text="${formattedTime}"/> daily</source>
      </trans-unit>
      <trans-unit id="s2acb3777ed86adb6">
        <source>Every <x id="0" equiv-text="${formattedWeekDay}"/></source>
      </trans-unit>
      <trans-unit id="s2bc963c5c7bac2e1">
        <source>Every day at <x id="0" equiv-text="${formattedTime}"/></source>
      </trans-unit>
      <trans-unit id="s3fc21c0b1ae61eb7">
        <source>Every <x id="0" equiv-text="${formattedWeekDay}"/> at <x id="1" equiv-text="${formattedTime}"/></source>
      </trans-unit>
      <trans-unit id="s478f33dea36e1d3f">
        <source>On day <x id="0" equiv-text="${nextDate.getDate()}"/> of the month at <x id="1" equiv-text="${formattedTime}"/></source>
      </trans-unit>
      <trans-unit id="s44f6ab2c6b3cff23">
        <source>Default: Unlimited</source>
      </trans-unit>
      <trans-unit id="sf21761e7f8e0550e">
        <source>Default: <x id="0" equiv-text="${localize.number(value)}"/></source>
      </trans-unit>
      <trans-unit id="sa663117885b91a78">
        <source>Adds a hard limit on the number of pages that will be crawled.</source>
      </trans-unit>
      <trans-unit id="s4ad6912b1925acb3">
        <source>Gracefully stop the crawler after a specified time limit.</source>
      </trans-unit>
      <trans-unit id="s4d0d8767ec20220b">
        <source>Gracefully stop the crawler after a specified size limit.</source>
      </trans-unit>
      <trans-unit id="scd0d4a13a709c62f">
        <source>Limits amount of time to wait for a page to load. Behaviors will run after this timeout only if the page is partially or fully loaded.</source>
      </trans-unit>
      <trans-unit id="se49a3313529da9ce">
        <source>Waits on the page after initial HTML page load prior to moving on to next steps such as link extraction and behaviors. Can be useful with pages that are slow to load page contents.</source>
      </trans-unit>
      <trans-unit id="s332a2eb380d83e9e">
        <source>Limits how long behaviors can run on each page.</source>
      </trans-unit>
      <trans-unit id="s60b7cb2386c892ef">
        <source>Waits on the page after behaviors are complete before moving onto the next page. Can be helpful for rate limiting.</source>
      </trans-unit>
      <trans-unit id="s750a2fea733037cb">
        <source>Choose a custom profile to make use of saved cookies and logged-in accounts. Note that websites may log profiles out after a period of time.</source>
      </trans-unit>
      <trans-unit id="scd15181280405de6">
        <source>Choose a Browsertrix Crawler Release Channel. If available, other versions may provide new/experimental crawling features.</source>
      </trans-unit>
      <trans-unit id="h1a88ca035802fcd0">
        <source>Blocks advertising content from being loaded. Uses <x id="0" equiv-text="&lt;a href=&quot;https://raw.githubusercontent.com/StevenBlack/hosts/master/hosts&quot; class=&quot;text-blue-600 hover:text-blue-500&quot; target=&quot;_blank&quot; rel=&quot;noopener noreferrer nofollow&quot;&gt;"/>Steven Black’s Hosts file<x id="1" equiv-text="&lt;/a&gt;"/>.</source>
      </trans-unit>
      <trans-unit id="h63182e63349f17de">
        <source>Set custom user agent for crawler browsers to use in requests. For common user agents see <x id="0" equiv-text="&lt;a href=&quot;https://www.useragents.me/&quot; class=&quot;text-blue-600 hover:text-blue-500&quot; target=&quot;_blank&quot; rel=&quot;noopener noreferrer nofollow&quot;&gt;"/>Useragents.me<x id="1" equiv-text="&lt;/a&gt;"/>.</source>
      </trans-unit>
      <trans-unit id="s49e094325ac57142">
        <source>Websites that observe the browser’s language setting may serve content in that language if available.</source>
      </trans-unit>
      <trans-unit id="s7d61376257220dab">
        <source>Scope</source>
      </trans-unit>
      <trans-unit id="s4d34e4682643b600">
        <source>Browser Settings</source>
      </trans-unit>
      <trans-unit id="s27fe8e8cd298d71f">
        <source>Scheduling</source>
      </trans-unit>
      <trans-unit id="s2fa63aad5fbcf846">
        <source>Crawl Time Limit</source>
      </trans-unit>
      <trans-unit id="scbeff7c3e03228ae">
        <source>minutes</source>
      </trans-unit>
      <trans-unit id="sf3146e744d4ea35e">
        <source>Crawl Size Limit</source>
      </trans-unit>
      <trans-unit id="s09021407b59bfa0c">
        <source>GB</source>
      </trans-unit>
      <trans-unit id="s82ec5790418d27f9">
        <source>Page Load Timeout</source>
      </trans-unit>
      <trans-unit id="s9eff639fb8a1be0a">
        <source>seconds</source>
      </trans-unit>
      <trans-unit id="scc5a8cdbf7cb629f">
        <source>Delay After Page Load</source>
      </trans-unit>
      <trans-unit id="s555d700250ee2648">
        <source>Behavior Timeout</source>
      </trans-unit>
      <trans-unit id="se4a7507398db6097">
        <source>Delay Before Next Page</source>
      </trans-unit>
      <trans-unit id="sec5232d4799e747b">
        <source>Block ads by domain</source>
      </trans-unit>
      <trans-unit id="s67a7f67e5f3794a3">
        <source>User Agent</source>
      </trans-unit>
      <trans-unit id="s79bcc15b91f1d3e6">
        <source>Default: Browser User Agent</source>
      </trans-unit>
      <trans-unit id="s031945e67717bf79">
        <source>Save Changes</source>
      </trans-unit>
      <trans-unit id="s990226e15178d959">
        <source>Crawl defaults have been updated.</source>
      </trans-unit>
      <trans-unit id="sa7ddb8e5aada5c32">
        <source>Sorry, couldn't update crawl defaults at this time.</source>
      </trans-unit>
      <trans-unit id="sc3ac225273c8316b">
        <source>General</source>
      </trans-unit>
      <trans-unit id="s9f5a5f23312798f0">
        <source>Members</source>
      </trans-unit>
      <trans-unit id="s622421be65bb31bc">
        <source>Billing</source>
      </trans-unit>
      <trans-unit id="sbbd1f0c4c2032472">
        <source>Crawling Defaults</source>
      </trans-unit>
      <trans-unit id="s121cd82dcf118d06">
        <source>Org Settings</source>
      </trans-unit>
      <trans-unit id="s52d61e7db1ece998">
        <source>Active Members</source>
      </trans-unit>
      <trans-unit id="sf5a8607d6239c964">
        <source>Invite New Member</source>
      </trans-unit>
      <trans-unit id="s016f4c5b4036f795">
        <source>Current Plan</source>
      </trans-unit>
      <trans-unit id="se2b0d9785502bf55">
        <source>Default settings for all new crawl workflows. Existing workflows will not be affected.</source>
      </trans-unit>
      <trans-unit id="sde7ccf17ea362380">
        <source>Org Name</source>
      </trans-unit>
      <trans-unit id="s734b679e69b9fe4e">
        <source>My Organization</source>
      </trans-unit>
      <trans-unit id="sfe0fcf030a91a7d2">
        <source>Custom URL Identifier</source>
      </trans-unit>
      <trans-unit id="s719552bdda1832f6">
        <source>Org ID</source>
      </trans-unit>
      <trans-unit id="sef49aec68fd1dc66">
        <source>Name</source>
      </trans-unit>
      <trans-unit id="sd1f44f1a8bc20e67">
        <source>Email</source>
      </trans-unit>
      <trans-unit id="sca7fed2bef53cb99">
        <source>Role</source>
      </trans-unit>
      <trans-unit id="sdc673e73b5c13aea">
        <source>Delete</source>
      </trans-unit>
      <trans-unit id="s4605b8ed548bb31a">
        <source>Pending Invites</source>
      </trans-unit>
      <trans-unit id="sea4f08110bb8f15d">
        <source>Remove</source>
      </trans-unit>
      <trans-unit id="s94a5b771df7f7661">
        <source>No pending invites to show.</source>
      </trans-unit>
      <trans-unit id="saae1c70e168b45b4">
        <source>Admin</source>
      </trans-unit>
      <trans-unit id="s3ef62e0bd9bac4d7">
        <source>Crawler</source>
      </trans-unit>
      <trans-unit id="s70b4765cad7bc7cf">
        <source>Viewer</source>
      </trans-unit>
      <trans-unit id="s4f90ef001514b29f">
        <source>Remove org member</source>
      </trans-unit>
      <trans-unit id="s697bd21982bb821b">
        <source>Cannot remove only admin member</source>
      </trans-unit>
      <trans-unit id="s48d753e395f68144">
        <source>Revoke invite</source>
      </trans-unit>
      <trans-unit id="s35d5a98fef05c2e2">
        <source>View archived items and collections</source>
      </trans-unit>
      <trans-unit id="s760d19695f403a5d">
        <source>View crawl workflows</source>
      </trans-unit>
      <trans-unit id="sc6c8efa8df64bbf6">
        <source>View, replay, and download archived items</source>
      </trans-unit>
      <trans-unit id="s9939658b6f5b3495">
        <source>View collections</source>
      </trans-unit>
      <trans-unit id="s7be3d103d0f26a87">
        <source>Create, evaluate, and curate archived items</source>
      </trans-unit>
      <trans-unit id="s8985e2eee822a8a8">
        <source>All Viewer permissions, plus:</source>
      </trans-unit>
      <trans-unit id="s2305e925ed4b2d44">
        <source>Create crawl workflows</source>
      </trans-unit>
      <trans-unit id="sc194ca87fef5ac61">
        <source>Create browser profiles</source>
      </trans-unit>
      <trans-unit id="sb600cf68d73b98ca">
        <source>Upload archived items</source>
      </trans-unit>
      <trans-unit id="s226f8bd25872aa3e">
        <source>Run QA analysis</source>
      </trans-unit>
      <trans-unit id="s3881ec7953629fbc">
        <source>Rate and review archived items</source>
      </trans-unit>
      <trans-unit id="s626234b5b44929cc">
        <source>Create, edit, and share collections</source>
      </trans-unit>
      <trans-unit id="sed1db7128648b8a3">
        <source>Manage org and billing settings</source>
      </trans-unit>
      <trans-unit id="s88d8b1cbbba1acc8">
        <source>Manage org</source>
      </trans-unit>
      <trans-unit id="se8dca0132c66ae03">
        <source>Permissions</source>
      </trans-unit>
      <trans-unit id="sc5ed422ae1629f52">
        <source>All Crawler permissions, plus:</source>
      </trans-unit>
      <trans-unit id="s8b79d2688ae4f717">
        <source>Manage subscription</source>
      </trans-unit>
      <trans-unit id="scb7523a42668cd3f">
        <source>Manage billing details</source>
      </trans-unit>
      <trans-unit id="s5d990ce1ea8c8042">
        <source>Edit org name and URL</source>
      </trans-unit>
      <trans-unit id="s2badff32392c2d7b">
        <source>Manage org members</source>
      </trans-unit>
      <trans-unit id="sdf3cd4c01143a4c5">
        <source>View and edit org defaults</source>
      </trans-unit>
      <trans-unit id="s2afc9a717c161490">
        <source>Invite</source>
      </trans-unit>
      <trans-unit id="s2017def625ae7fbb">
        <source>Sorry, couldn't retrieve pending invites at this time.</source>
      </trans-unit>
      <trans-unit id="s7cfdd7b9b1ce6231">
        <source>Successfully invited <x id="0" equiv-text="${inviteEmail}"/>.</source>
      </trans-unit>
      <trans-unit id="s53846234c681dace">
        <source>Sorry, couldn't invite user at this time.</source>
      </trans-unit>
      <trans-unit id="s63ca31a1df9116e2">
        <source>Successfully removed <x id="0" equiv-text="${invite.email}"/> from <x id="1" equiv-text="${this.userOrg?.name}"/>.</source>
      </trans-unit>
      <trans-unit id="s667558910cf30318">
        <source>Sorry, couldn't remove <x id="0" equiv-text="${invite.email}"/> at this time.</source>
      </trans-unit>
      <trans-unit id="s0cac3669c233a0ad">
        <source>Org successfully updated.</source>
      </trans-unit>
      <trans-unit id="s49f978da9266fe17">
        <source>Sorry, couldn't rename organization at this time. Try again later from org settings.</source>
      </trans-unit>
      <trans-unit id="s3178784df91234f5">
        <source>This org name is already taken, try another one.</source>
      </trans-unit>
      <trans-unit id="sd391c62881795bdc">
        <source>This org URL identifier is already taken, try another one.</source>
      </trans-unit>
      <trans-unit id="sb3f61c2b54e564f7">
        <source>This org URL identifier is invalid. Please use alphanumeric characters and dashes (-) only.</source>
      </trans-unit>
      <trans-unit id="h58a74834f0ef0fcb">
        <source>Supports <x id="0" equiv-text="&lt;a class=&quot;text-blue-500 hover:text-blue-600&quot; href=&quot;https://docs.github.com/en/get-started/writing-on-github/getting-started-with-writing-and-formatting-on-github/basic-writing-and-formatting-syntax&quot; target=&quot;_blank&quot; rel=&quot;noopener noreferrer nofollow&quot;&gt;"/>GitHub Flavored Markdown<x id="1" equiv-text="&lt;/a&gt;"/>.</source>
      </trans-unit>
      <trans-unit id="s7a89a316efd4e9c0">
        <source>Please shorten the description to <x id="0" equiv-text="${this.localize.number(this.maxlength)}"/> or fewer characters.</source>
      </trans-unit>
      <trans-unit id="s918e070311f7573c">
        <source>Create a New Collection</source>
      </trans-unit>
      <trans-unit id="s33f85f24c0f5f008">
        <source>Save</source>
      </trans-unit>
      <trans-unit id="s866c12ab4f3d1c87">
        <source>Create Collection</source>
      </trans-unit>
      <trans-unit id="sf9e77dd881f8333d">
        <source>My Collection</source>
      </trans-unit>
      <trans-unit id="s0014ed029ed0ef6f">
        <source>This name is already taken.</source>
      </trans-unit>
      <trans-unit id="s2f30d4261790b785">
        <source>Something unexpected went wrong</source>
      </trans-unit>
      <trans-unit id="sb62f4eaa41f130ab">
        <source>What would you like to crawl?</source>
      </trans-unit>
      <trans-unit id="s58672d8bc12bdf2d">
        <source>Page Crawl</source>
      </trans-unit>
      <trans-unit id="sc86311564d806b1a">
        <source>One or more page URLs</source>
      </trans-unit>
      <trans-unit id="sc33daa5130000a11">
        <source>Choose this option if you know the URL of every page you'd like to crawl and don't need to include any additional pages beyond one hop out.</source>
      </trans-unit>
      <trans-unit id="s008f62e40844e6d5">
        <source>Site Crawl</source>
      </trans-unit>
      <trans-unit id="s58aa8e5a0a8ef1cd">
        <source>Entire website or directory</source>
      </trans-unit>
      <trans-unit id="sa7264597ca290e44">
        <source>Specify a domain name, start page URL, or path on a website and let the crawler automatically find pages within that scope.</source>
      </trans-unit>
      <trans-unit id="s3687049d1af562c4">
        <source>Copy</source>
      </trans-unit>
      <trans-unit id="sdccd8f78d52d3a87">
        <source>Copy to clipboard</source>
      </trans-unit>
      <trans-unit id="sac8252732f2edb19">
        <source>Date</source>
      </trans-unit>
      <trans-unit id="saa8aa81ad6f055fd">
        <source>Level</source>
      </trans-unit>
      <trans-unit id="s1c67a1fa4d07bd8b">
        <source>Page URL</source>
      </trans-unit>
      <trans-unit id="sc1214050e2c56ad3">
        <source>Log Details</source>
      </trans-unit>
      <trans-unit id="s10fedec3a779ea63">
        <source>Timestamp</source>
      </trans-unit>
      <trans-unit id="s4c60317e4731da19">
        <source>Starting</source>
      </trans-unit>
      <trans-unit id="s85994a70cd39166c">
        <source>Running</source>
      </trans-unit>
      <trans-unit id="s4f566a3b2235ad29">
        <source>Stopping</source>
      </trans-unit>
      <trans-unit id="sb4ef767c2f04d346">
        <source>Generating WACZ</source>
      </trans-unit>
      <trans-unit id="s0fa473f39f7ec911">
        <source>Uploading WACZ</source>
      </trans-unit>
      <trans-unit id="s33c5166e0c903c2d">
        <source>Uploaded</source>
      </trans-unit>
      <trans-unit id="sdcda09c20b09b522">
        <source>Complete</source>
      </trans-unit>
      <trans-unit id="sbf9c5c5a8e5efad4">
        <source>Failed</source>
      </trans-unit>
      <trans-unit id="s6bd79b8079b05bac">
        <source>Skipped: Storage Quota Reached</source>
      </trans-unit>
      <trans-unit id="s6b369f478c969b36">
        <source>Skipped: Time Quota Reached</source>
      </trans-unit>
      <trans-unit id="sc5fcb9351a03ab2e">
        <source>Stopped</source>
      </trans-unit>
      <trans-unit id="sb619a31d460a8c37">
        <source>Stopped: Storage Quota Reached</source>
      </trans-unit>
      <trans-unit id="sd440066f6f0992df">
        <source>Stopped: Time Quota Reached</source>
      </trans-unit>
      <trans-unit id="sb5d266ab6f2def03">
        <source>Stopped: Crawling Disabled</source>
      </trans-unit>
      <trans-unit id="h98fd4ace98188324">
        <source>Removed exclusion: <x id="0" equiv-text="&lt;code&gt;${regex}&lt;/code&gt;"/></source>
      </trans-unit>
      <trans-unit id="s13acc5f8f152f1b6">
        <source>Cannot remove exclusion when crawl is no longer running.</source>
      </trans-unit>
      <trans-unit id="s3bccb0cc459670c2">
        <source>Sorry, couldn't remove exclusion at this time.</source>
      </trans-unit>
      <trans-unit id="safa05ce541a662af">
        <source>Invalid Regex</source>
      </trans-unit>
      <trans-unit id="s0182a351a8a13d9a">
        <source>Sorry, couldn't fetch pending exclusions at this time.</source>
      </trans-unit>
      <trans-unit id="s2a288f907fc02eb5">
        <source>Exclusion added.</source>
      </trans-unit>
      <trans-unit id="sde68eef7ad059311">
        <source>Exclusion already exists</source>
      </trans-unit>
      <trans-unit id="s9563c65bbd7fe609">
        <source>Sorry, couldn't add exclusion at this time.</source>
      </trans-unit>
      <trans-unit id="s96450e8470e7ce09">
        <source>Crawls</source>
      </trans-unit>
      <trans-unit id="sa27852a4bea47423">
        <source>Watch Crawl</source>
      </trans-unit>
      <trans-unit id="s665f4200fb9fc550">
        <source>Error Logs</source>
      </trans-unit>
      <trans-unit id="s9d8b8aa2b404c2c8">
        <source>Settings</source>
      </trans-unit>
      <trans-unit id="s4409ada9c5c2a7f8">
        <source>Inactive</source>
      </trans-unit>
      <trans-unit id="sa84be0d8d11ebe27">
        <source>Stop Crawl?</source>
      </trans-unit>
      <trans-unit id="s9f90886fea6a9515">
        <source>Keep Crawling</source>
      </trans-unit>
      <trans-unit id="s06a8bb661e53711e">
        <source>Stop Crawling</source>
      </trans-unit>
      <trans-unit id="s1954441b28866a31">
        <source>Cancel Crawl?</source>
      </trans-unit>
      <trans-unit id="s78f373341662ad89">
        <source>Canceling will discard all pages crawled. Are you sure you want to discard them?</source>
      </trans-unit>
      <trans-unit id="h7047060377c6217c">
        <source>Cancel &amp; Discard Crawl</source>
      </trans-unit>
      <trans-unit id="se6cd38c76bc4114a">
        <source>Delete Crawl?</source>
      </trans-unit>
      <trans-unit id="s7db0f40fc7d6a04d">
        <source>All files and logs associated with this crawl will also be deleted, and the crawl will be removed from any Collection it is a part of.</source>
      </trans-unit>
      <trans-unit id="scb57efea186060b1">
        <source>Delete Crawl</source>
      </trans-unit>
      <trans-unit id="sc8865a6e612fb020">
        <source>Edit Browser Windows</source>
      </trans-unit>
      <trans-unit id="se0e0c906e2ad3b0a">
        <source>Crawl Workflows</source>
      </trans-unit>
      <trans-unit id="s4d80f6e1da39d26e">
        <source>Edit Settings</source>
      </trans-unit>
      <trans-unit id="s33807afa94c15a25">
        <source>Browser windows can only be edited while a crawl is starting or running</source>
      </trans-unit>
      <trans-unit id="sf0c8f0ef20e0dba2">
        <source>Increase or decrease</source>
      </trans-unit>
      <trans-unit id="s09af18496f032668">
        <source>Download Logs</source>
      </trans-unit>
      <trans-unit id="sd9ad53251f2330a5">
        <source>Stop</source>
      </trans-unit>
      <trans-unit id="se74c84fa68b23eba">
        <source>Org Storage Full or Monthly Execution Minutes Reached</source>
      </trans-unit>
      <trans-unit id="s3e80c83387cea4f1">
        <source>Run Crawl</source>
      </trans-unit>
      <trans-unit id="sc75900abc0ec0f82">
        <source>Stop Crawl</source>
      </trans-unit>
      <trans-unit id="s68412182ace32912">
        <source>Edit Exclusions</source>
      </trans-unit>
      <trans-unit id="s3d9a304e32d9da4b">
        <source>Edit Workflow Settings</source>
      </trans-unit>
      <trans-unit id="saae760a5004a02b5">
        <source>Copy Tags</source>
      </trans-unit>
      <trans-unit id="s6068ea17740268c3">
        <source>Duplicate Workflow</source>
      </trans-unit>
      <trans-unit id="s094bfe263487597f">
        <source>Delete Workflow</source>
      </trans-unit>
      <trans-unit id="sad3e3c8146fc920f">
        <source>Status</source>
      </trans-unit>
      <trans-unit id="s525d0e58243865e8">
        <source>No Crawls Yet</source>
      </trans-unit>
      <trans-unit id="s9b8dccb514a0e34c">
        <source>Schedule</source>
      </trans-unit>
      <trans-unit id="sa348b8b53e07a21b">
        <source>No Schedule</source>
      </trans-unit>
      <trans-unit id="hcb76d3d062f4fe97">
        <source><x id="0" equiv-text="&lt;span class=&quot;truncate&quot;&gt;${firstSeed}&lt;/span&gt;&#10;          &lt;span class=&quot;whitespace-nowrap text-neutral-500&quot;&gt;"/>+<x id="1" equiv-text="${remainderCount}"/> URL<x id="2" equiv-text="&lt;/span&gt;"/></source>
      </trans-unit>
      <trans-unit id="h0f472740ba5c3c86">
        <source><x id="0" equiv-text="&lt;span class=&quot;truncate&quot;&gt;${firstSeed}&lt;/span&gt;&#10;        &lt;span class=&quot;whitespace-nowrap text-neutral-500&quot;&gt;"/>+<x id="1" equiv-text="${remainderCount}"/> URLs<x id="2" equiv-text="&lt;/span&gt;"/></source>
      </trans-unit>
      <trans-unit id="s900a5e61e7ade066">
        <source>View:</source>
      </trans-unit>
<<<<<<< HEAD
      <trans-unit id="sb090ab524895d2b4">
        <source>All Crawls</source>
      </trans-unit>
      <trans-unit id="he775de5878ab0942">
        <source>Crawl is currently running. <x id="0" equiv-text="&lt;a href=&quot;${`${window.location.pathname}#watch`}&quot; class=&quot;underline hover:no-underline&quot;&gt;"/>Watch Crawl Progress<x id="1" equiv-text="&lt;/a&gt;"/></source>
      </trans-unit>
=======
>>>>>>> fbcf4aec
      <trans-unit id="s76d9944af031bdb3">
        <source>No matching crawls found.</source>
      </trans-unit>
      <trans-unit id="sf76674a7d3d83ab2">
        <source>No crawls yet.</source>
      </trans-unit>
      <trans-unit id="se72232cb8fce7869">
        <source>Pages Crawled</source>
      </trans-unit>
      <trans-unit id="s1582c2bf884b8052">
        <source>Run Duration</source>
      </trans-unit>
      <trans-unit id="s63dc27cd73a61aa2">
        <source>Browser Windows</source>
      </trans-unit>
      <trans-unit id="s5e72081d8c9517b2">
        <source>Crawl starting...</source>
      </trans-unit>
      <trans-unit id="s8b33ac8b95791469">
        <source>Crawl waiting for available resources before it can continue...</source>
      </trans-unit>
      <trans-unit id="s8764f257cc35167f">
        <source>Crawl waiting for others to finish, concurrent limit per Organization reached...</source>
      </trans-unit>
      <trans-unit id="s4cb3d6de6b76708d">
        <source>Crawl finishing...</source>
      </trans-unit>
      <trans-unit id="s9faa4c27631001f6">
        <source>Crawl stopping...</source>
      </trans-unit>
<<<<<<< HEAD
      <trans-unit id="sb660858279ecdbc7">
        <source>Crawl workflow is not currently running.</source>
      </trans-unit>
      <trans-unit id="s2d60617060d16a4a">
        <source>Replay Latest Crawl</source>
      </trans-unit>
      <trans-unit id="sb0977bdf896ee15d">
        <source>QA Latest Crawl</source>
      </trans-unit>
      <trans-unit id="s0b3d512df6b7e85c">
        <source>Crawl is not running.</source>
      </trans-unit>
      <trans-unit id="h27573a6e2ed7211d">
        <source>Viewing error logs for currently running crawl. <x id="0" equiv-text="&lt;a href=&quot;${`${window.location.pathname}#watch`}&quot; class=&quot;underline hover:no-underline&quot;&gt;"/>Watch Crawl Progress<x id="1" equiv-text="&lt;/a&gt;"/></source>
      </trans-unit>
      <trans-unit id="s31b57d50c6a992ba">
        <source>Error logs currently not available.</source>
      </trans-unit>
      <trans-unit id="s639f3dec21008b90">
        <source>No error logs found yet for latest crawl.</source>
      </trans-unit>
=======
>>>>>>> fbcf4aec
      <trans-unit id="sb663339526803ecb">
        <source>Logs will show here after you run a crawl.</source>
      </trans-unit>
      <trans-unit id="sa7bc374e662a4beb">
        <source>Upcoming Pages</source>
      </trans-unit>
      <trans-unit id="s70a238ad69373ab0">
        <source>Crawl Queue Editor</source>
      </trans-unit>
      <trans-unit id="s6ae6bdeecf9a5bb9">
        <source>Done Editing</source>
      </trans-unit>
      <trans-unit id="sffcdff4dee19a06f">
        <source>Change the number of browser windows crawling in parallel. This change will take effect immediately on the currently running crawl and update crawl workflow settings.</source>
      </trans-unit>
      <trans-unit id="sdba2ec5eaf8c5bdb">
        <source>Updated number of browser windows.</source>
      </trans-unit>
      <trans-unit id="s4d670721c3e54379">
        <source>Sorry, couldn't change number of browser windows at this time.</source>
      </trans-unit>
      <trans-unit id="sc8eda12c58f5d10f">
        <source>Sorry, couldn't retrieve all crawl settings at this time.</source>
      </trans-unit>
      <trans-unit id="s1a20a47c9bf221da">
        <source><x id="0" equiv-text="${this.workflow.name}"/> Copy</source>
      </trans-unit>
      <trans-unit id="sb751de28d615caad">
        <source>Copied Workflow to new template.</source>
      </trans-unit>
      <trans-unit id="h0e60bb54fe15e7b6">
        <source>Deleted <x id="0" equiv-text="&lt;strong&gt;${this.renderName()}&lt;/strong&gt;"/> Workflow.</source>
      </trans-unit>
      <trans-unit id="s6ec009ac55d85d6a">
        <source>Sorry, couldn't delete Workflow at this time.</source>
      </trans-unit>
      <trans-unit id="s58aa8e320a4c30f1">
        <source>Something went wrong, couldn't cancel crawl.</source>
      </trans-unit>
      <trans-unit id="s199ff7df1e40a103">
        <source>Something went wrong, couldn't stop crawl.</source>
      </trans-unit>
      <trans-unit id="s247c148670b82228">
        <source>Starting crawl.</source>
      </trans-unit>
      <trans-unit id="s46a31b511363ec98">
        <source>Sorry, couldn't run crawl at this time.</source>
      </trans-unit>
      <trans-unit id="s7640b7f154998ccb">
        <source>Your org does not have enough storage to run crawls.</source>
      </trans-unit>
      <trans-unit id="sacdcca6c6c2d8dad">
        <source>Your org has used all of its execution minutes for this month.</source>
      </trans-unit>
      <trans-unit id="s1f8de71d5ba5627d">
        <source>You do not have permission to run crawls.</source>
      </trans-unit>
      <trans-unit id="s972f8ea379345cf8">
        <source>Your org doesn't have permission to use the proxy configured for this crawl.</source>
      </trans-unit>
      <trans-unit id="s8674d705840bf3f6">
        <source>Successfully deleted crawl</source>
      </trans-unit>
      <trans-unit id="s19a4db351c2fbdec">
        <source>Sorry, couldn't delete archived item at this time.</source>
      </trans-unit>
      <trans-unit id="s6f62c58028d235ff">
        <source>Only org owners can delete other users' archived items.</source>
      </trans-unit>
      <trans-unit id="s6666c5055de36901">
        <source>Start typing to search</source>
      </trans-unit>
      <trans-unit id="s0ceeb7d3fb3dfde6">
        <source>Keep typing to search.</source>
      </trans-unit>
      <trans-unit id="s1f73928cbbc07cab">
        <source>No matches found.</source>
      </trans-unit>
      <trans-unit id="s1853eecbad6d4a0e">
        <source>List of Pages</source>
      </trans-unit>
      <trans-unit id="sce375af3e1ad308f">
        <source>Pages in Same Directory</source>
      </trans-unit>
      <trans-unit id="sd592eeaabdbd5a46">
        <source>Pages on Same Domain</source>
      </trans-unit>
      <trans-unit id="s1547ae4dfa1265ea">
        <source>Pages on Same Domain + Subdomains</source>
      </trans-unit>
      <trans-unit id="s083f85625c5d739f">
        <source>In-Page Links</source>
      </trans-unit>
      <trans-unit id="sba3df9981f03cb40">
        <source>Single Page</source>
      </trans-unit>
      <trans-unit id="s0558979b981b9057">
        <source>Custom Page Prefix</source>
      </trans-unit>
      <trans-unit id="sdd8e8047128a2fdc">
        <source>Any Page</source>
      </trans-unit>
      <trans-unit id="s5a395b3e48a294bd">
        <source>Latest Crawl</source>
      </trans-unit>
      <trans-unit id="s95625bc1d95aa0b8">
        <source>Last Modified</source>
      </trans-unit>
      <trans-unit id="s55c00be19b1b3bcd">
        <source>Crawl Start URL</source>
      </trans-unit>
      <trans-unit id="s5870292e1ae494dd">
        <source>Date Created</source>
      </trans-unit>
      <trans-unit id="s7bd9565ea1a1da14">
        <source>Sorry, couldn't retrieve Workflows at this time.</source>
      </trans-unit>
      <trans-unit id="s164c4d58c512c0c6">
        <source>Configure crawling defaults</source>
      </trans-unit>
      <trans-unit id="s95daf5c7d10ceb6d">
        <source>Edit org crawling settings</source>
      </trans-unit>
      <trans-unit id="sf7397f6287e8520a">
        <source>New Workflow</source>
      </trans-unit>
      <trans-unit id="sa403185f2ed90589">
        <source>Scope options</source>
      </trans-unit>
      <trans-unit id="s845562f03d066eed">
        <source>Something unexpected went wrong while retrieving Workflows.</source>
      </trans-unit>
      <trans-unit id="s9b288e9b7f945b0c">
        <source>Sort by:</source>
      </trans-unit>
      <trans-unit id="seca8292e83cb4017">
        <source>Reverse sort</source>
      </trans-unit>
      <trans-unit id="sf993bb199fefbe04">
        <source>All</source>
      </trans-unit>
      <trans-unit id="sf2d5ffb20d61fcf8">
        <source>Scheduled</source>
      </trans-unit>
      <trans-unit id="sa02bab5f570a8afb">
        <source>No schedule</source>
      </trans-unit>
      <trans-unit id="s1ea30180f8c26a81">
        <source>Show Only Mine</source>
      </trans-unit>
      <trans-unit id="sd1a36c09d6bd4f5f">
        <source>Search all Workflows by name or Crawl Start URL</source>
      </trans-unit>
      <trans-unit id="hc226df43ef96e720">
        <source><x id="0" equiv-text="${firstSeed}&#10;          &lt;span class=&quot;text-neutral-500&quot;&gt;"/>+<x id="1" equiv-text="${remainderCount}"/> URL<x id="2" equiv-text="&lt;/span&gt;"/></source>
      </trans-unit>
      <trans-unit id="h649ef1ec13735ee9">
        <source><x id="0" equiv-text="${firstSeed}&#10;        &lt;span class=&quot;text-neutral-500&quot;&gt;"/>+<x id="1" equiv-text="${remainderCount}"/> URLs<x id="2" equiv-text="&lt;/span&gt;"/></source>
      </trans-unit>
      <trans-unit id="s442425cd7d61051f">
        <source>No matching Workflows found.</source>
      </trans-unit>
      <trans-unit id="s39cb621a29eea6d8">
        <source>Clear search and filters</source>
      </trans-unit>
      <trans-unit id="se7e46893ef0b3d41">
        <source>Could not find page.</source>
      </trans-unit>
      <trans-unit id="sa83bf2a7e5ed33e0">
        <source>No Workflows yet.</source>
      </trans-unit>
      <trans-unit id="sac9ae85c05084654">
        <source>Partially copied Workflow</source>
      </trans-unit>
      <trans-unit id="sebba8356f42b6eaa">
        <source>Only first <x id="0" equiv-text="${this.localize.number(SEEDS_MAX)}"/> URLs were copied.</source>
      </trans-unit>
      <trans-unit id="s8745d54f3284f080">
        <source>Are you sure you want to cancel the crawl?</source>
      </trans-unit>
      <trans-unit id="s5d966c90d8dc06e6">
        <source>Are you sure you want to stop the crawl?</source>
      </trans-unit>
<<<<<<< HEAD
      <trans-unit id="ha60886587b96e32c">
        <source>Started crawl from <x id="0" equiv-text="&lt;strong&gt;${this.renderName(workflow)}&lt;/strong&gt;"/>. <x id="1" equiv-text="&lt;br&gt;&#10;            &lt;a class=&quot;underline hover:no-underline&quot; href=&quot;${this.navigate.orgBasePath}/workflows/${workflow.id}#watch&quot; @click=&quot;${this.navigate.link.bind(this)}&quot;&gt;"/>Watch crawl<x id="2" equiv-text="&lt;/a&gt;"/></source>
      </trans-unit>
=======
>>>>>>> fbcf4aec
      <trans-unit id="sfecdd5e13f68c9ba">
        <source>Approved</source>
      </trans-unit>
      <trans-unit id="sef9fb24c04d90f87">
        <source>Rejected</source>
      </trans-unit>
      <trans-unit id="s6b78e83ba924d2e7">
        <source>Comments Only</source>
      </trans-unit>
      <trans-unit id="s7d7ca36ecef354a5">
        <source>In progress</source>
      </trans-unit>
      <trans-unit id="s999c3e25ab32b651">
        <source>Select a QA run</source>
      </trans-unit>
      <trans-unit id="s0548c4c522c2f90c">
        <source>Severe Inconsistencies</source>
      </trans-unit>
      <trans-unit id="s70a070937662c055">
        <source>Moderate Inconsistencies</source>
      </trans-unit>
      <trans-unit id="s9585f280ec52b319">
        <source>Good Match</source>
      </trans-unit>
      <trans-unit id="s2234e31926485921">
        <source>n/a</source>
      </trans-unit>
      <trans-unit id="s1ab7979099c86a1b">
        <source>Analysis Status</source>
      </trans-unit>
      <trans-unit id="sf61d84d4684b9a2e">
        <source>Not Analyzed</source>
      </trans-unit>
      <trans-unit id="s047601483e52c192">
        <source>Analysis Progress</source>
      </trans-unit>
      <trans-unit id="s984a5e18d85b6d57">
        <source><x id="0" equiv-text="${this.mostRecentNonFailedQARun.stats.found === 0&#10;    ? msg(&quot;Loading&quot;)&#10;    : `${this.mostRecentNonFailedQARun.stats.done}/${this.mostRecentNonFailedQARun.stats.found}`} ${pluralOf(&quot;pages&quot;, this.mostRecentNonFailedQARun.stats.found)}"/> </source>
      </trans-unit>
      <trans-unit id="sb59d68ed12d46377">
        <source>Loading</source>
      </trans-unit>
      <trans-unit id="s5537cac8d3ba0010">
        <source>QA Rating</source>
      </trans-unit>
      <trans-unit id="s34988bb5e08f7962">
        <source>Total Analysis Time</source>
      </trans-unit>
      <trans-unit id="s6ac0c20ddc5c15ff">
        <source>Pages</source>
      </trans-unit>
      <trans-unit id="sefe1162757e8b5cf">
        <source>Analysis Runs</source>
      </trans-unit>
      <trans-unit id="sf3dae3d9f775423e">
        <source>Crawl Results</source>
      </trans-unit>
      <trans-unit id="s3a67142f35d9130e">
        <source>Non-HTML files captured as pages are known good files that the crawler found as clickable links on a page and don't need to be analyzed. Failed pages did not respond when the crawler tried to visit them.</source>
      </trans-unit>
      <trans-unit id="h8309b5706a9a85ba">
        <source><x id="0" equiv-text="&lt;span class=&quot;text-primary&quot;&gt;${htmlCount}&lt;/span&gt;"/> HTML <x id="1" equiv-text="${pluralOf(&quot;pages&quot;, htmlCount)}&#10;                    "/></source>
      </trans-unit>
      <trans-unit id="h7d8f1533bbc700e1">
        <source><x id="0" equiv-text="&lt;span class=&quot;text-neutral-600&quot;&gt;${fileCount}&lt;/span&gt;"/> Non-HTML files captured as <x id="1" equiv-text="${pluralOf(&quot;pages&quot;, fileCount)}&#10;                    "/></source>
      </trans-unit>
      <trans-unit id="ha312818a16d5146b">
        <source><x id="0" equiv-text="&lt;span class=&quot;text-danger&quot;&gt;${errorCount}&lt;/span&gt;"/> Failed <x id="1" equiv-text="${pluralOf(&quot;pages&quot;, errorCount)}&#10;                    "/></source>
      </trans-unit>
      <trans-unit id="s3fd6bd99e3f6a5be">
        <source>Started</source>
      </trans-unit>
      <trans-unit id="sbb99d4ec27fbb263">
        <source>Finished</source>
      </trans-unit>
      <trans-unit id="sf78fab1fe68a47c3">
        <source>Started by</source>
      </trans-unit>
      <trans-unit id="sbec5b6441455a810">
        <source>No analysis runs, yet</source>
      </trans-unit>
      <trans-unit id="s20bd021257df5b80">
        <source>Download Analysis Run</source>
      </trans-unit>
      <trans-unit id="sa0d6d4b00a4a10f1">
        <source>Delete Analysis Run</source>
      </trans-unit>
      <trans-unit id="s971c35217bda8e0a">
        <source>Delete Analysis Run?</source>
      </trans-unit>
      <trans-unit id="sb11c79fa9c6cb0e4">
        <source>All of the data included in this analysis run will be deleted.</source>
      </trans-unit>
      <trans-unit id="sc2007e562d105da2">
        <source>This analysis run includes data for <x id="0" equiv-text="${runToBeDeleted.stats.done} ${pluralOf(&quot;pages&quot;, runToBeDeleted.stats.done)}"/> and was started on </source>
      </trans-unit>
      <trans-unit id="s08a64b07b54df8d4">
        <source>by</source>
      </trans-unit>
      <trans-unit id="scab97c7ea6213c21">
        <source>Running QA analysis on pages...</source>
      </trans-unit>
      <trans-unit id="s2b4c64bc0d5fd6ad">
        <source>This analysis run doesn't exist.</source>
      </trans-unit>
      <trans-unit id="s049d14439a7f020c">
        <source>HTML Page Match Analysis</source>
      </trans-unit>
      <trans-unit id="sc628fbfed893e18c">
        <source>You’re viewing the latest analysis run results.</source>
      </trans-unit>
      <trans-unit id="s699f0bd2ff9aaf75">
        <source>You’re viewing results from an older analysis run.</source>
      </trans-unit>
      <trans-unit id="sab8b4cbbb1fa71fa">
        <source>Current</source>
      </trans-unit>
      <trans-unit id="s542cb71bae166855">
        <source>Last Finished</source>
      </trans-unit>
      <trans-unit id="s76cc1c6d9fab3a2d">
        <source>Outdated</source>
      </trans-unit>
      <trans-unit id="sa6d797ddb16d0c5d">
        <source>Analysis starting</source>
      </trans-unit>
      <trans-unit id="s882dbbc2c22c08f5">
        <source>analyzed</source>
      </trans-unit>
      <trans-unit id="sd0ad99175efc2e67">
        <source>Match analysis compares pages during a crawl against their replay during an analysis run. A good match indicates that the crawl is probably good, whereas severe inconsistencies may indicate a bad crawl.</source>
      </trans-unit>
      <trans-unit id="s79454494f711e05d">
        <source>Statistic</source>
      </trans-unit>
      <trans-unit id="s66f26fdcbe2101eb">
        <source>Chart</source>
      </trans-unit>
      <trans-unit id="sdc8e7f2cf5dd00e6">
        <source>Screenshots</source>
      </trans-unit>
      <trans-unit id="s2492f5fb1b05b45e">
        <source>Text</source>
      </trans-unit>
      <trans-unit id="s78636b92c1a3909c">
        <source>Pending</source>
      </trans-unit>
      <trans-unit id="s1c0a0ba9ca354f45">
        <source>Incomplete</source>
      </trans-unit>
      <trans-unit id="s99f110d27e30b289">
        <source>Title</source>
      </trans-unit>
      <trans-unit id="s61eacb19db252f5e">
        <source>URL</source>
      </trans-unit>
      <trans-unit id="s0f190df641fecf78">
        <source>Most Comments</source>
      </trans-unit>
      <trans-unit id="s25e3c5ac269adaf8">
        <source>Recently Approved</source>
      </trans-unit>
      <trans-unit id="s92351d42a885eeb9">
        <source>Not Approved</source>
      </trans-unit>
      <trans-unit id="s6995bb72b2e39447">
        <source>No page title</source>
      </trans-unit>
      <trans-unit id="s2e192b19ed15fcf6">
        <source>Page</source>
      </trans-unit>
      <trans-unit id="sfebfade13f5c4866">
        <source>Approval</source>
      </trans-unit>
      <trans-unit id="sdc12d4d35420eeb7">
        <source>Comments</source>
      </trans-unit>
      <trans-unit id="s4d3c92a1a881dc5f">
        <source>Review "<x id="0" equiv-text="${page.title ?? page.url}"/>"</source>
      </trans-unit>
      <trans-unit id="s7282886335497d58">
        <source>Newest comment:</source>
      </trans-unit>
      <trans-unit id="s669b18c6d2d9c95b">
        <source>None</source>
      </trans-unit>
      <trans-unit id="sc022cfb22694b207">
        <source>Sorry, couldn't retrieve archived item at this time.</source>
      </trans-unit>
      <trans-unit id="s3d197283cb019b5a">
        <source>Overview</source>
      </trans-unit>
      <trans-unit id="s17845e39451afe17">
        <source>Quality Assurance</source>
      </trans-unit>
      <trans-unit id="safc16ad9610c9b47">
        <source>WACZ Files</source>
      </trans-unit>
      <trans-unit id="s2734c290e261a94d">
        <source>Crawl Settings</source>
      </trans-unit>
      <trans-unit id="sb32ae1652df8c7ad">
        <source>Workflow settings used to run this crawl</source>
      </trans-unit>
      <trans-unit id="sa74e88ae69ff57ca">
        <source>Edit Workflow</source>
      </trans-unit>
      <trans-unit id="s252a52330d32b900">
        <source>Metadata</source>
      </trans-unit>
      <trans-unit id="s2e46f937929109fd">
        <source>Uploads</source>
      </trans-unit>
      <trans-unit id="sa71de39189a9e9cd">
        <source>Go to Workflow</source>
      </trans-unit>
      <trans-unit id="s96c92dc644219e36">
        <source>Copy Workflow ID</source>
      </trans-unit>
      <trans-unit id="s0f90731f43e2ac1c">
        <source>Download Item</source>
      </trans-unit>
      <trans-unit id="s5ce3f4567e31397d">
        <source>Delete Item</source>
      </trans-unit>
      <trans-unit id="sb1ccb7808e51e5c1">
        <source>No files to replay.</source>
      </trans-unit>
      <trans-unit id="s167f53f89012d24c">
        <source>Start Time</source>
      </trans-unit>
      <trans-unit id="s04b8a6cf5711e50f">
        <source>Finish Time</source>
      </trans-unit>
      <trans-unit id="sa9e7561cc2d14158">
        <source>Elapsed Time</source>
      </trans-unit>
      <trans-unit id="s3ebd69a68ec329be">
        <source>Execution Time</source>
      </trans-unit>
      <trans-unit id="sb0ca4190190d41fa">
        <source>Initiator</source>
      </trans-unit>
      <trans-unit id="h1dc2f6235d169989">
        <source>Manual start by <x id="0" equiv-text="&lt;span&gt;${this.item!.userName || this.item!.userid}&lt;/span&gt;"/></source>
      </trans-unit>
      <trans-unit id="hdfcda45e7d5c5ab4">
        <source>Scheduled start</source>
      </trans-unit>
      <trans-unit id="s78789724e789221c">
        <source>Size</source>
      </trans-unit>
      <trans-unit id="sc592307ea80f16b9">
        <source>Unknown</source>
      </trans-unit>
      <trans-unit id="sec7059aaa0633ca2">
        <source>Crawler Channel (Exact Crawler Version)</source>
      </trans-unit>
      <trans-unit id="s1e2b861185295cbb">
        <source>In Collections</source>
      </trans-unit>
      <trans-unit id="se1933d9b37b72bcc">
        <source>Backed up</source>
      </trans-unit>
      <trans-unit id="s0ebf17b26bf14b0c">
        <source>No files to download.</source>
      </trans-unit>
      <trans-unit id="sc05332c751d49fa1">
        <source>Stop Analysis</source>
      </trans-unit>
      <trans-unit id="s1b7a477d96b9a1af">
        <source>Cancel Analysis</source>
      </trans-unit>
      <trans-unit id="sea03564788ff7601">
        <source>Rerun Analysis</source>
      </trans-unit>
      <trans-unit id="se97287c806479ebc">
        <source>Run Analysis</source>
      </trans-unit>
      <trans-unit id="s3c4e37e5ad921484">
        <source>No completed analysis runs are available.</source>
      </trans-unit>
      <trans-unit id="sdd0e6007d5cde74e">
        <source>Review Crawl</source>
      </trans-unit>
      <trans-unit id="sccf493f23e609bae">
        <source>Stop QA Analysis?</source>
      </trans-unit>
      <trans-unit id="sc806ccf9be6b1edf">
        <source>Pages analyzed so far will be saved and this run will be marked as incomplete. Are you sure you want to stop this analysis run?</source>
      </trans-unit>
      <trans-unit id="s2f34e9b74f8dc3e7">
        <source>Keep Running</source>
      </trans-unit>
      <trans-unit id="se0f7567743f84b08">
        <source>Cancel QA Analysis?</source>
      </trans-unit>
      <trans-unit id="sc30660bdd0128dd9">
        <source>Canceling will discard all analysis data associated with this run. Are you sure you want to cancel this analysis run?</source>
      </trans-unit>
      <trans-unit id="s98413844b16f5669">
        <source>Sorry, couldn't retrieve crawl at this time.</source>
      </trans-unit>
      <trans-unit id="s77b8aee24f2143f1">
        <source>Sorry, couldn't load all crawl settings.</source>
      </trans-unit>
      <trans-unit id="sad61764572206873">
        <source>Sorry, couldn't cancel crawl at this time.</source>
      </trans-unit>
      <trans-unit id="s3256360646b319fd">
        <source>Sorry, couldn't stop crawl at this time.</source>
      </trans-unit>
      <trans-unit id="s4e5aa1d02ccd66f2">
        <source>Are you sure you want to delete this crawl?</source>
      </trans-unit>
      <trans-unit id="s7a8ac0d4fdb945fd">
        <source>Starting QA analysis...</source>
      </trans-unit>
      <trans-unit id="sa8a8be5d64bc9f61">
        <source>Sorry, couldn't start QA run at this time.</source>
      </trans-unit>
      <trans-unit id="scbb8d1a9ba6fc144">
        <source>Sorry, QA analysis is not supported for this crawl as it was run with an older crawler version. Please run a new crawl with the latest crawler and QA should be available.</source>
      </trans-unit>
      <trans-unit id="s1022659c0dc8dc2d">
        <source>Stopping QA analysis...</source>
      </trans-unit>
      <trans-unit id="sb7dc70f8590120d9">
        <source>Analysis is not currently running.</source>
      </trans-unit>
      <trans-unit id="s6984388e4beabcd1">
        <source>Canceling QA analysis...</source>
      </trans-unit>
      <trans-unit id="sd28770d781de4bf2">
        <source>Latest Analysis Status</source>
      </trans-unit>
      <trans-unit id="s5dd0167ca221d080">
        <source>Last Analysis Run</source>
      </trans-unit>
      <trans-unit id="s383e3adf37d47e4f">
        <source># of Analysis Runs</source>
      </trans-unit>
      <trans-unit id="saf1ddef6935f7778">
        <source>Sorry, couldn't retrieve archived items at this time.</source>
      </trans-unit>
      <trans-unit id="sa17d9ca5bd22265d">
        <source>Org Storage Full</source>
      </trans-unit>
      <trans-unit id="sd928eb8c36987311">
        <source>Upload WACZ</source>
      </trans-unit>
      <trans-unit id="s5fa99b1acb437428">
        <source>Delete Archived Item?</source>
      </trans-unit>
      <trans-unit id="s12d426dd14919305">
        <source>This item will be removed from any Collection it is a part of.</source>
      </trans-unit>
      <trans-unit id="s25d78bb10386c779">
        <source>All files and logs associated with this item will also be deleted, and the crawl will no longer be visible in its associated Workflow.</source>
      </trans-unit>
      <trans-unit id="s039b6434e8a75560">
        <source>Delete <x id="0" equiv-text="${org.name}"/></source>
      </trans-unit>
      <trans-unit id="s96668830629e0dfc">
        <source>Upload</source>
      </trans-unit>
      <trans-unit id="sa783d9004df13b20">
        <source>Crawl</source>
      </trans-unit>
      <trans-unit id="sf999d4199ff4542d">
        <source>Any</source>
      </trans-unit>
      <trans-unit id="s5d5304ab9f2c700f">
        <source>Status:</source>
      </trans-unit>
      <trans-unit id="se3bba1b6eb0bcf30">
        <source>Search all uploads by name</source>
      </trans-unit>
      <trans-unit id="sffee0bcd6f20d6fd">
        <source>Search all crawls by name or Crawl Start URL</source>
      </trans-unit>
      <trans-unit id="sd18fd6a192ab09f9">
        <source>Search all items by name or Crawl Start URL</source>
      </trans-unit>
      <trans-unit id="s4a0475dbb07f0f0d">
        <source>No matching items found.</source>
      </trans-unit>
      <trans-unit id="s2b93a67511243888">
        <source>No archived items yet.</source>
      </trans-unit>
      <trans-unit id="s5ff63d8186a80322">
        <source>Successfully deleted archived item.</source>
      </trans-unit>
      <trans-unit id="sc02cbf6ebf0b6cdb">
        <source>New Collection</source>
      </trans-unit>
      <trans-unit id="h21e623f674123fc2">
        <source>Are you sure you want to delete <x id="0" equiv-text="&lt;strong&gt;${this.selectedCollection?.name}&lt;/strong&gt;"/>?</source>
      </trans-unit>
      <trans-unit id="s7be481b712fcb089">
        <source>Search by Name</source>
      </trans-unit>
      <trans-unit id="s9c2062a6e5e59b93">
        <source>Start typing to view collection filters.</source>
      </trans-unit>
      <trans-unit id="sb8102dd29e015556">
        <source>No matching collections found.</source>
      </trans-unit>
      <trans-unit id="s739275003674d159">
        <source>Collection Access</source>
      </trans-unit>
      <trans-unit id="sa3242c7021e01280">
        <source>Row Actions</source>
      </trans-unit>
      <trans-unit id="s5ac7d4f485d82e8c">
        <source>Shareable Collection</source>
      </trans-unit>
      <trans-unit id="sa9c9e33629402ea8">
        <source>Something unexpected went wrong while retrieving Collections.</source>
      </trans-unit>
      <trans-unit id="sb4f8acbd7f3df4eb">
        <source>Sorry, couldn't retrieve Collections at this time.</source>
      </trans-unit>
      <trans-unit id="s5334c0927cf25b86">
        <source>Exit fullscreen</source>
      </trans-unit>
      <trans-unit id="sf4d494dc33755beb">
        <source>Interactive Browser</source>
      </trans-unit>
      <trans-unit id="s38272cc7bd101136">
        <source>Interact with this embedded browser to set up your browser profile. The embedded browser will exit without saving changes after a few minutes of inactivity.</source>
      </trans-unit>
      <trans-unit id="s9b2bb1407142018e">
        <source>Enter fullscreen</source>
      </trans-unit>
      <trans-unit id="sa6117a1376ac5a03">
        <source>Interactive browser session timed out due to inactivity.</source>
      </trans-unit>
      <trans-unit id="sa59811ddaf1545bb">
        <source>Load New Browser</source>
      </trans-unit>
      <trans-unit id="scc36ba8b82872b7f">
        <source>Connection to interactive browser lost. Waiting to reconnect...</source>
      </trans-unit>
      <trans-unit id="sa833dbc13f096dd2">
        <source>Toggle visited site list</source>
      </trans-unit>
      <trans-unit id="s2bd6e954998248bd">
        <source>Visited Sites</source>
      </trans-unit>
      <trans-unit id="sc5aa44d2c9e6d958">
        <source>Websites in the browser profile</source>
      </trans-unit>
      <trans-unit id="s469a4b8dd8b91801">
        <source>New Sites</source>
      </trans-unit>
      <trans-unit id="s67e489a6eaaca64d">
        <source>Websites that are not in the browser profile yet. Finish editing and save to add these websites to the profile.</source>
      </trans-unit>
      <trans-unit id="sf4d539e610f3a2aa">
        <source>Go to <x id="0" equiv-text="${url}"/></source>
      </trans-unit>
      <trans-unit id="sb07ea0d5070f719d">
        <source>Crawler Release Channel</source>
      </trans-unit>
      <trans-unit id="s4aa729a672a9ba6c">
        <source>Created On</source>
      </trans-unit>
      <trans-unit id="s540bfd8b5a1314fd">
        <source>Updated By</source>
      </trans-unit>
      <trans-unit id="se1273d9b375c0cec">
        <source>Backed Up</source>
      </trans-unit>
      <trans-unit id="s01c4948ecd700b51">
        <source>Not Backed Up</source>
      </trans-unit>
      <trans-unit id="s69ec09431b9c3946">
        <source>Browser Profile</source>
      </trans-unit>
      <trans-unit id="s30ef6b3bc73ce7ac">
        <source>View or edit the current browser profile configuration.</source>
      </trans-unit>
      <trans-unit id="s940c87c3bb46b8a2">
        <source>Configure Browser Profile</source>
      </trans-unit>
      <trans-unit id="sd4ebefb6be69429c">
        <source>Cancel Editing?</source>
      </trans-unit>
      <trans-unit id="s63504e7ffb9d5147">
        <source>Are you sure you want to discard changes to this browser profile?</source>
      </trans-unit>
      <trans-unit id="sf3dbf3fbaa2dc8f7">
        <source>No, Continue Editing</source>
      </trans-unit>
      <trans-unit id="s2cbee244fbacb4e7">
        <source>Yes, Discard Changes</source>
      </trans-unit>
      <trans-unit id="s984cf207ea75350f">
        <source>Browser Profiles</source>
      </trans-unit>
      <trans-unit id="s6029661d996c9385">
        <source>Save Browser Profile</source>
      </trans-unit>
      <trans-unit id="sd5e2609e90cb7fdf">
        <source>Duplicate Profile</source>
      </trans-unit>
      <trans-unit id="s739960bae09ec6ab">
        <source>Sorry, couldn't preview browser profile at this time.</source>
      </trans-unit>
      <trans-unit id="s6393445b8d0c8338">
        <source>Starting up browser with current profile...</source>
      </trans-unit>
      <trans-unit id="s6f6f70a05859338b">
        <source>Sorry, couldn't create browser profile at this time.</source>
      </trans-unit>
<<<<<<< HEAD
      <trans-unit id="h132d0ccd2402fb33">
        <source>Could not delete <x id="0" equiv-text="&lt;strong&gt;${profileName}&lt;/strong&gt;"/>, in use by <x id="1" equiv-text="&lt;strong&gt;${data.crawlconfigs.map(({ name }) =&gt; name).join(&quot;, &quot;)}&lt;/strong&gt;"/>. Please remove browser profile from Workflow to continue.</source>
      </trans-unit>
=======
>>>>>>> fbcf4aec
      <trans-unit id="ha6f8533fba325287">
        <source>Deleted <x id="0" equiv-text="&lt;strong&gt;${profileName}&lt;/strong&gt;"/>.</source>
      </trans-unit>
      <trans-unit id="s3c262944058333a4">
        <source>Sorry, couldn't retrieve browser profiles at this time.</source>
      </trans-unit>
      <trans-unit id="s45b40284fd1bde28">
        <source>Successfully saved browser profile.</source>
      </trans-unit>
      <trans-unit id="s2610ab6db9110d0e">
        <source>Sorry, couldn't save browser profile at this time.</source>
      </trans-unit>
      <trans-unit id="s4719e6796d840ca4">
        <source>Your org does not have enough storage to save this browser profile.</source>
      </trans-unit>
      <trans-unit id="s005e3899acd05fb2">
        <source>You do not have permission to edit browser profiles.</source>
      </trans-unit>
      <trans-unit id="s2efb8aa7d17bb334">
        <source>New Browser Profile</source>
      </trans-unit>
      <trans-unit id="sab24f3177c0d1479">
        <source>Visited URLs</source>
      </trans-unit>
      <trans-unit id="s202f117db06ec8d1">
        <source>Sortable</source>
      </trans-unit>
      <trans-unit id="s94c650bef124bd01">
        <source>Ascending</source>
      </trans-unit>
      <trans-unit id="s15bdec250a4a55fb">
        <source>Descending</source>
      </trans-unit>
      <trans-unit id="s524e95d8a7ac9944">
        <source>No browser profiles yet.</source>
      </trans-unit>
      <trans-unit id="s07e46807b4a9183c">
        <source>+<x id="0" equiv-text="${data.origins.length - 1}"/></source>
      </trans-unit>
      <trans-unit id="s922123a81f238186">
        <source>By <x id="0" equiv-text="${this.item.userName}"/></source>
      </trans-unit>
      <trans-unit id="s0d2b97026d57ffd0">
        <source>Starting up browser with selected profile...</source>
      </trans-unit>
      <trans-unit id="sd7cb8be58c9b3603">
        <source>Create New...</source>
      </trans-unit>
      <trans-unit id="s91c206764e342fbd">
        <source>Crawl Workflow</source>
      </trans-unit>
      <trans-unit id="sa7eea45fe1e4d231">
        <source>Collection</source>
      </trans-unit>
      <trans-unit id="sf49525241bba3b06">
        <source>Storage</source>
      </trans-unit>
      <trans-unit id="s8f30271298d1c702">
        <source>Archived Item</source>
      </trans-unit>
      <trans-unit id="sdabda2230cd87b68">
        <source>Crawling</source>
      </trans-unit>
      <trans-unit id="sd15f184f058660bf">
        <source>Crawl Running</source>
      </trans-unit>
      <trans-unit id="se9e67cf931e7b60a">
        <source>Crawls Running</source>
      </trans-unit>
      <trans-unit id="s0ed063ab73b37012">
        <source>Crawl Workflow Waiting</source>
      </trans-unit>
      <trans-unit id="s2dd2d72feacd6d05">
        <source>Crawl Workflows Waiting</source>
      </trans-unit>
      <trans-unit id="s19cf4e0395936af4">
        <source>Page Crawled</source>
      </trans-unit>
      <trans-unit id="s1c1298026d795ce3">
        <source>Collection Total</source>
      </trans-unit>
      <trans-unit id="s768e849d9e12a0bc">
        <source>Collections Total</source>
      </trans-unit>
      <trans-unit id="s19bdda7f6e57db4d">
        <source>Shareable Collections</source>
      </trans-unit>
      <trans-unit id="s2d32831106560c5b">
        <source>Storage is Full</source>
      </trans-unit>
      <trans-unit id="sd158a5fc0f062f18">
        <source>Available</source>
      </trans-unit>
      <trans-unit id="sa17899510bcc6527">
        <source>gigabyte</source>
      </trans-unit>
      <trans-unit id="s30ae03472b93dc47">
        <source>Profiles</source>
      </trans-unit>
      <trans-unit id="sd65ca9dddbbb3e26">
        <source>Execution Minutes Quota Reached</source>
      </trans-unit>
      <trans-unit id="s343f0419454a4243">
        <source>remaining</source>
      </trans-unit>
      <trans-unit id="s1e5485ef2e9f9384">
        <source>time</source>
      </trans-unit>
      <trans-unit id="sbcb34a98c7e2bffa">
        <source>Monthly Execution Time Used</source>
      </trans-unit>
      <trans-unit id="s190acfed45a89552">
        <source>Gifted Execution Time Used</source>
      </trans-unit>
      <trans-unit id="se25cbbec3ae5366d">
        <source>Extra Execution Time Used</source>
      </trans-unit>
      <trans-unit id="se9999d2382dfc215">
        <source>Monthly Execution Time Remaining</source>
      </trans-unit>
      <trans-unit id="sf02eff827e8582fd">
        <source>Sorry, couldn't retrieve org metrics at this time.</source>
      </trans-unit>
      <trans-unit id="s30a6b741fdc68a97">
        <source>Resource Type</source>
      </trans-unit>
      <trans-unit id="sf03a57a37dea5f72">
        <source>Good During Crawl</source>
      </trans-unit>
      <trans-unit id="sa82e2a0507bb9592">
        <source>Bad During Crawl</source>
      </trans-unit>
      <trans-unit id="s49d37b069de1b651">
        <source>Good During Analysis</source>
      </trans-unit>
      <trans-unit id="sc8c67c7d3923c8f1">
        <source>Bad During Analysis</source>
      </trans-unit>
      <trans-unit id="sfbe3af6e8db73479">
        <source>All Resources</source>
      </trans-unit>
      <trans-unit id="s4baded305e206aa6">
        <source>Good:</source>
      </trans-unit>
      <trans-unit id="sf6f647260bc3214a">
        <source>Success (2xx) and Redirection (3xx) status codes</source>
      </trans-unit>
      <trans-unit id="sc156a7a7a89f87c6">
        <source>Bad:</source>
      </trans-unit>
      <trans-unit id="sb8a3c85221a8cc57">
        <source>Client error (4xx) and Server error (5xx) status codes</source>
      </trans-unit>
      <trans-unit id="sb93da28b5c60c57f">
        <source>Screenshot not available</source>
      </trans-unit>
      <trans-unit id="s4467f80d499a8311">
        <source>Screenshot during crawl</source>
      </trans-unit>
      <trans-unit id="sa0c75059b7f6345c">
        <source>Screenshot during analysis</source>
      </trans-unit>
      <trans-unit id="s4a5260a2b43369f4">
        <source>Screenshot Match</source>
      </trans-unit>
      <trans-unit id="sf32384611e0882ed">
        <source>No Screenshot Diff</source>
      </trans-unit>
      <trans-unit id="sff04d43695052343">
        <source>Extracted Text Match</source>
      </trans-unit>
      <trans-unit id="s1dfeef2f2cb848e4">
        <source>No Extracted Text Diff</source>
      </trans-unit>
      <trans-unit id="s5d6510e3595aea19">
        <source>Resources Loaded (Crawl)</source>
      </trans-unit>
      <trans-unit id="s1c420911a78de4b0">
        <source>No Crawl Diff</source>
      </trans-unit>
      <trans-unit id="scfedabcfdc620cbb">
        <source>Resources Loaded (Replay)</source>
      </trans-unit>
      <trans-unit id="s524749212a383ee8">
        <source>No Replay Diff</source>
      </trans-unit>
      <trans-unit id="s407b9645da0e7f67">
        <source>Missing text: Crawl</source>
      </trans-unit>
      <trans-unit id="s593d4457a9d6d44d">
        <source>Added text: Crawl</source>
      </trans-unit>
      <trans-unit id="s98532a4306876047">
        <source>Identical text</source>
      </trans-unit>
      <trans-unit id="se9d0193e43eeb2c0">
        <source>Added text: Analysis</source>
      </trans-unit>
      <trans-unit id="seabc8e57fd94b4e6">
        <source>Missing text: Analysis</source>
      </trans-unit>
      <trans-unit id="sbbbb22ec10aa988c">
        <source>Text data not available</source>
      </trans-unit>
      <trans-unit id="s0415c19e486bf57c">
        <source>Text extracted during crawl</source>
      </trans-unit>
      <trans-unit id="s7da7beefe9323ff7">
        <source>Text extracted during analysis</source>
      </trans-unit>
      <trans-unit id="s0686beeebd4ed8cb">
        <source>Text Match</source>
      </trans-unit>
      <trans-unit id="sd7c439303c5c7045">
        <source>No matching pages found</source>
      </trans-unit>
      <trans-unit id="s929e7f1e8b36f974">
        <source>Best Screenshot Match</source>
      </trans-unit>
      <trans-unit id="s675fe36f0899f519">
        <source>Worst Screenshot Match</source>
      </trans-unit>
      <trans-unit id="s81ea3c33b0eb6ac3">
        <source>Best Extracted Text Match</source>
      </trans-unit>
      <trans-unit id="s3067258df765240a">
        <source>Worst Extracted Text Match</source>
      </trans-unit>
      <trans-unit id="s3bfcd1bea9cef454">
        <source>Approval:</source>
      </trans-unit>
      <trans-unit id="s1fb123372f4fb6f1">
        <source>Approved, Rejected, or Commented</source>
      </trans-unit>
      <trans-unit id="s151e5217f41eb71f">
        <source>Commented</source>
      </trans-unit>
      <trans-unit id="s94116b0928ce71f0">
        <source>QA rating</source>
      </trans-unit>
      <trans-unit id="se5d01bef737e2e3a">
        <source>Approve</source>
      </trans-unit>
      <trans-unit id="saf84ec86139d349e">
        <source>Comment</source>
      </trans-unit>
      <trans-unit id="s123da0f92f97dd86">
        <source>Reject</source>
      </trans-unit>
      <trans-unit id="s7af4c82fbda65fb8">
        <source>Sorry, couldn't submit page approval at this time.</source>
      </trans-unit>
      <trans-unit id="sfc53e352afbca881">
        <source>Review</source>
      </trans-unit>
      <trans-unit id="sd813c96a1d891cdc">
        <source>Select Analysis Run</source>
      </trans-unit>
      <trans-unit id="s9b06bb424f641aa7">
        <source>Exit Review</source>
      </trans-unit>
      <trans-unit id="sae3f811a877eda3d">
        <source>Reviews are temporarily disabled during analysis runs.</source>
      </trans-unit>
      <trans-unit id="sd86a0df0354a191e">
        <source>Finish Review</source>
      </trans-unit>
      <trans-unit id="s30dc103481da2c63">
        <source>Previous Page</source>
      </trans-unit>
      <trans-unit id="s52848747f6720ab6">
        <source>Approvals are temporarily disabled during analysis runs.</source>
      </trans-unit>
      <trans-unit id="sd1dd00fc6f052e83">
        <source>Next Page</source>
      </trans-unit>
      <trans-unit id="s33270858c507edc3">
        <source>Page heuristics</source>
      </trans-unit>
      <trans-unit id="sa93c79c575088852">
        <source>Resources</source>
      </trans-unit>
      <trans-unit id="s17ea9dd97d788aa4">
        <source>Page Comments</source>
      </trans-unit>
      <trans-unit id="s6a69b77aacc204a8">
        <source>Submit Comment</source>
      </trans-unit>
      <trans-unit id="s1aa8ee48aadb4de1">
        <source>QA Review</source>
      </trans-unit>
      <trans-unit id="s955269ebe3fb8ffc">
        <source>Rate this crawl:</source>
      </trans-unit>
      <trans-unit id="sf238b90665620a88">
        <source>Excellent!</source>
      </trans-unit>
      <trans-unit id="s8d86b131628669ce">
        <source>This archived item perfectly replicates the original pages.</source>
      </trans-unit>
      <trans-unit id="sc40cd77e0d29dbf8">
        <source>Good</source>
      </trans-unit>
      <trans-unit id="s9f474beaa66f0e89">
        <source>Looks and functions nearly the same as the original pages.</source>
      </trans-unit>
      <trans-unit id="s198f498517ea3a13">
        <source>Fair</source>
      </trans-unit>
      <trans-unit id="se63df4037b90e036">
        <source>Similar to the original pages, but may be missing non-critical content or functionality.</source>
      </trans-unit>
      <trans-unit id="sb349f019a716a4fd">
        <source>Poor</source>
      </trans-unit>
      <trans-unit id="s78fe03ba909b5fdb">
        <source>Some similarities with the original pages, but missing critical content or functionality.</source>
      </trans-unit>
      <trans-unit id="s16413e19b0f07a18">
        <source>Bad</source>
      </trans-unit>
      <trans-unit id="s14bfcce8cd64daa1">
        <source>Missing all content and functionality from the original pages.</source>
      </trans-unit>
      <trans-unit id="saedfe28e1aa52a54">
        <source>Update archived item description?</source>
      </trans-unit>
      <trans-unit id="s32dd03dcd377904e">
        <source>No description, yet</source>
      </trans-unit>
      <trans-unit id="sbf9c9810624e0c87">
        <source>Submit Review</source>
      </trans-unit>
      <trans-unit id="s6d7c9c2bb994f236">
        <source>Comments (<x id="0" equiv-text="${this.localize.number(commentCount)}"/>)</source>
      </trans-unit>
      <trans-unit id="s3732b439b691ea10">
        <source><x id="0" equiv-text="${comment.userName}"/> commented on <x id="1" equiv-text="${this.localize.date(comment.created, {&#10;    year: &quot;numeric&quot;,&#10;    month: &quot;numeric&quot;,&#10;    day: &quot;numeric&quot;,&#10;})}"/></source>
      </trans-unit>
      <trans-unit id="s36012a8db93560f3">
        <source>Delete comment</source>
      </trans-unit>
      <trans-unit id="s1b8e8cb412ed3b9e">
        <source>Add a comment</source>
      </trans-unit>
      <trans-unit id="sa7817227bd6cae5b">
        <source>Enter page feedback</source>
      </trans-unit>
      <trans-unit id="sa6f04f2271f5c923">
        <source>Reload Replay</source>
      </trans-unit>
      <trans-unit id="sde1645eba260b3df">
        <source>Reload page</source>
      </trans-unit>
      <trans-unit id="s388e286f3911e3cf">
        <source>Toggle screenshot wipe view</source>
      </trans-unit>
      <trans-unit id="s7381233b8fceb3a6">
        <source>Loading page</source>
      </trans-unit>
      <trans-unit id="s4f5aff57a099f200">
        <source>Navigation prevented</source>
      </trans-unit>
      <trans-unit id="s106806b78c8a9e8c">
        <source>Following links during review is disabled.</source>
      </trans-unit>
      <trans-unit id="scbfea985fa196a60">
        <source>Sorry, couldn't add comment at this time.</source>
      </trans-unit>
      <trans-unit id="s2b9d114436d10a68">
        <source>Sorry, couldn't delete comment at this time.</source>
      </trans-unit>
      <trans-unit id="s7bded53458ce71de">
        <source>Sorry, couldn't retrieve analysis runs at this time.</source>
      </trans-unit>
      <trans-unit id="s0892cc244e973091">
        <source>Sorry, couldn't retrieve page at this time.</source>
      </trans-unit>
      <trans-unit id="s5697a73d7e82ea32">
        <source>Sorry, couldn't retrieve pages at this time.</source>
      </trans-unit>
      <trans-unit id="s8aad22226aba8470">
        <source>Saved QA review.</source>
      </trans-unit>
      <trans-unit id="s36fd1256980b5f58">
        <source>Sorry, couldn't submit QA review at this time.</source>
      </trans-unit>
      <trans-unit id="sede6d0c607d400db">
        <source>New Crawl Workflow</source>
      </trans-unit>
      <trans-unit id="saa63c0c9ca0eac98">
        <source>You don't have permission to create a new Workflow.</source>
      </trans-unit>
      <trans-unit id="sf255d6c5d5851c6e">
        <source>Workflows that use this browser profile will behave as if they have logged into the same websites and have the same web cookies.</source>
      </trans-unit>
      <trans-unit id="h594aac845e847983">
        <source>It is highly recommended to create dedicated accounts to use when crawling. For details, refer to <x id="0" equiv-text="&lt;a class=&quot;text-primary hover:text-primary-400&quot; href=&quot;/docs/user-guide/browser-profiles/&quot; target=&quot;_blank&quot;&gt;&#10;            ${msg(&quot;browser profile best practices&quot;)}&lt;/a&gt;"/>. </source>
      </trans-unit>
      <trans-unit id="se058d83e4b3bad9e">
        <source>browser profile best practices</source>
      </trans-unit>
      <trans-unit id="h6c440abb1e1a7d78">
        <source>Extending <x id="0" equiv-text="&lt;strong&gt;${this.browserParams.name}&lt;/strong&gt;"/></source>
      </trans-unit>
      <trans-unit id="s3b397808715b71d8">
        <source>Cancel Profile Creation?</source>
      </trans-unit>
      <trans-unit id="sbe21fe708139ddb1">
        <source>Are you sure you want to cancel creating a browser profile?</source>
      </trans-unit>
      <trans-unit id="s6f639f93c6d08688">
        <source>No, Continue Browsing</source>
      </trans-unit>
      <trans-unit id="sb0e5f1e84807f5de">
        <source>Yes, Cancel</source>
      </trans-unit>
      <trans-unit id="sf2b2832a3c346a5b">
        <source>Save New Profile...</source>
      </trans-unit>
      <trans-unit id="s9669bd7587b7c11a">
        <source>My Profile</source>
      </trans-unit>
      <trans-unit id="s29551e433eb649e6">
        <source>Optional profile description</source>
      </trans-unit>
      <trans-unit id="sc93a9aa3e5bcbf5d">
        <source>Save Profile</source>
      </trans-unit>
      <trans-unit id="s56f260de740bbd75">
        <source>Successfully created browser profile.</source>
      </trans-unit>
      <trans-unit id="saa0111d08ab1c92a">
        <source>You do not have permission to create browser profiles.</source>
      </trans-unit>
      <trans-unit id="s66ea9952bbd68025">
        <source>Sorry, couldn't retrieve organization at this time.</source>
      </trans-unit>
      <trans-unit id="s0726c5784ccf9222">
        <source>Successfully updated role for <x id="0" equiv-text="${user.name || user.email}"/>.</source>
      </trans-unit>
      <trans-unit id="scc21a97f5f1b13b0">
        <source>Sorry, couldn't update role for <x id="0" equiv-text="${user.name || user.email}"/> at this time.</source>
      </trans-unit>
      <trans-unit id="saafb6030ac4b40dd">
        <source>Are you sure you want to remove yourself from <x id="0" equiv-text="${this.userOrg.name}"/>?</source>
      </trans-unit>
      <trans-unit id="s1ae7988ed93b0a32">
        <source>0 seconds</source>
      </trans-unit>
      <trans-unit id="sbef1b56d0a7fa38b">
        <source>(default)</source>
      </trans-unit>
      <trans-unit id="s68eac1025cee6964">
        <source>Crawl Scope</source>
      </trans-unit>
      <trans-unit id="s4ab09f62524380b9">
        <source>Max Pages</source>
      </trans-unit>
      <trans-unit id="s66722bc2ea775e05">
        <source>Disabled</source>
      </trans-unit>
      <trans-unit id="sacf95026f82adb10">
        <source>No custom profile</source>
      </trans-unit>
      <trans-unit id="s38daf2fb241d8bbb">
        <source>Block Ads by Domain</source>
      </trans-unit>
      <trans-unit id="sf9b685a4616f291f">
        <source>Browser User Agent (default)</source>
      </trans-unit>
      <trans-unit id="sb8dd788adf7b907b">
        <source>Proxy</source>
      </trans-unit>
      <trans-unit id="s78a3454dadf068cf">
        <source>Crawl Schedule Type</source>
      </trans-unit>
      <trans-unit id="s063b2ed6541c9181">
        <source>Run on a Recurring Basis</source>
      </trans-unit>
      <trans-unit id="s4bd63450e427cc68">
        <source>Page URLs</source>
      </trans-unit>
      <trans-unit id="s34e90e6353b56f58">
        <source>Include Any Linked Page (“one hop out”)</source>
      </trans-unit>
      <trans-unit id="s396f09e6ec318187">
        <source>Max Depth in Scope</source>
      </trans-unit>
      <trans-unit id="s00952de51c229a2e">
        <source><x id="0" equiv-text="${primarySeedConfig.depth}"/> hop(s)</source>
      </trans-unit>
      <trans-unit id="s9ecb6da2267389f4">
        <source>Unlimited (default)</source>
      </trans-unit>
      <trans-unit id="sa3a6465ecf8740fb">
        <source>Check For Sitemap</source>
      </trans-unit>
      <trans-unit id="sebf185d3ee56b47f">
        <source>Additional Page URLs</source>
      </trans-unit>
      <trans-unit id="scb489a1a173ac3f0">
        <source>Yes</source>
      </trans-unit>
      <trans-unit id="s09205907b5b56cda">
        <source>No</source>
      </trans-unit>
      <trans-unit id="s5c60254028976b28">
        <source>Not specified</source>
      </trans-unit>
      <trans-unit id="sd4973818277def8b">
        <source>Collections not found.</source>
      </trans-unit>
      <trans-unit id="s60a67fa21821066c">
        <source>Sorry, couldn't retrieve Collection details at this time.</source>
      </trans-unit>
      <trans-unit id="sa1d4559f0fcc5219">
        <source>Remove file</source>
      </trans-unit>
      <trans-unit id="sfe7c07c43a065520">
        <source>Very weak password</source>
      </trans-unit>
      <trans-unit id="sfe4bd9efa5b792aa">
        <source>Weak password</source>
      </trans-unit>
      <trans-unit id="sddb80d4918810289">
        <source>Acceptably strong password</source>
      </trans-unit>
      <trans-unit id="s228261677fd5d365">
        <source>Very strong password</source>
      </trans-unit>
      <trans-unit id="s8ea5128c2bf4fdf6">
        <source>Please choose a stronger password</source>
      </trans-unit>
      <trans-unit id="sc2e2da3280dd60b5">
        <source>Suggestion:</source>
      </trans-unit>
      <trans-unit id="s0417c8d0f786c9a0">
        <source>Suggestions:</source>
      </trans-unit>
      <trans-unit id="s46095ee558ac3b51">
        <source>Tip: To generate very strong passwords, consider using a password manager.</source>
      </trans-unit>
      <trans-unit id="sc966d49eebca4286">
        <source>Latest</source>
      </trans-unit>
      <trans-unit id="se19df7d58cd5fff7">
        <source>Version:</source>
      </trans-unit>
      <trans-unit id="saf8787e5652ecdfa">
        <source>Sorry, couldn't retrieve crawler channels at this time.</source>
      </trans-unit>
      <trans-unit id="s237f0a38a4c51a36">
        <source>Crawler Proxy Server</source>
      </trans-unit>
      <trans-unit id="s2d84a282e9aa4c24">
        <source>Default Proxy:</source>
      </trans-unit>
      <trans-unit id="sa7d29818c0933c2a">
        <source>No Proxy</source>
      </trans-unit>
      <trans-unit id="s59675d3bb2b7b629">
        <source>Description:</source>
      </trans-unit>
      <trans-unit id="s48e186fb300e5464">
        <source>Time</source>
      </trans-unit>
      <trans-unit id="sb41b2cfbbc52565b">
        <source>Created</source>
      </trans-unit>
      <trans-unit id="s466e48320d0fb4fb">
        <source>Bytes Stored</source>
      </trans-unit>
      <trans-unit id="sd805db60d62be7a1">
        <source>Quotas for: <x id="0" equiv-text="${this.currOrg?.name || &quot;&quot;}"/></source>
      </trans-unit>
      <trans-unit id="sfba7b662681a9f92">
        <source>Max Concurrent Crawls</source>
      </trans-unit>
      <trans-unit id="s3f807ba2fb999331">
        <source>Max Pages Per Crawl</source>
      </trans-unit>
      <trans-unit id="s2557cf3e70ee62dc">
        <source>Org Storage Quota (GB)</source>
      </trans-unit>
      <trans-unit id="s8a803831f3ac3903">
        <source>Max Execution Minutes Per Month</source>
      </trans-unit>
      <trans-unit id="scff5f61c6f6be0ba">
        <source>Extra Execution Minutes</source>
      </trans-unit>
      <trans-unit id="s2e4512cebe8e8b39">
        <source>Gifted Execution Minutes</source>
      </trans-unit>
      <trans-unit id="s2e1b51c1697ca361">
        <source>Unlabeled</source>
      </trans-unit>
      <trans-unit id="s4e6bdb6d5910dd35">
        <source>Update Quotas</source>
      </trans-unit>
      <trans-unit id="s438a40049bb04715">
        <source>Proxy Settings for: <x id="0" equiv-text="${this.currOrg?.name || &quot;&quot;}"/></source>
      </trans-unit>
      <trans-unit id="s234e4c06c8c1aada">
        <source>Enable all shared proxies</source>
      </trans-unit>
      <trans-unit id="sa166018e0e9d30e9">
        <source>Update Proxy Settings</source>
      </trans-unit>
      <trans-unit id="s8d7a8a8d9ff3a0c7">
        <source>Disable Archiving?</source>
      </trans-unit>
      <trans-unit id="h66cb67cd841f4beb">
        <source>Are you sure you want to disable archiving in <x id="0" equiv-text="&lt;strong class=&quot;font-semibold&quot;&gt;${org.name}&lt;/strong&gt;"/> org? Members will no longer be able to crawl, upload files, create browser profiles, or create collections.</source>
      </trans-unit>
      <trans-unit id="sdc8e0ecdba53dccc">
        <source>Slug:</source>
      </trans-unit>
      <trans-unit id="see2872cc86489f3e">
        <source>Members:</source>
      </trans-unit>
      <trans-unit id="saa29a2ac03cd9d19">
        <source>Reason</source>
      </trans-unit>
      <trans-unit id="s67f9c55472e78c8a">
        <source>Enter reason for disabling archiving</source>
      </trans-unit>
      <trans-unit id="s159812ca2edc12a2">
        <source>Disable Archiving</source>
      </trans-unit>
      <trans-unit id="s2f2866981870fee3">
        <source>Confirm Org Deletion: <x id="0" equiv-text="${this.currOrg?.name || &quot;&quot;}"/></source>
      </trans-unit>
      <trans-unit id="hbc605ddee9667ea5">
        <source>Are you sure you want to delete <x id="0" equiv-text="&lt;strong class=&quot;font-semibold&quot;&gt;${org.name}&lt;/strong&gt;"/>? This cannot be undone.</source>
      </trans-unit>
      <trans-unit id="se49bbaeabfd85d48">
        <source>Type "<x id="0" equiv-text="${confirmationStr}"/>" to confirm</source>
      </trans-unit>
      <trans-unit id="s91622815dce6a0ec">
        <source>Delete Org</source>
      </trans-unit>
      <trans-unit id="s3eab2ed27de13f27">
        <source>Archiving in "<x id="0" equiv-text="${org.name}"/>" is disabled.</source>
      </trans-unit>
      <trans-unit id="s2da2e2eba00d0f28">
        <source>Archiving in "<x id="0" equiv-text="${org.name}"/>" is re-enabled.</source>
      </trans-unit>
      <trans-unit id="s42dfcfdcb5aee47e">
        <source>Sorry, couldn't update org archiving ability at this time.</source>
      </trans-unit>
      <trans-unit id="s4b9eccf40f4a605d">
        <source>Sorry, couldn't get all proxies at this time.</source>
      </trans-unit>
      <trans-unit id="s081029829332df74">
        <source>Org "<x id="0" equiv-text="${org.name}"/>" has been deleted.</source>
      </trans-unit>
      <trans-unit id="s4de74a2a08a74bff">
        <source>Sorry, couldn't delete org at this time.</source>
      </trans-unit>
      <trans-unit id="sd8adbc60f2886b80">
        <source>Issue</source>
      </trans-unit>
      <trans-unit id="s9dbcb696452981eb">
        <source>Active with issue: Storage quota reached</source>
      </trans-unit>
      <trans-unit id="sf86e8d4cc5fbc13d">
        <source>Active with issue: Execution minutes quota reached</source>
      </trans-unit>
      <trans-unit id="s37e449970d4403d8">
        <source>Archiving Disabled:</source>
      </trans-unit>
      <trans-unit id="s020efa9f4b5c78e0">
        <source>Archiving Disabled (no reason specified)</source>
      </trans-unit>
      <trans-unit id="s11326fd2590f4e5e">
        <source>Default</source>
      </trans-unit>
      <trans-unit id="sb1405111ed0fb19e">
        <source>Edit Quotas</source>
      </trans-unit>
      <trans-unit id="sc36b98f91a3e8631">
        <source>Edit Proxies</source>
      </trans-unit>
      <trans-unit id="s9e437ca7310a2c69">
        <source>Re-enable Archiving</source>
      </trans-unit>
      <trans-unit id="s492e6fe0b20b7ebd">
        <source>Beta feature</source>
      </trans-unit>
      <trans-unit id="s2f4b78e72a3aa936">
        <source>This part of Browsertrix is in beta!</source>
      </trans-unit>
      <trans-unit id="sd5498363c7a9c870">
        <source>Parts might change or be broken. Please share your thoughts with us!</source>
      </trans-unit>
      <trans-unit id="sa0b562a796b69487">
        <source>Beta</source>
      </trans-unit>
      <trans-unit id="s4201222224dff23c">
        <source>Crawl: <x id="0" equiv-text="${crawlStatus.label}"/></source>
      </trans-unit>
      <trans-unit id="s0eb7c300368b2a58">
        <source>Upload: <x id="0" equiv-text="${crawlStatus.label}"/></source>
      </trans-unit>
      <trans-unit id="s24761a0cc8d9c0aa">
        <source>Organization</source>
      </trans-unit>
      <trans-unit id="s6c6e1788cde76cc2">
        <source>Select an org</source>
      </trans-unit>
      <trans-unit id="s318065b4139dd6d9">
        <source>Required for first member</source>
      </trans-unit>
      <trans-unit id="s67a47f83f4c07f04">
        <source>Enter your email</source>
      </trans-unit>
      <trans-unit id="s115ed3de58eca847">
        <source>you@email.com</source>
      </trans-unit>
      <trans-unit id="sf6e1665c7022a1f8">
        <source>Password</source>
      </trans-unit>
      <trans-unit id="se7e0859bf0c563fe">
        <source>Choose a strong password between <x id="0" equiv-text="${PASSWORD_MINLENGTH}"/>–<x id="1" equiv-text="${PASSWORD_MAXLENGTH}"/> characters.</source>
      </trans-unit>
      <trans-unit id="sa9d1dd5d6142477d">
        <source>Your name</source>
      </trans-unit>
      <trans-unit id="s1a8bd8fe18bfdf7c">
        <source>Your full name, nickname, or another name that org collaborators can see.</source>
      </trans-unit>
      <trans-unit id="s321c03399a143242">
        <source>Create Account</source>
      </trans-unit>
      <trans-unit id="sfaf43af702f5d344">
        <source>Invalid password. Must be between 8 and 64 characters</source>
      </trans-unit>
      <trans-unit id="sb85b1e36579852a6">
        <source>Invalid email or password</source>
      </trans-unit>
      <trans-unit id="sefaaf09fe409d0cc">
        <source>User is already registered, but with a different password.</source>
      </trans-unit>
      <trans-unit id="s0e9aa8d89165481b">
        <source>Not applicable</source>
      </trans-unit>
      <trans-unit id="s0382d73823585617">
        <source><x id="0" equiv-text="${typeLabel}"/>: <x id="1" equiv-text="${crawlStatus.label}"/></source>
      </trans-unit>
      <trans-unit id="s9fdb0be4e08e3609">
        <source>QA Analysis: <x id="0" equiv-text="${qaStatus.label}"/> (<x id="1" equiv-text="${activeProgress}"/>% finished)</source>
      </trans-unit>
      <trans-unit id="s9087c0239aa5bd6d">
        <source>QA Analysis: <x id="0" equiv-text="${isUpload ? &quot;Not Applicable&quot; : qaStatus.label || msg(&quot;None&quot;)}"/></source>
      </trans-unit>
      <trans-unit id="s2fb39b9ba9441537">
        <source><x id="0" equiv-text="${this.localize.number(this.item.stats?.done ? +this.item.stats.done : 0)}"/> crawled, <x id="1" equiv-text="${this.localize.number(this.item.stats?.found ? +this.item.stats.found : 0)}"/> found</source>
      </trans-unit>
      <trans-unit id="s1a8b76905717bc34">
        <source>Last run started on <x id="0" equiv-text="${localize.date(lastQAStarted)}"/></source>
      </trans-unit>
      <trans-unit id="sa0ffc3feac61fcc4">
        <source>Rated <x id="0" equiv-text="${this.item.reviewStatus}"/> / <x id="1" equiv-text="${ReviewStatus.Excellent}"/></source>
      </trans-unit>
      <trans-unit id="s4e31ba44d4056425">
        <source>No QA review submitted</source>
      </trans-unit>
      <trans-unit id="se661780e1199546f">
        <source>QA Analysis Runs</source>
      </trans-unit>
      <trans-unit id="s3c162d34398019aa">
        <source>Collection Auto-Add</source>
      </trans-unit>
      <trans-unit id="s68291c1557198475">
        <source>Search by Collection name</source>
      </trans-unit>
      <trans-unit id="s7cbfe1eb01181972">
        <source>Start typing to search Collections.</source>
      </trans-unit>
      <trans-unit id="sabcad5f4717bc336">
        <source>No matching Collections found.</source>
      </trans-unit>
      <trans-unit id="s125a86b2f45bbb25">
        <source><x id="0" equiv-text="${item.crawlCount}"/> items</source>
      </trans-unit>
      <trans-unit id="s849f950e0b812cf4">
        <source>Remove from auto-add</source>
      </trans-unit>
      <trans-unit id="sa777c574a8222f0f">
        <source>Add to Collection</source>
      </trans-unit>
      <trans-unit id="s84f53a9ae5b34f78">
        <source>Successfully saved crawl details.</source>
      </trans-unit>
      <trans-unit id="s9e5ae4184a72363a">
        <source>Sorry, couldn't save crawl details at this time.</source>
      </trans-unit>
      <trans-unit id="sf32f25806ba4fd81">
        <source>Pending Exclusions</source>
      </trans-unit>
      <trans-unit id="s1eee55ca9401677a">
        <source>+<x id="0" equiv-text="${this.localize.number(this.total)}"/> URLs</source>
      </trans-unit>
      <trans-unit id="s2bdd9994851a31c4">
        <source>+1 URL</source>
      </trans-unit>
      <trans-unit id="s28d7266643f5992f">
        <source>No matches</source>
      </trans-unit>
      <trans-unit id="s96a817ae5ad03253">
        <source>No matching URLs found in queue.</source>
      </trans-unit>
      <trans-unit id="sbbdd27eea29fea6f">
        <source>Start typing an exclusion to view matching URLs in the queue.</source>
      </trans-unit>
      <trans-unit id="sdbd27d37273261f2">
        <source>Queued URLs</source>
      </trans-unit>
      <trans-unit id="se7f351ae6cbb41f0">
        <source>Queued URLs from 1 to <x id="0" equiv-text="${this.localize.number(this.queue.total)}"/></source>
      </trans-unit>
      <trans-unit id="h077c8fe82a78c616">
        <source>Queued URLs from <x id="0" equiv-text="${fromInput}"/> to <x id="1" equiv-text="${max}"/> of <x id="2" equiv-text="${total}"/></source>
      </trans-unit>
      <trans-unit id="s4dfaf5cfc90f8493">
        <source>No pages queued.</source>
      </trans-unit>
      <trans-unit id="s8e853be463b322f0">
        <source>End of queue</source>
      </trans-unit>
      <trans-unit id="s7584ded3d749c75e">
        <source>Load more</source>
      </trans-unit>
      <trans-unit id="s813262fab638bbfc">
        <source>-<x id="0" equiv-text="${this.localize.number(this.matchedTotal)}"/> URLs</source>
      </trans-unit>
      <trans-unit id="s6c4a20fdba7af262">
        <source>-1 URL</source>
      </trans-unit>
      <trans-unit id="s2342004e9c7c2f6a">
        <source>Sorry, couldn't fetch crawl queue at this time.</source>
      </trans-unit>
      <trans-unit id="s5db7bd625b7a6a49">
        <source>File to Upload</source>
      </trans-unit>
      <trans-unit id="sd784144d0c062bd0">
        <source>Browse Files</source>
      </trans-unit>
      <trans-unit id="s807ea65f0643e257">
        <source>Select a .wacz file to upload</source>
      </trans-unit>
      <trans-unit id="sc60cfa93d82aa39c">
        <source>Our Website (example.com)</source>
      </trans-unit>
      <trans-unit id="s962895dbdd4ad0b7">
        <source>Cancel this upload?</source>
      </trans-unit>
      <trans-unit id="se7692167f1edeef2">
        <source>Uploading...</source>
      </trans-unit>
      <trans-unit id="s1ff918403135632b">
        <source>Keep this window open until your upload finishes.</source>
      </trans-unit>
      <trans-unit id="hb8ae169d4ea6d7a3">
        <source>Successfully uploaded <x id="0" equiv-text="&lt;strong&gt;${name}&lt;/strong&gt;"/>.<x id="1" equiv-text="&lt;br&gt;&#10;              &lt;a class=&quot;underline hover:no-underline&quot; href=&quot;${this.navigate.orgBasePath}/items/upload/${data.id}&quot; @click=&quot;${this.navigate.link}&quot;&gt;"/>View Item<x id="2" equiv-text="&lt;/a&gt; "/></source>
      </trans-unit>
      <trans-unit id="scccaadc44687f6bf">
        <source>Sorry, couldn't upload file at this time.</source>
      </trans-unit>
      <trans-unit id="s13df06b5e1720f7f">
        <source>Your org does not have enough storage to upload this file.</source>
      </trans-unit>
      <trans-unit id="s52d81506be796d67">
        <source>Filter by name</source>
      </trans-unit>
      <trans-unit id="s0b030282c6ff15dd">
        <source>Create a New Browser Profile</source>
      </trans-unit>
      <trans-unit id="s31173036c8f30b4c">
        <source>Starting URL</source>
      </trans-unit>
      <trans-unit id="s837b2b5793a240b3">
        <source>https://example.com</source>
      </trans-unit>
      <trans-unit id="s4efd5471466a0988">
        <source>Start Browsing</source>
      </trans-unit>
      <trans-unit id="s726c436f1051f770">
        <source>Starting up browser for new profile...</source>
      </trans-unit>
      <trans-unit id="sb91d1be10eb2c7da">
        <source>Last updated</source>
      </trans-unit>
      <trans-unit id="sadfb54de733655c9">
        <source>Using proxy:</source>
      </trans-unit>
      <trans-unit id="s1ee610c805b33e8e">
        <source>Check Profile</source>
      </trans-unit>
      <trans-unit id="sb1b1656b3a49e81a">
        <source>View Profiles</source>
      </trans-unit>
      <trans-unit id="s4e59c71197f2a840">
        <source>This org doesn't have any custom profiles yet.</source>
      </trans-unit>
      <trans-unit id="sd8c5a340f076fd18">
        <source>Create profile</source>
      </trans-unit>
      <trans-unit id="sfd20092783b9309d">
        <source><x id="0" equiv-text="${this.localize.number(selected)}"/> / <x id="1" equiv-text="${this.localize.number(total)}"/> crawl</source>
      </trans-unit>
      <trans-unit id="sd6a07c24d3ae246a">
        <source><x id="0" equiv-text="${this.localize.number(selected)}"/> / <x id="1" equiv-text="${this.localize.number(total)}"/> crawls</source>
      </trans-unit>
      <trans-unit id="sea0ac3af5d7a3071">
        <source>0 crawls</source>
      </trans-unit>
      <trans-unit id="sdfbbc387c71bad18">
        <source>Auto-Add</source>
      </trans-unit>
      <trans-unit id="s1b210718400e7ea8">
        <source><x id="0" equiv-text="${this.localize.number(pageCount)}"/> page</source>
      </trans-unit>
      <trans-unit id="s279de934d8a18e21">
        <source><x id="0" equiv-text="${this.localize.number(pageCount)}"/> pages</source>
      </trans-unit>
      <trans-unit id="s514cde9d19a9adc5">
        <source>Started by <x id="0" equiv-text="${crawl.userName}"/></source>
      </trans-unit>
      <trans-unit id="s9b31004ff434426e">
        <source>Crawl Finished</source>
      </trans-unit>
      <trans-unit id="saa33768e03c45fc8">
        <source>File Size</source>
      </trans-unit>
      <trans-unit id="sf27239dda9b1416d">
        <source>Crawls in Collection (<x id="0" equiv-text="${this.localize.number(data!.total)}"/>)</source>
      </trans-unit>
      <trans-unit id="sa3d5a7186b818303">
        <source>All Workflows (<x id="0" equiv-text="${this.localize.number(data!.total)}"/>)</source>
      </trans-unit>
      <trans-unit id="s49730f3d5751a433">
        <source>Loading...</source>
      </trans-unit>
      <trans-unit id="sd7d35ab49e07fe79">
        <source>Uploads in Collection (<x id="0" equiv-text="${this.localize.number(this.uploads!.total)}"/>)</source>
      </trans-unit>
      <trans-unit id="s84c2e4081c2bf6d7">
        <source>All Uploads (<x id="0" equiv-text="${this.localize.number(this.uploads!.total)}"/>)</source>
      </trans-unit>
      <trans-unit id="s1e2b42118528e92f">
        <source>In Collection?</source>
      </trans-unit>
      <trans-unit id="sa03a63e319c2f89b">
        <source>No matching uploads found.</source>
      </trans-unit>
      <trans-unit id="s06d6c6dc05578422">
        <source>Only items in Collection</source>
      </trans-unit>
      <trans-unit id="s8a6f4e542c686466">
        <source>Only mine</source>
      </trans-unit>
      <trans-unit id="s13e37d380ccd180d">
        <source>No changes to save</source>
      </trans-unit>
      <trans-unit id="s8ad4a17ab2b75854">
        <source>Adding <x id="0" equiv-text="${this.localize.number(addCount)} ${pluralOf(&quot;items&quot;, addCount)}"/></source>
      </trans-unit>
      <trans-unit id="s582e36ff4a424786">
        <source>Removing <x id="0" equiv-text="${this.localize.number(removeCount)} ${pluralOf(&quot;items&quot;, removeCount)}"/></source>
      </trans-unit>
      <trans-unit id="s4a0cbea3f0b22976">
        <source>Save Selection</source>
      </trans-unit>
      <trans-unit id="sc9e34cb12aab0e3a">
        <source>Updated.</source>
      </trans-unit>
      <trans-unit id="s83c70a729f1dd241">
        <source>Something unexpected went wrong, couldn't save auto-add setting.</source>
      </trans-unit>
      <trans-unit id="sae69bd370363cb62">
        <source>Run on a specific date and time</source>
      </trans-unit>
      <trans-unit id="sb407b40e2e7a98c1">
        <source>Run on a recurring basis</source>
      </trans-unit>
      <trans-unit id="s4d1422b9bc3d0a7e">
        <source>Daily</source>
      </trans-unit>
      <trans-unit id="s1ed5bb575207cece">
        <source>Weekly</source>
      </trans-unit>
      <trans-unit id="s046a35bfdd88a596">
        <source>Monthly</source>
      </trans-unit>
      <trans-unit id="hf77ba6b1d74e2cdb">
        <source>Fields marked with <x id="0" equiv-text="&lt;span style=&quot;color:var(--sl-input-required-content-color)&quot;&gt;"/>*<x id="1" equiv-text="&lt;/span&gt;"/> are required</source>
      </trans-unit>
      <trans-unit id="s7af85d601db244a7">
        <source>Tells the crawler which pages it can visit.</source>
      </trans-unit>
      <trans-unit id="se1e6d1d7a1a133e9">
        <source>Exclude Pages</source>
      </trans-unit>
      <trans-unit id="scbd664e4049d11f3">
        <source>Specify exclusion rules for what pages should not be visited.</source>
      </trans-unit>
      <trans-unit id="s262c31c801cfbcd9">
        <source>Please enter a valid URL.</source>
      </trans-unit>
      <trans-unit id="s12e1314dc1f74824">
        <source>The URL of the page to crawl.</source>
      </trans-unit>
      <trans-unit id="s0cd2df7d9d95ae68">
        <source>At least 1 URL is required.</source>
      </trans-unit>
      <trans-unit id="s41d2278219615589">
        <source>The crawler will visit and record each URL listed here. You can enter up to <x id="0" equiv-text="${this.localize.number(URL_LIST_MAX_URLS)}"/> URLs.</source>
      </trans-unit>
      <trans-unit id="s150f5e42dc1aad38">
        <source>Include any linked page (“one hop out”)</source>
      </trans-unit>
      <trans-unit id="sfc5e402f8b21ef5f">
        <source>If checked, the crawler will visit pages one link away.</source>
      </trans-unit>
      <trans-unit id="hef8020bab2159211">
        <source>Will crawl all pages and paths in the same directory, e.g. <x id="0" equiv-text="&lt;span class=&quot;break-word break-word text-blue-500&quot;&gt;${exampleDomain}&lt;/span&gt;&lt;span class=&quot;break-word font-medium text-blue-500&quot;&gt;${examplePathname.slice(0, examplePathname.lastIndexOf(&quot;/&quot;))}"/>/<x id="1" equiv-text="&lt;/span&gt;"/></source>
      </trans-unit>
      <trans-unit id="hed4c39f98af5c58f">
        <source>Will crawl all pages on <x id="0" equiv-text="&lt;span class=&quot;text-blue-500&quot;&gt;${exampleHost}&lt;/span&gt;"/> and ignore pages on any subdomains.</source>
      </trans-unit>
      <trans-unit id="ha8f0ffdb034da2d1">
        <source>Will crawl all pages on <x id="0" equiv-text="&lt;span class=&quot;text-blue-500&quot;&gt;${exampleHost}&lt;/span&gt;"/> and <x id="1" equiv-text="&lt;span class=&quot;text-blue-500&quot;&gt;"/>subdomain.<x id="2" equiv-text="${exampleHost}&lt;/span&gt;"/>.</source>
      </trans-unit>
      <trans-unit id="hba1eb91e4626e056">
        <source>Will crawl hash anchor links as pages. For example, <x id="0" equiv-text="&lt;span class=&quot;break-word text-blue-500&quot;&gt;${exampleDomain}${examplePathname}&lt;/span&gt;&lt;span class=&quot;break-word font-medium text-blue-500&quot;&gt;"/>#example-page<x id="1" equiv-text="&lt;/span&gt;"/> will be treated as a separate page.</source>
      </trans-unit>
<<<<<<< HEAD
      <trans-unit id="h2303b42f0dff5ee4">
        <source>Will crawl all page URLs that begin with <x id="0" equiv-text="&lt;span class=&quot;break-word text-blue-500&quot;&gt;${exampleDomain}${examplePathname}&lt;/span&gt;"/> or any URL that begins with those specified in <x id="1" equiv-text="&lt;em&gt;"/>Extra URL Prefixes in Scope<x id="2" equiv-text="&lt;/em&gt;"/></source>
      </trans-unit>
      <trans-unit id="s285f35c68ab11461">
        <source>The starting point of your crawl.</source>
      </trans-unit>
      <trans-unit id="s09a8c053783eafa0">
        <source>If the crawler finds pages outside of the Crawl Scope they will only be saved if they begin with URLs listed here.</source>
      </trans-unit>
=======
      <trans-unit id="s285f35c68ab11461">
        <source>The starting point of your crawl.</source>
      </trans-unit>
>>>>>>> fbcf4aec
      <trans-unit id="s406e05cc7ea70f01">
        <source>hops</source>
      </trans-unit>
      <trans-unit id="sb43ce2ffe2a4857f">
        <source>Limits how many hops away the crawler can visit while staying within the Crawl Scope.</source>
      </trans-unit>
      <trans-unit id="sba156796788dc6c2">
        <source>If checked, the crawler will visit pages one link away outside of Crawl Scope.</source>
      </trans-unit>
      <trans-unit id="sf092ad58edfa163b">
        <source>Check for sitemap</source>
      </trans-unit>
      <trans-unit id="s4caffd8aa426781c">
        <source>If checked, the crawler will check for a sitemap at /sitemap.xml and use it to discover pages to crawl if present.</source>
      </trans-unit>
      <trans-unit id="s2279075e18f7dd74">
        <source>Additional Pages</source>
      </trans-unit>
      <trans-unit id="sdd5dbd4b0fef8660">
        <source>Must be more than minimum of <x id="0" equiv-text="${this.localize.number(+min)}"/></source>
      </trans-unit>
      <trans-unit id="sa4f9d4099c408ae6">
        <source>Must be less than maximum of <x id="0" equiv-text="${this.localize.number(+max)}"/></source>
      </trans-unit>
      <trans-unit id="sab01daa76a48769f">
        <source>pages</source>
      </trans-unit>
      <trans-unit id="s9a3cc9f85491f80b">
        <source>Increase the number of open browser windows during a crawl. This will speed up your crawl by effectively running more crawlers at the same time.</source>
      </trans-unit>
      <trans-unit id="s5149476b5ea0a1b9">
        <source>See caveats</source>
      </trans-unit>
      <trans-unit id="s4dc337bffda2ec4d">
        <source>Crawl Schedule</source>
      </trans-unit>
      <trans-unit id="se92749db624c8982">
        <source>Configure crawls to run every day, week, or month at a specified time.</source>
      </trans-unit>
      <trans-unit id="sf94cd0bf25284668">
        <source>Set Schedule</source>
      </trans-unit>
      <trans-unit id="s4bfaefac9bc26241">
        <source>Frequency</source>
      </trans-unit>
      <trans-unit id="s680d6fc47b06b8b5">
        <source>Limit the frequency for how often a crawl will run.</source>
      </trans-unit>
      <trans-unit id="se0955919920ee87d">
        <source>Day</source>
      </trans-unit>
      <trans-unit id="s88d3b00e313183b5">
        <source>What day of the week should a crawl run on?</source>
      </trans-unit>
      <trans-unit id="sb4ab7b002d655ce9">
        <source>What day of the month should a crawl run on?</source>
      </trans-unit>
      <trans-unit id="h8c7c3a6e07d7c512">
        <source>Schedule: <x id="0" equiv-text="&lt;span class=&quot;text-blue-500&quot;&gt;${utcSchedule&#10;    ? humanizeSchedule(utcSchedule)&#10;    : msg(&quot;Invalid date&quot;)}&lt;/span&gt;"/>.</source>
      </trans-unit>
      <trans-unit id="se0baa9b7fb0768e4">
        <source>Invalid date</source>
      </trans-unit>
      <trans-unit id="h30728ea4302f7fe9">
        <source>Next scheduled run: <x id="0" equiv-text="&lt;span&gt;${utcSchedule&#10;    ? humanizeNextDate(utcSchedule)&#10;    : msg(&quot;Invalid date&quot;)}&lt;/span&gt;"/>.</source>
      </trans-unit>
      <trans-unit id="s4174899261b8b308">
        <source>A crawl will run at this time in your current timezone.</source>
      </trans-unit>
      <trans-unit id="s0d56a24ca72b8e48">
        <source>Customize this Workflow's name. Workflows are named after the first Crawl URL by default.</source>
      </trans-unit>
      <trans-unit id="sa8e78592c1db6c3a">
        <source>Provide details about this Workflow.</source>
      </trans-unit>
      <trans-unit id="s163480f4b18e39c0">
        <source>Create or assign this crawl (and its outputs) to one or more tags to help organize your archived items.</source>
      </trans-unit>
      <trans-unit id="s68f29315fcc19b3b">
        <source>Search for a Collection to auto-add crawls</source>
      </trans-unit>
      <trans-unit id="s54100e0807a1e40d">
        <source>Automatically add crawls from this workflow to one or more collections as soon as they complete. Individual crawls can be selected from within the collection later.</source>
      </trans-unit>
      <trans-unit id="s265a8f6e25a8c5f2">
        <source>Workflow created.</source>
      </trans-unit>
      <trans-unit id="s6f5d63a06a530e47">
        <source>Crawl started with new workflow settings.</source>
      </trans-unit>
      <trans-unit id="sb59e91f2312fbb0b">
        <source>Workflow updated.</source>
      </trans-unit>
      <trans-unit id="scb2c6b3674a42128">
        <source>Workflow saved without starting crawl.</source>
      </trans-unit>
      <trans-unit id="s429899b1dcafcad4">
        <source>Could not run crawl with new workflow settings due to already running crawl.</source>
      </trans-unit>
      <trans-unit id="sea5eee53e296f33b">
        <source><x id="0" equiv-text="${this.localize.number(urlList.length)}"/> URL entered</source>
      </trans-unit>
      <trans-unit id="sfa75e464c2da4bba">
        <source><x id="0" equiv-text="${this.localize.number(urlList.length)}"/> URLs entered</source>
      </trans-unit>
      <trans-unit id="s960e671fe5f2559b">
        <source>Please shorten list to <x id="0" equiv-text="${this.localize.number(max)}"/> or fewer URLs.</source>
      </trans-unit>
      <trans-unit id="s40b5b363fefc9199">
        <source>Please remove or fix the following invalid URL: <x id="0" equiv-text="${invalidUrl}"/></source>
      </trans-unit>
      <trans-unit id="saf63d34c8601dd41">
        <source><x id="0" equiv-text="${this.localize.number(this.item.pageCount ? +this.item.pageCount : 0)}"/> </source>
      </trans-unit>
      <trans-unit id="s136b21dec9a221bd">
        <source>Manual run by <x id="0" equiv-text="${workflow.lastStartedByName}"/></source>
      </trans-unit>
      <trans-unit id="sde7cc417de1b3246">
        <source>---</source>
      </trans-unit>
      <trans-unit id="sc154fb69dffcdef9">
        <source>billing settings</source>
      </trans-unit>
      <trans-unit id="s7fa0d24b94690373">
        <source>Your subscription ends on <x id="0" equiv-text="${trialEndDate}"/>. Your user account, org, and all associated data will be deleted.</source>
      </trans-unit>
      <trans-unit id="h16be212de6638b6c">
        <source>We suggest downloading your archived items before they are deleted. To keep your plan and data, see <x id="0" equiv-text="${billingTabLink}"/>.</source>
      </trans-unit>
      <trans-unit id="s1f1b3cea8b3a20f3">
        <source>You have <x id="0" equiv-text="${daysUntilTrialEnd}"/> days left of your Browsertrix trial</source>
      </trans-unit>
      <trans-unit id="se4dfda71fd51327d">
        <source>Your trial ends within one day</source>
      </trans-unit>
      <trans-unit id="se5578c14db3c7b2b">
        <source>Your web archives are always yours — you can download any archived items you'd like to keep before the trial ends!</source>
      </trans-unit>
      <trans-unit id="sc3e0d8cbe688ccd5">
        <source>Archiving will be disabled in <x id="0" equiv-text="${daysUntilTrialEnd}"/> days</source>
      </trans-unit>
      <trans-unit id="sda57befc109a45f6">
        <source>Archiving will be disabled within one day</source>
      </trans-unit>
      <trans-unit id="s618b35a93b6fd392">
        <source>Your subscription ends on <x id="0" equiv-text="${trialEndDate}"/>. You will no longer be able to run crawls, upload files, create browser profiles, or create collections.</source>
      </trans-unit>
      <trans-unit id="hc4152410e53b56c9">
        <source>To choose a plan and continue using Browsertrix, see <x id="0" equiv-text="${billingTabLink}"/>.</source>
      </trans-unit>
      <trans-unit id="sfb85ab2a166e4c99">
        <source>Archiving is disabled for this org</source>
      </trans-unit>
      <trans-unit id="habd962339c5b3e55">
        <source>Your subscription has been paused due to payment failure. Please go to <x id="0" equiv-text="${billingTabLink}"/> to update your payment method.</source>
      </trans-unit>
      <trans-unit id="s4e6c7f0a1e774fea">
        <source>Your subscription has been canceled. Please contact Browsertrix support to renew your plan.</source>
      </trans-unit>
      <trans-unit id="s320cc6d25ddbc36f">
        <source>Please contact Browsertrix support to renew your plan.</source>
      </trans-unit>
      <trans-unit id="s06dfdacf184fe26a">
        <source>Your org has reached its storage limit</source>
      </trans-unit>
      <trans-unit id="s7b663782f7f35eb8">
        <source>To add archived items again, delete unneeded items and unused browser profiles to free up space, or contact <x id="0" equiv-text="${this.appState.settings?.salesEmail || msg(&quot;Browsertrix host administrator&quot;)}"/> to upgrade your storage plan.</source>
      </trans-unit>
      <trans-unit id="sf3a7cc6ecc194453">
        <source>Browsertrix host administrator</source>
      </trans-unit>
      <trans-unit id="sd25ec176e0dbfa6d">
        <source>Your org has reached its monthly execution minutes limit</source>
      </trans-unit>
      <trans-unit id="s10a8d7c57c09ca1b">
        <source>Contact <x id="0" equiv-text="${this.appState.settings?.salesEmail || msg(&quot;Browsertrix host administrator&quot;)}"/> to purchase additional monthly execution minutes or upgrade your plan.</source>
      </trans-unit>
      <trans-unit id="seb2d088a92660d77">
        <source>No usage history to show.</source>
      </trans-unit>
      <trans-unit id="sb47daaf9e1c4a905">
        <source>Month</source>
      </trans-unit>
      <trans-unit id="sc1a83f0d03f25927">
        <source>Billable Execution Time</source>
      </trans-unit>
      <trans-unit id="s599754097e848667">
        <source>Rollover Execution Time</source>
      </trans-unit>
      <trans-unit id="s77c5956de0c7b221">
        <source>Gifted Execution Time</source>
      </trans-unit>
      <trans-unit id="s43b124b5dcec3779">
        <source>Excellent</source>
      </trans-unit>
      <trans-unit id="scdb1bac161852c73">
        <source>Welcome</source>
      </trans-unit>
      <trans-unit id="sb8e7753cf636ad38">
        <source>All Organizations</source>
      </trans-unit>
      <trans-unit id="s0b93e1d76ac26914">
        <source>New Organization</source>
      </trans-unit>
      <trans-unit id="s8743a99bf24efa16">
        <source>Invite User to Org</source>
      </trans-unit>
      <trans-unit id="se5a07b8c6d549acb">
        <source>Start typing to see availability</source>
      </trans-unit>
      <trans-unit id="scf7d1d9927633a59">
        <source>This org name is available</source>
      </trans-unit>
      <trans-unit id="s8540e7dd50ec3a5d">
        <source>This org name is taken</source>
      </trans-unit>
      <trans-unit id="s8fdbf5db84bb1bfb">
        <source>Create Org</source>
      </trans-unit>
      <trans-unit id="sbe1f0c780a5b311d">
        <source>Invite sent!</source>
      </trans-unit>
      <trans-unit id="sa2059dea9346101d">
        <source>View org members</source>
      </trans-unit>
      <trans-unit id="sc4adfb73a9bc10d1">
        <source>This org name is already taken.</source>
      </trans-unit>
      <trans-unit id="s1184d1f63618dc4e">
        <source>Created new org named "<x id="0" equiv-text="${params.name}"/>".</source>
      </trans-unit>
      <trans-unit id="sf1c2a4776e202435">
        <source>Sorry, couldn't create organization at this time.</source>
      </trans-unit>
      <trans-unit id="s8f392679ac01fa81">
        <source>Successfully signed up</source>
      </trans-unit>
      <trans-unit id="s694b98572e690336">
        <source>Click the link in the verification email we sent you to log in.</source>
      </trans-unit>
      <trans-unit id="s5e6b698a2ec87331">
        <source>Sign up</source>
      </trans-unit>
      <trans-unit id="s7d44a141de0e2c9b">
        <source>Forgot your password?</source>
      </trans-unit>
      <trans-unit id="sca974356724f8230">
        <source>Log In</source>
      </trans-unit>
      <trans-unit id="s050344ebd2ce4a8b">
        <source>Please wait while Browsertrix is initializing</source>
      </trans-unit>
      <trans-unit id="s9ada74585cd89b16">
        <source>Your email address</source>
      </trans-unit>
      <trans-unit id="sbf550ad9b31a5f6d">
        <source>Sorry, invalid username or password</source>
      </trans-unit>
      <trans-unit id="s4bea5e0591ea1cf6">
        <source>Sorry, too many failed login attempts. If this is a valid email, a reset password link has been sent to your email.</source>
      </trans-unit>
      <trans-unit id="s43ae2b49c3470555">
        <source>Something went wrong, couldn't sign you in</source>
      </trans-unit>
      <trans-unit id="sd3fd65e8d242ed24">
        <source>Successfully received your request. You will receive an email to reset your password if your email is found in our system.</source>
      </trans-unit>
      <trans-unit id="s6d37a6bebbc3f8a8">
        <source>That email is not a valid email address</source>
      </trans-unit>
      <trans-unit id="s9689f44e0a49b830">
        <source>Date Started</source>
      </trans-unit>
      <trans-unit id="sa8d4790d89fbcb7d">
        <source>Any Active Status</source>
      </trans-unit>
      <trans-unit id="sbf18806bc43052fa">
        <source>Sorry, couldn't retrieve crawls at this time.</source>
      </trans-unit>
      <trans-unit id="sdfcb755990df2126">
        <source>Set up your organization to start crawling.</source>
      </trans-unit>
      <trans-unit id="s15256ad4732bbe6e">
        <source>Finish setting up your Browsertrix account to start crawling.</source>
      </trans-unit>
      <trans-unit id="h22769969c5066f85">
        <source>You’ve been invited by <x id="0" equiv-text="&lt;strong class=&quot;font-medium&quot;&gt;${inviterName}&lt;/strong&gt;"/> to join the organization <x id="1" equiv-text="&lt;span class=&quot;font-medium text-primary&quot;&gt;${orgName}&lt;/span&gt;"/> on Browsertrix.</source>
      </trans-unit>
      <trans-unit id="h406ea2eff53edcfb">
        <source>You’ve been invited to join the organization <x id="0" equiv-text="&lt;span class=&quot;font-medium text-primary&quot;&gt;${orgName}&lt;/span&gt;"/> on Browsertrix.</source>
      </trans-unit>
      <trans-unit id="s07cee0cdf942df03">
        <source>Step 1 complete</source>
      </trans-unit>
      <trans-unit id="s4b321ea46428acc4">
        <source>Step 1</source>
      </trans-unit>
      <trans-unit id="s6a3c9d5ddbf42bdc">
        <source>Join organization</source>
      </trans-unit>
      <trans-unit id="sff0509fed5bbfd10">
        <source>Create password and display name</source>
      </trans-unit>
      <trans-unit id="s4b3221a46428b1dd">
        <source>Step 2</source>
      </trans-unit>
      <trans-unit id="sda1ec41fec043766">
        <source>Configure organization</source>
      </trans-unit>
      <trans-unit id="s64be0af044395977">
        <source>What is an org?</source>
      </trans-unit>
      <trans-unit id="s42e8653d5ae10bc1">
        <source>An org, or organization, is your workspace for web archiving. If you’re archiving collaboratively, an org workspace can be shared between team members.</source>
      </trans-unit>
      <trans-unit id="hda7aa624404fc0ed">
        <source>Refer to our user guide on <x id="0" equiv-text="&lt;a class=&quot;text-neutral-500 underline hover:text-primary&quot; href=&quot;/docs/user-guide/org-settings/&quot; target=&quot;_blank&quot; rel=&quot;noopener&quot;&gt;"/>org settings<x id="1" equiv-text="&lt;/a&gt;"/> for details.</source>
      </trans-unit>
      <trans-unit id="s8ae1873b610b92d6">
        <source>Your org dashboard will be <x id="0" equiv-text="${window.location.protocol}"/>//<x id="1" equiv-text="${window.location.hostname}"/>/orgs/<x id="2" equiv-text="${slug || &quot;&quot;}"/></source>
      </trans-unit>
      <trans-unit id="s0d5ee4ffcb9c2c65">
        <source>You can change this in your org settings later.</source>
      </trans-unit>
      <trans-unit id="sbbd340ef453ff7e4">
        <source>Go to Dashboard</source>
      </trans-unit>
      <trans-unit id="s033b7f18e2a1b86e">
        <source>The org name "<x id="0" equiv-text="${name}"/>" is already taken, try another one.</source>
      </trans-unit>
      <trans-unit id="s6d0192d253b870f7">
        <source>The org URL identifier "<x id="0" equiv-text="${slug}"/>" is already taken, try another one.</source>
      </trans-unit>
      <trans-unit id="s692207ce67c91506">
        <source>The org URL identifier "<x id="0" equiv-text="${slug}"/>" is not a valid URL. Please use alphanumeric characters and dashes (-) only</source>
      </trans-unit>
      <trans-unit id="s5df133e1b1fd43c3">
        <source>Welcome to Browsertrix</source>
      </trans-unit>
      <trans-unit id="sa9b1e3b3add547b6">
        <source>Go to home page</source>
      </trans-unit>
      <trans-unit id="s418c368c5315bec1">
        <source>This invite doesn't exist or has expired. Please ask the organization administrator to resend an invitation.</source>
      </trans-unit>
      <trans-unit id="s1952dc02aa41f1c9">
        <source>This is not a valid invite, or it may have expired. If you believe this is an error, please contact <x id="0" equiv-text="${this.appState.settings?.supportEmail || msg(&quot;your Browsertrix administrator&quot;)}"/> for help.</source>
      </trans-unit>
      <trans-unit id="s0235065054efe3a8">
        <source>your Browsertrix administrator</source>
      </trans-unit>
      <trans-unit id="s4a7fb6e66ba564d7">
        <source>Something unexpected went wrong retrieving this invite. Please contact <x id="0" equiv-text="${this.appState.settings?.supportEmail || msg(&quot;your Browsertrix administrator&quot;)}"/> for help.</source>
      </trans-unit>
      <trans-unit id="s7ebc4f216d73836f">
        <source>This verification email is not valid.</source>
      </trans-unit>
      <trans-unit id="s95689a99051fa841">
        <source>Email address verified</source>
      </trans-unit>
      <trans-unit id="s8759f1186d757714">
        <source>Log in to continue.</source>
      </trans-unit>
      <trans-unit id="sf151c44c3a52a448">
        <source>Enter new password</source>
      </trans-unit>
      <trans-unit id="s8daf047a917f4cc4">
        <source>Choose a strong password between <x id="0" equiv-text="${PASSWORD_MINLENGTH}"/>-<x id="1" equiv-text="${PASSWORD_MAXLENGTH}"/> characters.</source>
      </trans-unit>
      <trans-unit id="s16ba889483d4940e">
        <source>Change Password</source>
      </trans-unit>
      <trans-unit id="s3f35c026ab278525">
        <source>Resend password reset email?</source>
      </trans-unit>
      <trans-unit id="s00ac24e5b7cc64c2">
        <source>Password reset email is not valid. Request a new password reset email</source>
      </trans-unit>
      <trans-unit id="s7d90fb0e2d1684a7">
        <source>Sent invite to <x id="0" equiv-text="${this.invitedEmail}"/></source>
      </trans-unit>
      <trans-unit id="s586d6bd2eca2da93">
        <source>Users</source>
      </trans-unit>
      <trans-unit id="se5cde7fdda328454">
        <source>admin</source>
      </trans-unit>
      <trans-unit id="s5b8c89c6fdc51c40">
        <source>Invite Users</source>
      </trans-unit>
      <trans-unit id="s22a99e19a2e45984">
        <source>Please log in to accept this invite.</source>
      </trans-unit>
      <trans-unit id="saf87265b4bddeb9c">
        <source>Accept invitation</source>
      </trans-unit>
      <trans-unit id="sb754c3cdf47401bb">
        <source>You’ve been invited to join a new org</source>
      </trans-unit>
      <trans-unit id="s31c7b03cf1e0b1bc">
        <source>Accept Invitation</source>
      </trans-unit>
      <trans-unit id="s32322dc45e502559">
        <source>Decline</source>
      </trans-unit>
      <trans-unit id="s84922e45c0957371">
        <source>This invitation is for <x id="0" equiv-text="${this.email}"/>. You are currently logged in as <x id="1" equiv-text="${this.authState?.username}"/>. Please log in with the correct email to access this invite.</source>
      </trans-unit>
      <trans-unit id="sc9a2484754aae7bb">
        <source>You've joined <x id="0" equiv-text="${org.name || inviteInfo.orgName || msg(&quot;Browsertrix&quot;)}"/>.</source>
      </trans-unit>
      <trans-unit id="sdb8ec1b3a5726c88">
        <source>Browsertrix</source>
      </trans-unit>
      <trans-unit id="sb8404f4d7b7ba1f3">
        <source>This invitation is not valid</source>
      </trans-unit>
      <trans-unit id="s4b97257cf024d907">
        <source>You've declined to join <x id="0" equiv-text="${orgName || msg(&quot;Browsertrix&quot;)}"/>.</source>
      </trans-unit>
      <trans-unit id="s686306cdb839fb8d">
        <source>Sending...</source>
      </trans-unit>
      <trans-unit id="s97ee1bd2cffede65">
        <source>Resend verification email</source>
      </trans-unit>
      <trans-unit id="sb061ff5a347a296e">
        <source>Profile</source>
      </trans-unit>
      <trans-unit id="s01a8d45397ec133b">
        <source>Security</source>
      </trans-unit>
      <trans-unit id="s523f5d97bb322419">
        <source>Account Settings</source>
      </trans-unit>
      <trans-unit id="s11b2e9ecce28690c">
        <source>Display Name</source>
      </trans-unit>
      <trans-unit id="s5fe9a19519c8d882">
        <source>Enter your full name, or another name to display in the orgs you belong to.</source>
      </trans-unit>
      <trans-unit id="se724e8e0ccb7f52c">
        <source>Display name</source>
      </trans-unit>
      <trans-unit id="s548e6499a7c9fd51">
        <source>Update the email you use to log in.</source>
      </trans-unit>
      <trans-unit id="sca4fb8fafd9b52e5">
        <source>Verified</source>
      </trans-unit>
      <trans-unit id="sfeb3a6ed33712701">
        <source>Needs verification</source>
      </trans-unit>
      <trans-unit id="sde97d4363265e9aa">
        <source>Enter your current password</source>
      </trans-unit>
      <trans-unit id="s3490e2c8b9ec6ad2">
        <source>New password</source>
      </trans-unit>
      <trans-unit id="s5f35a66624e4d770">
        <source>Translations are in beta</source>
      </trans-unit>
      <trans-unit id="s3f3f33356a6d42ff">
        <source>Parts of the app may not be translated yet in some languages.</source>
      </trans-unit>
      <trans-unit id="seb49ad0f81062f64">
        <source>Choose your preferred language for displaying Browsertrix in your browser.</source>
      </trans-unit>
      <trans-unit id="sae935ffa510dc00f">
        <source>Help us translate Browsertrix.</source>
      </trans-unit>
      <trans-unit id="s3b8e2d51d9b86e21">
        <source>Contribute to translations</source>
      </trans-unit>
      <trans-unit id="s9acc53189826a820">
        <source>Your name has been updated.</source>
      </trans-unit>
      <trans-unit id="s1354a4083fa2c43e">
        <source>Sorry, couldn't update name at this time.</source>
      </trans-unit>
      <trans-unit id="s44793ea339a0944b">
        <source>Your email has been updated.</source>
      </trans-unit>
      <trans-unit id="sc4e0922536abfe43">
        <source>Sorry, couldn't update email at this time.</source>
      </trans-unit>
      <trans-unit id="s903070bc971b67b6">
        <source>Your password has been updated.</source>
      </trans-unit>
      <trans-unit id="se89dc7be93ca7754">
        <source>Please correct your current password and try again.</source>
      </trans-unit>
      <trans-unit id="s1cc6234f5ae1d6c8">
        <source>Sorry, couldn't update password at this time.</source>
      </trans-unit>
      <trans-unit id="sfa66f095b5a35ccc">
        <source>Your language preference has been updated.</source>
      </trans-unit>
      <trans-unit id="s79e8cc71a5975b04">
        <source>Message</source>
      </trans-unit>
      <trans-unit id="s95aec54f13a08d1e">
        <source>User Guide</source>
      </trans-unit>
      <trans-unit id="se20cc4e6ad4e27be">
        <source>Open in new window</source>
      </trans-unit>
      <trans-unit id="s8baf25aec7231ef1">
        <source>Your account isn't quite set up yet</source>
      </trans-unit>
      <trans-unit id="sb92e2629adb0b7a5">
        <source>You must belong to at least one org in order to access Browsertrix features.</source>
      </trans-unit>
      <trans-unit id="s273f0ee82bf2b922">
        <source>If you haven't received an invitation to an org, please contact us at <x id="0" equiv-text="${this.appState.settings.salesEmail}"/>.</source>
      </trans-unit>
      <trans-unit id="s95aeb2828c01b0de">
        <source>If you haven't received an invitation to an org, please contact your Browsertrix administrator.</source>
      </trans-unit>
      <trans-unit id="s8ce22933775afaff">
        <source>Open user menu</source>
      </trans-unit>
      <trans-unit id="sa03807e44737a915">
        <source>Log Out</source>
      </trans-unit>
      <trans-unit id="s5ed8698a2f254511">
        <source>Sign Up</source>
      </trans-unit>
      <trans-unit id="sd1c4b6344a767979">
        <source>Expand org list</source>
      </trans-unit>
      <trans-unit id="s29496acaea25840d">
        <source>Source Code</source>
      </trans-unit>
      <trans-unit id="see4bdf173efdb187">
        <source>Help Forum</source>
      </trans-unit>
      <trans-unit id="sa91bc211cf5a96af">
        <source>Copy Browsertrix Version</source>
      </trans-unit>
      <trans-unit id="sa1bc28260e4221a8">
        <source>Please log in to continue.</source>
      </trans-unit>
      <trans-unit id="s9e1f0a81715a5906">
        <source>Welcome to Browsertrix!</source>
      </trans-unit>
      <trans-unit id="h702a7337c08bf73f">
        <source>A confirmation email was sent to: <x id="0" equiv-text="&lt;br&gt;&#10;                &lt;strong&gt;${email}&lt;/strong&gt;"/>.</source>
      </trans-unit>
      <trans-unit id="sd11e60711d79e788">
        <source>Click the link in your email to confirm your email address.</source>
      </trans-unit>
      <trans-unit id="sc3447bb7540dfcc9">
        <source>Got it, go to dashboard</source>
      </trans-unit>
      <trans-unit id="sce6f1cb94a02b0bb">
        <source>Organizations</source>
      </trans-unit>
      <trans-unit id="s4bd7cce2b092e180">
        <source>You don't have any organizations.</source>
      </trans-unit>
      <trans-unit id="s5aa589cb3acb8d01">
        <source>Example (example.com)</source>
        <note from="lit-localize">Example browser profile name</note>
      </trans-unit>
      <trans-unit id="see7858af9d37f505">
        <source>Example (example.com) login profile</source>
        <note from="lit-localize">Example browser profile name</note>
      </trans-unit>
      <trans-unit id="sc3bfe3a4fe4c13f6">
        <source>match</source>
        <note from="lit-localize">label for match percentage</note>
      </trans-unit>
      <trans-unit id="s05836f33cb2800d5">
        <source>org-member@email.com</source>
        <note from="lit-localize">Placeholder text for email to invite</note>
      </trans-unit>
      <trans-unit id="s13786b2be911ee8b">
        <source>person@email.com</source>
        <note from="lit-localize">Placeholder text for email to invite</note>
      </trans-unit>
      <trans-unit id="comments.plural.few">
        <source>comments</source>
        <note from="lit-localize">plural form of "comment" for few comments</note>
      </trans-unit>
      <trans-unit id="comments.plural.many">
        <source>comments</source>
        <note from="lit-localize">plural form of "comment" for many comments</note>
      </trans-unit>
      <trans-unit id="comments.plural.other">
        <source>comments</source>
        <note from="lit-localize">plural form of "comment" for multiple/other comments</note>
      </trans-unit>
      <trans-unit id="comments.plural.two">
        <source>comments</source>
        <note from="lit-localize">plural form of "comment" for two comments</note>
      </trans-unit>
      <trans-unit id="comments.plural.zero">
        <source>comments</source>
        <note from="lit-localize">plural form of "comment" for zero comments</note>
      </trans-unit>
      <trans-unit id="crawls.plural.few">
        <source>crawls</source>
        <note from="lit-localize">plural form of "crawl" for few crawls</note>
      </trans-unit>
      <trans-unit id="crawls.plural.many">
        <source>crawls</source>
        <note from="lit-localize">plural form of "crawl" for many crawls</note>
      </trans-unit>
      <trans-unit id="crawls.plural.other">
        <source>crawls</source>
        <note from="lit-localize">plural form of "crawl" for multiple/other crawls</note>
      </trans-unit>
      <trans-unit id="crawls.plural.two">
        <source>crawls</source>
        <note from="lit-localize">plural form of "crawl" for two crawls</note>
      </trans-unit>
      <trans-unit id="crawls.plural.zero">
        <source>crawls</source>
        <note from="lit-localize">plural form of "crawl" for zero crawls</note>
      </trans-unit>
      <trans-unit id="items.plural.few">
        <source>items</source>
        <note from="lit-localize">plural form of "item" for few items</note>
      </trans-unit>
      <trans-unit id="items.plural.many">
        <source>items</source>
        <note from="lit-localize">plural form of "item" for many items</note>
      </trans-unit>
      <trans-unit id="items.plural.other">
        <source>items</source>
        <note from="lit-localize">plural form of "item" for multiple/other items</note>
      </trans-unit>
      <trans-unit id="items.plural.two">
        <source>items</source>
        <note from="lit-localize">plural form of "item" for two items</note>
      </trans-unit>
      <trans-unit id="items.plural.zero">
        <source>items</source>
        <note from="lit-localize">plural form of "item" for zero items</note>
      </trans-unit>
      <trans-unit id="pages.plural.few">
        <source>pages</source>
        <note from="lit-localize">plural form of "page" for few pages</note>
      </trans-unit>
      <trans-unit id="pages.plural.many">
        <source>pages</source>
        <note from="lit-localize">plural form of "page" for many pages</note>
      </trans-unit>
      <trans-unit id="pages.plural.other">
        <source>pages</source>
        <note from="lit-localize">plural form of "page" for multiple/other pages</note>
      </trans-unit>
      <trans-unit id="pages.plural.two">
        <source>pages</source>
        <note from="lit-localize">plural form of "page" for two pages</note>
      </trans-unit>
      <trans-unit id="pages.plural.zero">
        <source>pages</source>
        <note from="lit-localize">plural form of "page" for zero pages</note>
      </trans-unit>
      <trans-unit id="URLs.plural.few">
        <source>URLs</source>
        <note from="lit-localize">plural form of "URLs" for few URLs</note>
      </trans-unit>
      <trans-unit id="URLs.plural.many">
        <source>URLs</source>
        <note from="lit-localize">plural form of "URLs" for many URLs</note>
      </trans-unit>
      <trans-unit id="URLs.plural.other">
        <source>URLs</source>
        <note from="lit-localize">plural form of "URLs" for multiple/other URLs</note>
      </trans-unit>
      <trans-unit id="URLs.plural.two">
        <source>URLs</source>
        <note from="lit-localize">plural form of "URLs" for two URLs</note>
      </trans-unit>
      <trans-unit id="URLs.plural.zero">
        <source>URLs</source>
        <note from="lit-localize">plural form of "URLs" for zero URLs</note>
      </trans-unit>
      <trans-unit id="comments.plural.one">
        <source>comment</source>
        <note from="lit-localize">singular form for "comment"</note>
      </trans-unit>
      <trans-unit id="crawls.plural.one">
        <source>crawl</source>
        <note from="lit-localize">singular form for "crawl"</note>
      </trans-unit>
      <trans-unit id="items.plural.one">
        <source>item</source>
        <note from="lit-localize">singular form for "item"</note>
      </trans-unit>
      <trans-unit id="pages.plural.one">
        <source>page</source>
        <note from="lit-localize">singular form for "page"</note>
      </trans-unit>
      <trans-unit id="URLs.plural.one">
        <source>URL</source>
        <note from="lit-localize">singular form for "URL"</note>
      </trans-unit>
      <trans-unit id="s57ade424d57c6edf">
        <source>Sent</source>
        <note from="lit-localize">Status message after sending verification email</note>
      </trans-unit>
      <trans-unit id="s09085707b5a0d793">
        <source>AM</source>
        <note from="lit-localize">Time AM/PM</note>
      </trans-unit>
      <trans-unit id="s09421b07b5d1e9e6">
        <source>PM</source>
        <note from="lit-localize">Time AM/PM</note>
      </trans-unit>
      <trans-unit id="s2b933576a3ca5f07">
        <source>Pages currently being crawled will be completed and saved, and finished pages will be kept, but all remaining pages in the queue will be discarded. Are you sure you want to stop crawling?</source>
      </trans-unit>
      <trans-unit id="s9aa0dfb832cb7f69">
        <source>View error logs</source>
      </trans-unit>
      <trans-unit id="h8eb4021572d41d99">
        <source>Name &amp; Schedule</source>
      </trans-unit>
      <trans-unit id="s8be75efeafa7ffe1">
        <source>Your org will be deleted within one day</source>
      </trans-unit>
      <trans-unit id="sfa1778ba000b56f5">
        <source>Your org will be deleted in one day.</source>
      </trans-unit>
      <trans-unit id="se392e1f811076a30">
        <source>Your org will be deleted in <x id="0" equiv-text="${daysUntilTrialEnd}"/> days</source>
      </trans-unit>
      <trans-unit id="se1037ae4d9adb08a">
        <source>You have one day left of your Browsertrix trial</source>
      </trans-unit>
      <trans-unit id="monthly-interval-ordinal-zero">
        <source>Monthly on the zeroth</source>
      </trans-unit>
      <trans-unit id="monthly-interval-ordinal-one">
        <source>Monthly on the <x id="0" equiv-text="${localize.number(days[0])}"/>st</source>
      </trans-unit>
      <trans-unit id="monthly-interval-ordinal-two">
        <source>Monthly on the <x id="0" equiv-text="${localize.number(days[0])}"/>nd</source>
      </trans-unit>
      <trans-unit id="monthly-interval-ordinal-few">
        <source>Monthly on the <x id="0" equiv-text="${localize.number(days[0])}"/>rd</source>
      </trans-unit>
      <trans-unit id="monthly-interval-ordinal-many">
        <source>Monthly on the <x id="0" equiv-text="${localize.number(days[0])}"/>th</source>
      </trans-unit>
      <trans-unit id="monthly-interval-ordinal-other">
        <source>Monthly on the <x id="0" equiv-text="${localize.number(days[0])}"/>th</source>
      </trans-unit>
      <trans-unit id="h30ddaf03878f27b9">
        <source>Deleting an org will delete all <x id="0" equiv-text="&lt;strong class=&quot;font-semibold&quot;&gt;&#10;                    ${this.localize.bytes(org.bytesStored)}&#10;                  &lt;/strong&gt;"/> of data associated with the org.</source>
      </trans-unit>
<<<<<<< HEAD
      <trans-unit id="h737a03dd2c6c5d2a">
        <source>Your free trial ends on <x id="0" equiv-text="${dateStr}"/>. To continue using Browsertrix, select <x id="1" equiv-text="&lt;strong&gt;"/>Subscribe Now<x id="2" equiv-text="&lt;/strong&gt;"/> in <x id="3" equiv-text="${billingTabLink}"/>.</source>
      </trans-unit>
=======
>>>>>>> fbcf4aec
      <trans-unit id="saf8636a6d65b1842">
        <source>Your browser’s language settings will take precedence over the language chosen above when formatting numbers, dates, and durations.</source>
      </trans-unit>
      <trans-unit id="sf3e0a9a76635b431">
        <source>Use browser language settings for formatting numbers and dates.</source>
      </trans-unit>
      <trans-unit id="s7458c3e835ad08bc">
        <source>For example:</source>
      </trans-unit>
      <trans-unit id="sc72c35c940c8e9eb">
        <source>Your formatting preference has been updated.</source>
      </trans-unit>
      <trans-unit id="s542b4494d4c58414">
        <source>Search all orgs by name, id, slug, users, and subscriptions</source>
      </trans-unit>
      <trans-unit id="h19d357f5b1d2fafe">
        <source>Are you sure you want to delete <x id="0" equiv-text="&lt;strong class=&quot;font-semibold&quot;&gt;${name}&lt;/strong&gt;"/>? </source>
      </trans-unit>
      <trans-unit id="s537a1aeb41fca7c0">
        <source>Delete Workflow?</source>
      </trans-unit>
      <trans-unit id="sf4de3bfbfaca12e5">
        <source>Copied</source>
      </trans-unit>
      <trans-unit id="sb942b315658ac651">
        <source>Sorry, we couldn’t find that page</source>
      </trans-unit>
      <trans-unit id="sf7c17754a1389f21">
        <source>Check the URL to make sure you’ve entered it correctly.</source>
      </trans-unit>
      <trans-unit id="sa72130488c1d7c67">
        <source>Go to Home</source>
      </trans-unit>
      <trans-unit id="sbd8ee44f2619fd58">
        <source>Did you click a link to get here?</source>
      </trans-unit>
      <trans-unit id="s81ec7a6847534d5e">
        <source>Go Back</source>
      </trans-unit>
      <trans-unit id="s091d5407b5b32e84">
        <source>Or</source>
      </trans-unit>
      <trans-unit id="s6139a6bb752f2af3">
        <source>Report a Broken Link</source>
      </trans-unit>
      <trans-unit id="s6590981742c5b548">
        <source>This organization has been verified by Webrecorder to be who they say they are.</source>
      </trans-unit>
      <trans-unit id="s58cbb77b29a98292">
        <source>No public collections yet.</source>
      </trans-unit>
      <trans-unit id="sd42dca30d5e7c463">
        <source>Archived item selection updated.</source>
      </trans-unit>
      <trans-unit id="s49b6f6e5b5e06b50">
        <source>Sorry, couldn't save archived item selection at this time.</source>
      </trans-unit>
      <trans-unit id="s406d1cc8b34de381">
        <source>Only org members can view</source>
      </trans-unit>
      <trans-unit id="sf9ca5cc93c622eb7">
        <source>Unlisted</source>
      </trans-unit>
      <trans-unit id="se0ca0ce6d58bdb0a">
        <source>Only people with the link can view</source>
      </trans-unit>
      <trans-unit id="sdd1ff479d04ac140">
        <source>Public</source>
      </trans-unit>
      <trans-unit id="s1219d97b49650c05">
        <source>Visibility</source>
      </trans-unit>
      <trans-unit id="s678bd3e57c834466">
        <source>What information will be visible to the public?</source>
      </trans-unit>
      <trans-unit id="s44fe58b844d5ddcb">
        <source>In addition to replay, the following collection details will be visible:</source>
      </trans-unit>
      <trans-unit id="sc9474bf7a0668d73">
        <source>Summary</source>
      </trans-unit>
      <trans-unit id="s0487f33d9ddaabde">
        <source>About</source>
      </trans-unit>
      <trans-unit id="s52ed67729b51627a">
        <source>Collection Period</source>
      </trans-unit>
      <trans-unit id="s851b32ef11f415c2">
        <source>Collection Size</source>
      </trans-unit>
      <trans-unit id="s9eecfb2a2647cc24">
        <source>Summarize the collection's content</source>
      </trans-unit>
      <trans-unit id="sd27c7f88dd56a528">
        <source>Open org settings</source>
      </trans-unit>
      <trans-unit id="secbc28fc1f3d93ff">
        <source>Created "<x id="0" equiv-text="${data.name || name}"/>" collection</source>
      </trans-unit>
      <trans-unit id="s66da7b7937e76a3a">
        <source>Start typing a URL...</source>
      </trans-unit>
      <trans-unit id="s7bec6de4e84e7519">
        <source>ReplayWeb.Page default view</source>
      </trans-unit>
      <trans-unit id="s060e481b4a246a3e">
        <source>Start Page</source>
      </trans-unit>
      <trans-unit id="s5d948bb5f9f0a378">
        <source>Show a single URL snapshot</source>
      </trans-unit>
      <trans-unit id="s417b90913e05bc17">
        <source>Preview</source>
      </trans-unit>
      <trans-unit id="s6a4c947594f2381c">
        <source>Update collection thumbnail</source>
      </trans-unit>
      <trans-unit id="sc908c5f1031c792e">
        <source>If this collection is public, the preview will be used as the thumbnail for this collection.</source>
      </trans-unit>
      <trans-unit id="s08424d50f3652d8e">
        <source>Home view updated.</source>
      </trans-unit>
      <trans-unit id="s160b13b51411be0d">
        <source>Home view and collection thumbnail updated.</source>
      </trans-unit>
      <trans-unit id="s7f6dd306e737f166">
        <source>Home view updated, but couldn't update collection thumbnail at this time.</source>
      </trans-unit>
      <trans-unit id="sea308a8fee0cb2e3">
        <source>Sorry, couldn't update home view at this time.</source>
      </trans-unit>
      <trans-unit id="s9a2a2fda9cfa1ddc">
        <source>Copy Link</source>
      </trans-unit>
      <trans-unit id="sfa31fe37b0f5159e">
        <source>View Embed Code</source>
      </trans-unit>
      <trans-unit id="s8f80709597e4b1a1">
        <source>Share “<x id="0" equiv-text="${this.collection?.name}"/>”</source>
      </trans-unit>
      <trans-unit id="s476ddc7cbb32ffa7">
        <source>Thumbnail</source>
      </trans-unit>
      <trans-unit id="s175d37c8eb04d73e">
        <source>Downloads</source>
      </trans-unit>
      <trans-unit id="seb65dc388069e62f">
        <source>If enabled, a button to download this collection will be visible in the shareable page. Please note that even if the download button is disabled, anyone determined to download a shared collection can do so through developer tools. If this is a concern, keep your collection private.</source>
      </trans-unit>
      <trans-unit id="sdbc2a1377cc1d250">
        <source>Show download button</source>
      </trans-unit>
      <trans-unit id="sd04b82fd51c30b88">
        <source>Use thumbnail</source>
      </trans-unit>
      <trans-unit id="sf37f3c3d85619290">
        <source>Change the visibility setting to embed this collection.</source>
      </trans-unit>
      <trans-unit id="h3a14a39406b82931">
        <source>To embed this collection into an existing webpage, add the following embed code:</source>
      </trans-unit>
      <trans-unit id="hacc9b91be8da34c8">
        <source>Add the following JavaScript to your <x id="0" equiv-text="&lt;code class=&quot;text-[0.9em]&quot;&gt;"/>/replay/sw.js<x id="1" equiv-text="&lt;/code&gt;"/>:</source>
      </trans-unit>
      <trans-unit id="h654faf8fb38c80f3">
        <source>See <x id="0" equiv-text="&lt;a class=&quot;text-primary&quot; href=&quot;https://replayweb.page/docs/embedding&quot; target=&quot;_blank&quot;&gt;"/> our embedding guide<x id="1" equiv-text="&lt;/a&gt;"/> for more details.</source>
      </trans-unit>
      <trans-unit id="sf39becada022c325">
        <source>Choose what page viewers see first in replay</source>
      </trans-unit>
      <trans-unit id="s1cb226f223599f56">
        <source>Add items to select a home page</source>
      </trans-unit>
      <trans-unit id="s3f65af47b6c8cdff">
        <source>No description provided.</source>
      </trans-unit>
      <trans-unit id="s0cb0a82088e45196">
        <source>Add Description</source>
      </trans-unit>
      <trans-unit id="sadeca8316f2de694">
        <source>Tell viewers about this collection</source>
      </trans-unit>
      <trans-unit id="s00b81a0a3a70b016">
        <source>Update Description</source>
      </trans-unit>
      <trans-unit id="s3ab41740c64e8df2">
        <source>Add Archived Items</source>
      </trans-unit>
      <trans-unit id="s424ad53d3338b12c">
        <source>Description updated.</source>
      </trans-unit>
      <trans-unit id="s4d61bc76df7560ab">
        <source>Sorry, couldn't save collection description at this time.</source>
      </trans-unit>
      <trans-unit id="s82665b2ffabc9c0a">
        <source>Website</source>
      </trans-unit>
      <trans-unit id="sc75a8ddcb729c2a6">
        <source>Link to your organization's (or your personal) website.</source>
      </trans-unit>
      <trans-unit id="s3a081663dfc1a779">
        <source>Sorry, couldn't update org at this time.</source>
      </trans-unit>
      <trans-unit id="he6324c47251f0727">
        <source>Viewing <x id="0" equiv-text="&lt;strong class=&quot;font-medium&quot;&gt;${this.userOrg.name}&lt;/strong&gt;"/></source>
      </trans-unit>
      <trans-unit id="s2ccab3f1e005dbc4">
        <source>Choose a name that represents your organization, your team, or your personal web archive.</source>
      </trans-unit>
      <trans-unit id="sf8388a998523b72c">
        <source>Org URL</source>
      </trans-unit>
      <trans-unit id="sf64646b094ecba96">
        <source>Developer Tools</source>
      </trans-unit>
      <trans-unit id="s30ed673daca7e44b">
        <source>Use this ID to reference your org in the Browsertrix API.</source>
      </trans-unit>
      <trans-unit id="s1f224cf8b88cb893">
        <source>Link copied</source>
      </trans-unit>
      <trans-unit id="s0337805916bf0549">
        <source>Copy Share Link</source>
      </trans-unit>
      <trans-unit id="s15c412aa2f2d4d3d">
        <source>Public Collections</source>
      </trans-unit>
      <trans-unit id="s11f71e0566d8cc93">
        <source>Manage Collections</source>
      </trans-unit>
      <trans-unit id="se25e3fa3c918d26e">
        <source>Create a Collection</source>
      </trans-unit>
      <trans-unit id="s0d5c241bca67f37d">
        <source>Go to Settings</source>
      </trans-unit>
      <trans-unit id="se87b7534b82892ab">
        <source><x id="0" equiv-text="${org.name}"/> is web archiving with Browsertrix.</source>
      </trans-unit>
      <trans-unit id="s08250b6ffcc61273">
        <source>Do you have web archives to share?</source>
      </trans-unit>
      <trans-unit id="s909144751c40f105">
        <source>Get started with Browsertrix</source>
      </trans-unit>
      <trans-unit id="s7fee95b66225e1fb">
        <source>Dashboard</source>
      </trans-unit>
      <trans-unit id="s10a35688032060b4">
        <source>Return to Sign In</source>
      </trans-unit>
      <trans-unit id="sc4eedb434536bdb4">
        <source>Need an account?</source>
      </trans-unit>
      <trans-unit id="s77419748aa9dcc7c">
        <source>Request Password Reset</source>
      </trans-unit>
      <trans-unit id="s7b37d08c6fefddb1">
        <source>Browse Collection</source>
      </trans-unit>
      <trans-unit id="sf2dbd171f2672a76">
        <source>About This Collection</source>
      </trans-unit>
      <trans-unit id="s5e94738a2eeb8943">
        <source>Sign In</source>
      </trans-unit>
      <trans-unit id="sfa251e3af0f9c14c">
        <source><x id="0" equiv-text="${startMonthYear}"/> to <x id="1" equiv-text="${endMonthYear}"/></source>
        <note from="lit-localize">Date range formatted to show full month name and year</note>
      </trans-unit>
      <trans-unit id="s2428027aa3e49f16">
        <source>Last Crawl</source>
      </trans-unit>
      <trans-unit id="sb9e424bd9e3e2723">
        <source>No Subscription</source>
      </trans-unit>
      <trans-unit id="s7da138cc56abec6c">
        <source>Active Subscription</source>
      </trans-unit>
      <trans-unit id="se3d7a30d5e45c393">
        <source>Trial</source>
      </trans-unit>
      <trans-unit id="s5aff130b6d78c668">
        <source>Trial Cancelled</source>
      </trans-unit>
      <trans-unit id="s31e12850da47731e">
        <source>Payment Failed</source>
      </trans-unit>
      <trans-unit id="s537d04835ef62b2b">
        <source>Search for a page in this collection</source>
      </trans-unit>
      <trans-unit id="sb48ebdd9325e370b">
        <source>Page exists in collection</source>
      </trans-unit>
      <trans-unit id="s485d151771b0a33c">
        <source>Page not found in collection. Please check the URL and try again</source>
      </trans-unit>
      <trans-unit id="sd632247a75e16736">
        <source>No matching page found.</source>
      </trans-unit>
      <trans-unit id="s8df0435252529c62">
        <source>Choose a page snapshot</source>
      </trans-unit>
      <trans-unit id="s9b649a5c57384213">
        <source>Your org doesn’t have any collections yet.</source>
      </trans-unit>
      <trans-unit id="sa35d8dcb231a2c75">
        <source>Collections let you easily organize, replay, and share multiple crawls.</source>
      </trans-unit>
      <trans-unit id="sd42ed7f1a573d096">
        <source>Page Uploaded</source>
      </trans-unit>
      <trans-unit id="s8a3aa1db56f18c55">
        <source>Pages Uploaded</source>
      </trans-unit>
      <trans-unit id="saff358234fee600c">
        <source>Page Total</source>
      </trans-unit>
      <trans-unit id="s1fda6e1bbcd65195">
        <source>Pages Total</source>
      </trans-unit>
      <trans-unit id="s271e65e1451601ef">
        <source>Crawls: <x id="0" equiv-text="${this.localize.bytes(org.bytesStoredCrawls)}"/></source>
      </trans-unit>
      <trans-unit id="s6fc1df91bcc961d3">
        <source>Uploads: <x id="0" equiv-text="${this.localize.bytes(org.bytesStoredUploads)}"/></source>
      </trans-unit>
      <trans-unit id="sbe6bd4a4b8f70dc1">
        <source>Profiles: <x id="0" equiv-text="${this.localize.bytes(org.bytesStoredProfiles)}"/></source>
      </trans-unit>
      <trans-unit id="s9f0d2cd0850b47df">
        <source>Unique Pages in Collection</source>
      </trans-unit>
      <trans-unit id="s97a904f2a41ddc4b">
        <source>Total Pages Crawled</source>
      </trans-unit>
      <trans-unit id="s37cc328c4da4b137">
        <source>Anyone can view from the org public collections gallery</source>
      </trans-unit>
      <trans-unit id="s8debd5b6fc21f95e">
        <source>This doesn't have a public collections gallery enabled yet. To make this collection and basic org information public, update the org's gallery visibility setting.</source>
      </trans-unit>
      <trans-unit id="s7834e4ac05eb381a">
        <source>Write a short description that summarizes this collection. If the collection is shareable, this will appear next to the collection name.</source>
      </trans-unit>
      <trans-unit id="sa6c663d28c4eeb33">
        <source>This collection will be visible in the org public collection gallery, even without archived items. You may want to set visibility to 'Unlisted' until archived items have been added.</source>
      </trans-unit>
      <trans-unit id="s1d7d69e58796f97a">
        <source>Page Timestamp</source>
      </trans-unit>
      <trans-unit id="s3025ddefad4c31c7">
        <source>Choose a timestamp</source>
      </trans-unit>
      <trans-unit id="sf160136cfa00f822">
        <source>Enter a page URL to choose timestamp</source>
      </trans-unit>
      <trans-unit id="hb4d7d27dcde87b24">
        <source>Describe your collection in long-form rich text (e.g. <x id="0" equiv-text="&lt;strong&gt;"/>bold<x id="1" equiv-text="&lt;/strong&gt;"/> and <x id="2" equiv-text="&lt;em&gt;"/>italicized<x id="3" equiv-text="&lt;/em&gt;"/> text.)</source>
      </trans-unit>
      <trans-unit id="h46ac9a2331d608e2">
        <source>If this collection is shareable, this will appear in the “About This Collection” section of the shared collection.</source>
      </trans-unit>
      <trans-unit id="s492c3c47283fe263">
        <source>Updated org settings.</source>
      </trans-unit>
      <trans-unit id="s8283503fb503486b">
        <source>Public Collections Gallery</source>
      </trans-unit>
      <trans-unit id="s7bcbd0fafce2565d">
        <source>Customize your org's Browsertrix URL.</source>
      </trans-unit>
      <trans-unit id="s9826534c5f9f250d">
        <source>This org URL is already taken, try another one.</source>
      </trans-unit>
      <trans-unit id="se90868439a248884">
        <source>This org URL is invalid. Please use alphanumeric characters and dashes (-) only.</source>
      </trans-unit>
      <trans-unit id="h33ab0b911e13ad09">
        <source>Name &amp; Collection Period</source>
      </trans-unit>
      <trans-unit id="sd1aa96c20f885a8f">
        <source>This is a private preview of the public collections gallery</source>
      </trans-unit>
      <trans-unit id="s949a92849e4dadd0">
        <source>Update your org's public collections gallery settings to make this page visible to anyone on the internet.</source>
      </trans-unit>
      <trans-unit id="s0f451bba9522bdac">
        <source>Edit Collection Settings</source>
      </trans-unit>
      <trans-unit id="s104a01d043d1c2ec">
        <source>Enter a Page URL to preview it.</source>
      </trans-unit>
      <trans-unit id="s096c1b61ea986d13">
        <source>This page doesn’t have a preview. Try another URL or timestamp.</source>
      </trans-unit>
      <trans-unit id="s04ef8441ea7dbb8d">
        <source>Updated collection “<x id="0" equiv-text="${this.name || this.collection.name}"/>”</source>
      </trans-unit>
      <trans-unit id="sbfd09e27f1cd27f5">
        <source>Please review issues with your changes.</source>
      </trans-unit>
      <trans-unit id="s6a05ad3f740ad8d8">
        <source>Write a short description that summarizes this collection. If the collection is public, this description will be visible next to the collection name.</source>
      </trans-unit>
      <trans-unit id="s39eb292469e3d38d">
        <source>This page doesn’t have a thumbnail and can’t be used</source>
      </trans-unit>
      <trans-unit id="s98ece6ee399d3d86">
        <source>Update the first page that you see when replaying this collection</source>
      </trans-unit>
      <trans-unit id="sa658d103bf1d0232">
        <source>Set initial view to this page</source>
      </trans-unit>
      <trans-unit id="s2d45624f142e92ad">
        <source>Select a page thumbnail</source>
      </trans-unit>
      <trans-unit id="s602cfd34f602d6f9">
        <source>Choose a thumbnail to represent this collection in the org dashboard and profile page.</source>
      </trans-unit>
      <trans-unit id="s73a16b098b2be4ca">
        <source>Page Thumbnail</source>
      </trans-unit>
      <trans-unit id="sf90be97cb08f3d5a">
        <source>Placeholder</source>
      </trans-unit>
      <trans-unit id="sdf8ebd85a3d45c62">
        <source>No pages found</source>
      </trans-unit>
      <trans-unit id="s7d4ca6f5d4394185">
        <source>The org profile page isn't public yet. To make the org profile and this collection visible to the public, update profile visibility in org settings.</source>
      </trans-unit>
      <trans-unit id="s93cdf6aa403725d4">
        <source>Collection Settings for “<x id="0" equiv-text="${this.name || this.collection.name}"/>”</source>
      </trans-unit>
      <trans-unit id="s58d345165b96e68e">
        <source>Collection Settings</source>
      </trans-unit>
      <trans-unit id="s5c1ecf88259b79f9">
        <source>Presentation</source>
      </trans-unit>
      <trans-unit id="s827bbc2fb2917a33">
        <source>Sharing</source>
      </trans-unit>
      <trans-unit id="s6b138c631a7d2a2c">
        <source>Discard Changes</source>
      </trans-unit>
      <trans-unit id="s4cdd05ea66832a9e">
        <source>Unsaved changes.</source>
      </trans-unit>
      <trans-unit id="h2c3943473fbe11e2">
        <source>You can add a longer description in the “About” section after creating the collection.</source>
      </trans-unit>
      <trans-unit id="s9b60514119bff158">
        <source>Set Initial View</source>
      </trans-unit>
      <trans-unit id="s1535d4e96dccfba4">
        <source>Initial View</source>
      </trans-unit>
      <trans-unit id="sdc999ebffd912691">
        <source>Download Collection:</source>
      </trans-unit>
      <trans-unit id="s02d4af030afd821a">
        <source>Please enter a valid regular expression</source>
      </trans-unit>
      <trans-unit id="s2b9f200fda08e4d3">
        <source>Show section</source>
      </trans-unit>
      <trans-unit id="sbe9de7b29b1d1224">
        <source>Please fix all errors in this section</source>
      </trans-unit>
      <trans-unit id="sb48b074e5871a395">
        <source>Collapse section</source>
      </trans-unit>
      <trans-unit id="s31065c17df35aa6b">
        <source>Save without running</source>
      </trans-unit>
      <trans-unit id="s09625da767d1ec6b">
        <source>Save and run with new settings</source>
      </trans-unit>
      <trans-unit id="sb0caa86199d0e901">
        <source>Specify the range and depth of your crawl.</source>
      </trans-unit>
      <trans-unit id="s954a81b79f2ebf71">
        <source>Schedule recurring crawls.</source>
      </trans-unit>
      <trans-unit id="s63a4601cb5188ebf">
        <source>Describe and organize crawls from this workflow.</source>
      </trans-unit>
      <trans-unit id="sa8c19d13eb3e7f98">
        <source>Please fix all errors and try again.</source>
      </trans-unit>
      <trans-unit id="s77aee0d8cdd77b61">
        <source>Please fix the following issue:</source>
      </trans-unit>
      <trans-unit id="sdc12eb8d90714683">
        <source>Page exclusion contains invalid regex</source>
      </trans-unit>
      <trans-unit id="sac43920f91e495d4">
        <source>Sorry, couldn't save workflow at this time.</source>
      </trans-unit>
      <trans-unit id="s0ff179117ed54be5">
        <source>Go to Unlisted Page</source>
      </trans-unit>
      <trans-unit id="sa4e272fd9de28ce8">
        <source>Go to Public Page</source>
      </trans-unit>
      <trans-unit id="s6810fc90cd4096f9">
        <source>Edit Collection Name and Description</source>
      </trans-unit>
      <trans-unit id="s26ee1eaa2a764aff">
        <source>Add a summary...</source>
      </trans-unit>
      <trans-unit id="sd720fd983f132077">
        <source>Edit Description</source>
      </trans-unit>
      <trans-unit id="s355b21b89ce5d9c5">
        <source>Details</source>
      </trans-unit>
      <trans-unit id="s953263baa32573a4">
        <source>Examples of org URL in use</source>
      </trans-unit>
      <trans-unit id="s1054e433631d255e">
        <source>(current page)</source>
      </trans-unit>
      <trans-unit id="s1bba576ea20a31eb">
        <source>Public collections gallery</source>
      </trans-unit>
      <trans-unit id="s6b8d97ac7f07a31e">
        <source>View public collections gallery</source>
      </trans-unit>
      <trans-unit id="sd078aa97afe211c0">
        <source>Enable public collections gallery</source>
      </trans-unit>
      <trans-unit id="sd63898d64c83d7a2">
        <source>Public collections gallery URL</source>
      </trans-unit>
      <trans-unit id="sc4f5408bc1baceed">
        <source>If enabled, anyone on the Internet will be able to visit this URL to browse public collections and view general org information.</source>
      </trans-unit>
      <trans-unit id="s01ed812b28148f86">
        <source>Write a short description that introduces your org and its public collections.</source>
      </trans-unit>
      <trans-unit id="sc5b45b865c279ec2">
        <source>URL too short</source>
      </trans-unit>
      <trans-unit id="s477de1736ec27e5b">
        <source>Archived Item ID</source>
      </trans-unit>
      <trans-unit id="s6068dcdfcdbe3ab0">
        <source>Edit Org Settings</source>
      </trans-unit>
      <trans-unit id="s37811fcfe2741679">
        <source>All Collections</source>
      </trans-unit>
      <trans-unit id="s96b9bb1be9e4b3e2">
        <source>Visit public collections gallery</source>
      </trans-unit>
      <trans-unit id="sd3f3f33e50bd1f9b">
        <source>Preview public collections gallery</source>
      </trans-unit>
      <trans-unit id="s002fe7077f0249cd">
        <source>Copy Link to Public Collections Gallery</source>
      </trans-unit>
      <trans-unit id="s047b237f640217b9">
        <source>No collections yet.</source>
      </trans-unit>
      <trans-unit id="sbec67d1ecfe03df2">
        <source>View Workflow Settings</source>
      </trans-unit>
      <trans-unit id="s396dfbe7951a9482">
        <source>Go to Private Page</source>
      </trans-unit>
      <trans-unit id="s21f49eaae01fc8f0">
        <source>You are logged in as a superadmin</source>
      </trans-unit>
      <trans-unit id="sbb7c17d62505d40a">
        <source>please be careful.</source>
      </trans-unit>
      <trans-unit id="s21da89886d0c73b8">
        <source>Total orgs</source>
      </trans-unit>
      <trans-unit id="s4a0f931a850222df">
        <source>Inactive orgs</source>
      </trans-unit>
      <trans-unit id="s261f2e08c89dece6">
        <source>Active Orgs</source>
      </trans-unit>
      <trans-unit id="s0b03b8c444c373e9">
        <source>Orgs that are not read-only</source>
      </trans-unit>
      <trans-unit id="s306cff612d8e8e65">
        <source>Total users</source>
      </trans-unit>
      <trans-unit id="s80207f49fb5f26a8">
        <source>Inactive users</source>
      </trans-unit>
      <trans-unit id="s558cdc6efe186f7b">
        <source>Active Users</source>
      </trans-unit>
      <trans-unit id="s4c98dbe8884a3dcc">
        <source>Users in orgs that are not read-only</source>
      </trans-unit>
      <trans-unit id="sa07bba7701542d0d">
        <source>Active subscriptions</source>
      </trans-unit>
      <trans-unit id="s6b5c3050c90ece43">
        <source>Trialing subscriptions</source>
      </trans-unit>
      <trans-unit id="sfdf2d73d03fe731e">
        <source>Cancelled trialing subscriptions</source>
      </trans-unit>
      <trans-unit id="s523871359f60a83d">
        <source>Paused (payment failed) subscriptions</source>
      </trans-unit>
      <trans-unit id="s7fba441fb0a5972a">
        <source>Cancelled subscriptions</source>
      </trans-unit>
      <trans-unit id="sb90b622dc6071497">
        <source>Total subscriptions (all states)</source>
      </trans-unit>
      <trans-unit id="s24dfa237462238ad">
        <source>Active Subscriptions</source>
      </trans-unit>
      <trans-unit id="s8d97b7a88c9621c7">
        <source>Orgs with active subscriptions (including with future cancellation dates)</source>
      </trans-unit>
      <trans-unit id="sa2c62ba7db4dbd6c">
        <source>Storage in active orgs</source>
      </trans-unit>
      <trans-unit id="sbd011fc7327ccac9">
        <source>Storage in inactive orgs</source>
      </trans-unit>
      <trans-unit id="s6cae37d86300e894">
        <source>Data Stored</source>
      </trans-unit>
      <trans-unit id="sf49a7f2288bec44e">
        <source>Across all orgs</source>
      </trans-unit>
      <trans-unit id="se2c236173dfb73cd">
        <source>Copy Collection ID</source>
      </trans-unit>
      <trans-unit id="s0f4661824df32bbc">
        <source>Copy Item ID</source>
      </trans-unit>
      <trans-unit id="s3cc68dd968072be8">
        <source>Copy Crawl ID</source>
      </trans-unit>
      <trans-unit id="s60736d4d708a24c6">
        <source>Copy Run ID</source>
      </trans-unit>
      <trans-unit id="sfa656dc4be663ad8">
        <source>Crawl Order</source>
      </trans-unit>
      <trans-unit id="sea0ad07286153280">
        <source>Copy Page ID</source>
      </trans-unit>
      <trans-unit id="sbb4576dabfa47076">
        <source>Copy Profile ID</source>
      </trans-unit>
      <trans-unit id="saac5b44792ba9c43">
        <source>Delete Profile</source>
      </trans-unit>
      <trans-unit id="s1dcc85070a5be808">
        <source>Payment Never Made</source>
      </trans-unit>
      <trans-unit id="s585d9e9cc7eea6c8">
        <source>Payment never made</source>
      </trans-unit>
      <trans-unit id="sb96d0978e46f4a9c">
        <source>Behaviors</source>
      </trans-unit>
      <trans-unit id="s53654e41e7b2114d">
        <source>Custom Behaviors</source>
      </trans-unit>
      <trans-unit id="s30a3d76cd4da93e7">
        <source>Autoscroll</source>
      </trans-unit>
      <trans-unit id="s58fd9002de2d2506">
        <source>Autoclick</source>
      </trans-unit>
      <trans-unit id="s0187b8012de0ed1d">
        <source>Page Load Limit</source>
      </trans-unit>
      <trans-unit id="s7654bbca59e5b6ab">
        <source>Link Selectors</source>
      </trans-unit>
      <trans-unit id="sa131b4e138b3f834">
        <source>Click Selector</source>
      </trans-unit>
      <trans-unit id="sa4b71eadd80c1750">
        <source>Crawl Limits</source>
      </trans-unit>
      <trans-unit id="s05b81abc9475a254">
        <source>Page Behavior</source>
      </trans-unit>
      <trans-unit id="s548daf0e6fcc5b75">
        <source>URL Prefixes in Scope</source>
      </trans-unit>
      <trans-unit id="s1e91c74b6b748a7e">
        <source>URL Prefix</source>
      </trans-unit>
      <trans-unit id="sda68b7b6b6da0a83">
        <source>Contract</source>
      </trans-unit>
      <trans-unit id="s3b151ca64eb26ec1">
        <source>Expand</source>
      </trans-unit>
      <trans-unit id="s73f51a3532f29159">
        <source>Expand row</source>
      </trans-unit>
      <trans-unit id="s77318393dfdb0775">
        <source>Remove row</source>
      </trans-unit>
      <trans-unit id="sf9aee319a006c9b4">
        <source>Add</source>
      </trans-unit>
      <trans-unit id="s0d1be7a2c400c080">
        <source>more</source>
      </trans-unit>
      <trans-unit id="s2cfa650f5dbfd87a">
        <source>Please fill out this field.</source>
      </trans-unit>
      <trans-unit id="s6d2defb7308bd5a0">
        <source>Trials</source>
      </trans-unit>
      <trans-unit id="sab0b871c3b894ae1">
        <source>Cancellation Scheduled</source>
      </trans-unit>
      <trans-unit id="s2bf359cf530e6c24">
        <source>Unexpected States</source>
      </trans-unit>
      <trans-unit id="s454fc453e983e6ca">
        <source>Active with issue</source>
      </trans-unit>
      <trans-unit id="sf15c7a44fe1edf18">
        <source>Subscription Cancellation Scheduled</source>
      </trans-unit>
      <trans-unit id="s7672b03efcb2c967">
        <source>Cancels in</source>
      </trans-unit>
      <trans-unit id="se8e673766034abc8">
        <source>Subscription Cancellation Scheduled in the Past</source>
      </trans-unit>
      <trans-unit id="s06f789e1d8a3a771">
        <source>Subscription was scheduled for cancellation at</source>
      </trans-unit>
      <trans-unit id="se91b25c09df38f26">
        <source>but is still active.</source>
      </trans-unit>
      <trans-unit id="s8fd8d12488792481">
        <source>This indicates something has gone wrong.</source>
      </trans-unit>
      <trans-unit id="s12d8e53b129785ad">
        <source>Trial Cancellation Scheduled</source>
      </trans-unit>
      <trans-unit id="s198607e2e5c01e9d">
        <source>Trial Cancellation Scheduled in the Past</source>
      </trans-unit>
      <trans-unit id="s266f23ab1e83b0ee">
        <source>Trial was scheduled for cancellation at</source>
      </trans-unit>
      <trans-unit id="s6d7efb5ab40b33b4">
        <source>Subscription</source>
      </trans-unit>
      <trans-unit id="s3e5e42591152500b">
        <source>Plan ID</source>
      </trans-unit>
      <trans-unit id="saf610f95f7bde6c2">
        <source>Action on Cancel</source>
      </trans-unit>
      <trans-unit id="s495fb499e4f4d80a">
        <source>Read-Only</source>
      </trans-unit>
      <trans-unit id="sd125fc898a94db91">
        <source>Open in Stripe</source>
      </trans-unit>
      <trans-unit id="s79eadabc6983776b">
        <source>Subscription ID Copied</source>
      </trans-unit>
      <trans-unit id="s303dd5a00a9ead02">
        <source>Copy Subscription ID</source>
      </trans-unit>
      <trans-unit id="s763691cb20cd7c68">
        <source>Manage Org</source>
      </trans-unit>
      <trans-unit id="s123b7254b44dd148">
        <source>Waiting</source>
      </trans-unit>
      <trans-unit id="sc85bf6baacaf7fbc">
        <source>At Capacity</source>
      </trans-unit>
      <trans-unit id="s6a49d15062b258c8">
        <source>At Crawl Limit</source>
      </trans-unit>
      <trans-unit id="s77248ff4f9b0b9c6">
        <source>Pausing</source>
      </trans-unit>
      <trans-unit id="s0eb071c3476d6bcb">
        <source>Finishing Downloads</source>
      </trans-unit>
      <trans-unit id="s96d4cdbea889aca3">
        <source>Creating WACZ</source>
      </trans-unit>
      <trans-unit id="s249d1d0d99e2844d">
        <source>Resuming</source>
      </trans-unit>
      <trans-unit id="s95bc8722b2708f8b">
        <source>Paused</source>
      </trans-unit>
      <trans-unit id="scfa4a900107fb8de">
        <source>Stopped: Paused Too Long</source>
      </trans-unit>
      <trans-unit id="sb5e4ac8715f22a97">
        <source>Run By</source>
      </trans-unit>
      <trans-unit id="s3a1ed135dfaefb19">
        <source>Built-in Behavior</source>
      </trans-unit>
      <trans-unit id="sbe374e729c239e9f">
        <source>Custom Behavior Script</source>
      </trans-unit>
      <trans-unit id="s9be776fa13e19263">
        <source>TIMESTAMP</source>
      </trans-unit>
      <trans-unit id="s5480c0f031b57c1c">
        <source>CONTEXT</source>
      </trans-unit>
      <trans-unit id="sb78893081e833904">
        <source>MESSAGE</source>
      </trans-unit>
      <trans-unit id="s17a3eb194f019b56">
        <source>PAGE</source>
      </trans-unit>
      <trans-unit id="s9a377b0854914cff">
        <source>STACK</source>
      </trans-unit>
      <trans-unit id="s181645cdd00951c2">
        <source>Open live page in new tab</source>
      </trans-unit>
      <trans-unit id="sb05ee36313adad06">
        <source>Errors</source>
      </trans-unit>
      <trans-unit id="se031a50b520c9c09">
        <source>No errors logged.</source>
      </trans-unit>
      <trans-unit id="s4c6abd0800357489">
        <source>No behaviors logged.</source>
      </trans-unit>
      <trans-unit id="s4f1ad6b48a5df506">
        <source>Logs</source>
      </trans-unit>
      <trans-unit id="sb5ab807953a599e6">
        <source>Behavior Logs</source>
      </trans-unit>
      <trans-unit id="he1748a0173c6ed88">
        <source>Viewing <x id="0" equiv-text="${displayCount}"/> of <x id="1" equiv-text="${totalCount}"/> most relevant logs</source>
      </trans-unit>
      <trans-unit id="s84f127d0d6112b5a">
        <source>This is a selection of the most relevant behaviors and errors logged during the crawl. Download all logs to view additional warning, info, and debug logs.</source>
      </trans-unit>
      <trans-unit id="s3053c1966522e314">
        <source>Thumbnail image for “<x id="0" equiv-text="${this.collectionName}"/>” collection</source>
      </trans-unit>
      <trans-unit id="sbe5acfc2d10b70da">
        <source>Thumbnail image</source>
      </trans-unit>
      <trans-unit id="sf6d979ddd7be7ab5">
        <source>Top Page Hostnames</source>
      </trans-unit>
      <trans-unit id="s08b73807b55c4bbe">
        <source>in</source>
      </trans-unit>
      <trans-unit id="sfd44c85841193e19">
        <source>Git Repo</source>
      </trans-unit>
      <trans-unit id="s6d67119d9740096d">
        <source>Please enter a valid URL</source>
      </trans-unit>
      <trans-unit id="sa905c5308f9508fc">
        <source>Please enter a valid branch</source>
      </trans-unit>
      <trans-unit id="s43ec416edb909018">
        <source>Please enter an existing URL</source>
      </trans-unit>
      <trans-unit id="s3082cdd80ea46422">
        <source>Select Source</source>
      </trans-unit>
      <trans-unit id="s2e532e19ed477a56">
        <source>Path</source>
      </trans-unit>
      <trans-unit id="s7a07940a2b62f185">
        <source>Branch</source>
      </trans-unit>
      <trans-unit id="sa3cac5ca1680616f">
        <source>Enter URL to Git repository</source>
      </trans-unit>
      <trans-unit id="s65eafcab5fd23e0c">
        <source>Optional path</source>
      </trans-unit>
      <trans-unit id="sb34813376e47a593">
        <source>Optional branch</source>
      </trans-unit>
      <trans-unit id="sbf825651b8beb3a1">
        <source>Enter location of behavior file</source>
      </trans-unit>
      <trans-unit id="se85548c7c12ce99c">
        <source>URL is valid</source>
      </trans-unit>
      <trans-unit id="s5f43af3669b1e098">
        <source>Source</source>
      </trans-unit>
      <trans-unit id="s8536310dff203395">
        <source>Script Location</source>
      </trans-unit>
      <trans-unit id="sb7de757523371af5">
        <source>CSS Selector</source>
      </trans-unit>
      <trans-unit id="s86e0be30d2b3dad1">
        <source>Link Attribute</source>
      </trans-unit>
      <trans-unit id="sfcd302e594cb4fae">
        <source>Enter selector</source>
      </trans-unit>
      <trans-unit id="s0df2318af169c1b8">
        <source>Please enter a valid CSS selector</source>
      </trans-unit>
      <trans-unit id="scb85f1783a3bb94d">
        <source>Enter attribute</source>
      </trans-unit>
      <trans-unit id="sedb87b45188d5cb9">
        <source>Please enter a valid HTML attribute</source>
      </trans-unit>
      <trans-unit id="s5553719ec1d517cc">
        <source>Choose a proxy to crawl through.</source>
      </trans-unit>
      <trans-unit id="h79e3c0954fe19439">
        <source>Customize how URLs are extracted from a page. The crawler will use the
      specified
      <x id="0" equiv-text="&lt;a href=&quot;https://developer.mozilla.org/en-US/docs/Learn_web_development/Core/Styling_basics/Basic_selectors&quot; class=&quot;text-blue-600 hover:text-blue-500&quot; target=&quot;_blank&quot; rel=&quot;noopener noreferrer nofollow&quot;&gt;"/>CSS selectors<x id="1" equiv-text="&lt;/a&gt;"/>
      to find URLs that are defined in custom HTML attributes.</source>
      </trans-unit>
      <trans-unit id="s1d4605483a8f58c8">
        <source>Enable custom page actions with behavior scripts. You can specify any publicly accessible URL or public Git repository.</source>
      </trans-unit>
      <trans-unit id="s458d6675e46c65e5">
        <source>Save and apply settings to current crawl</source>
      </trans-unit>
      <trans-unit id="s238db453282b913f">
        <source>Update Crawl</source>
      </trans-unit>
      <trans-unit id="h897208c319c5e1a6">
        <source>Will start with
            <x id="0" equiv-text="&lt;span class=&quot;break-word text-blue-500&quot;&gt;${exampleDomain}${examplePathname}&lt;/span&gt;"/>
            and include <x id="1" equiv-text="&lt;em&gt;"/>only<x id="2" equiv-text="&lt;/em&gt;"/> URLs that start with the
            <x id="3" equiv-text="&lt;em&gt;"/>URL Prefixes in Scope<x id="4" equiv-text="&lt;/em&gt;"/> listed below.</source>
      </trans-unit>
      <trans-unit id="s01c361a1dbd3a5f3">
        <source>Only crawl pages that begin with URLs listed here.</source>
      </trans-unit>
      <trans-unit id="h359a6ab58f25e9b9">
        <source>If none are specified, the crawler will default to
                  <x id="0" equiv-text="${defaultValue}"/>.</source>
      </trans-unit>
      <trans-unit id="s12821c3d3ee21ff4">
        <source>May be overridden by custom behaviors.</source>
      </trans-unit>
      <trans-unit id="s03b23cad5702be33">
        <source>Automatically scroll to the end of the page.</source>
      </trans-unit>
      <trans-unit id="s4802666d550233ec">
        <source>Default:</source>
      </trans-unit>
      <trans-unit id="sf3b92e48f0e9b2a1">
        <source>Automatically click on all link-like elements without navigating away from the page.</source>
      </trans-unit>
      <trans-unit id="s31c2c0be0c65e440">
        <source>Optionally, specify the CSS selector used to autoclick elements.</source>
      </trans-unit>
      <trans-unit id="s912ac851d4e642f5">
        <source>Defaults to "a".</source>
      </trans-unit>
      <trans-unit id="s5babef97b0ea19a4">
        <source>Page Timing</source>
      </trans-unit>
      <trans-unit id="s5c00d0ed2c1c2c2c">
        <source>Use Custom Behaviors</source>
      </trans-unit>
      <trans-unit id="s98f873c6e27a066a">
        <source>Limit the size and duration of the crawl.</source>
      </trans-unit>
      <trans-unit id="s6b5d41d8cdf42b92">
        <source>Customize how the browser loads and interacts with a page.</source>
      </trans-unit>
      <trans-unit id="s3ccb0cf32e1b9bd5">
        <source>Configure the browser used to crawl.</source>
      </trans-unit>
      <trans-unit id="sb54659e334ba9135">
        <source>Page link selectors contain invalid selector or attribute</source>
      </trans-unit>
      <trans-unit id="sd06447e2d8c713f3">
        <source>Invalid language code</source>
      </trans-unit>
      <trans-unit id="sdcb27818fed9da90">
        <source>for</source>
      </trans-unit>
      <trans-unit id="s7eb71de6874c83bf">
        <source>Crawl paused on</source>
      </trans-unit>
      <trans-unit id="s2b827d4f5e0ada9d">
        <source>since</source>
      </trans-unit>
      <trans-unit id="s4aee34a672e5cfc0">
        <source>Created by</source>
      </trans-unit>
      <trans-unit id="s4e2a864916e5db75">
        <source>Edited by</source>
      </trans-unit>
      <trans-unit id="s73777ac0d940661b">
        <source>Filter by Schedule Type</source>
      </trans-unit>
      <trans-unit id="sb4f1dffbb6be6302">
        <source>Clear</source>
      </trans-unit>
      <trans-unit id="sda8f3cd35a79b78d">
        <source>Tagged</source>
      </trans-unit>
      <trans-unit id="s68fba0cb63f339b5">
        <source>Filter by Tags</source>
      </trans-unit>
      <trans-unit id="s75bb442f07458a13">
        <source>Any of the selected tags</source>
      </trans-unit>
      <trans-unit id="saf3be8e33406c058">
        <source>All of the selected tags</source>
      </trans-unit>
      <trans-unit id="sc3f14b735e4dbbc0">
        <source>No matching tags found.</source>
      </trans-unit>
      <trans-unit id="sda6cb46faa225e63">
        <source>No tags found.</source>
      </trans-unit>
      <trans-unit id="s041489fa7f9e6fe6">
        <source><x id="0" equiv-text="${this.localize.number(tags.length - MAX_TAGS_IN_LABEL)}"/> more</source>
      </trans-unit>
      <trans-unit id="s039071b804a1d150">
        <source>Filter tags</source>
      </trans-unit>
      <trans-unit id="s79f5200d70ee4b12">
        <source>Search for tag</source>
      </trans-unit>
      <trans-unit id="s3b2e12b9a03ff421">
        <source>Using <x id="0" equiv-text="${pluralOf(&quot;profiles&quot;, this.profiles.length)}"/></source>
      </trans-unit>
      <trans-unit id="s3d7bce6c62397a89">
        <source>Filter by Browser Profile</source>
      </trans-unit>
      <trans-unit id="s9f58587c68ec69c5">
        <source>No matching profiles found.</source>
      </trans-unit>
      <trans-unit id="sb37c3dd68f03a8be">
        <source>No profiles found.</source>
      </trans-unit>
      <trans-unit id="s60a4a8e8ac2ef517">
        <source>Filter profiles</source>
      </trans-unit>
      <trans-unit id="s1db33bbf2de19a27">
        <source>Search for profile</source>
      </trans-unit>
      <trans-unit id="s537a83747484e682">
        <source>Not in use</source>
      </trans-unit>
      <trans-unit id="sd2ffca980366a43d">
        <source>Your free trial ends on <x id="0" equiv-text="${trialEndDate}"/>.</source>
      </trans-unit>
      <trans-unit id="h7fd7360a8ca3cf56">
        <source>To continue using Browsertrix, select
                        <x id="0" equiv-text="&lt;strong&gt;"/>Subscribe Now<x id="1" equiv-text="&lt;/strong&gt;"/> in <x id="2" equiv-text="${billingTabLink}"/>.</source>
      </trans-unit>
      <trans-unit id="s2dc0cf608ab631a2">
        <source>Afterwards, your subscription will continue automatically.</source>
      </trans-unit>
      <trans-unit id="h3bc88bf930dc05eb">
        <source>View and manage your subscription in
                      <x id="0" equiv-text="${billingTabLink}"/>.</source>
      </trans-unit>
      <trans-unit id="s0c5cbc6552d94f10">
        <source>Total duration of workflow and QA analysis runs.</source>
      </trans-unit>
      <trans-unit id="seeec1ccce454a18f">
        <source>Aggregated time across all browser windows that the crawler was actively executing a crawl or QA analysis run, i.e. not waiting or paused.</source>
      </trans-unit>
      <trans-unit id="s288f689fd73f668f">
        <source>Execution time used that is billable to the current month of the plan.</source>
      </trans-unit>
      <trans-unit id="sa27f084c8a8623ac">
        <source>Additional execution time used, of which any extra minutes will roll over to next month as billable time.</source>
      </trans-unit>
      <trans-unit id="sd77ffcceffd8b1a9">
        <source>Execution time used that is free of charge.</source>
      </trans-unit>
      <trans-unit id="s01e3d9ff3caf5b7f">
        <source>Showing all <x id="0" equiv-text="${this.localize.number(this.totalPages)} ${pluralOf(&quot;pages&quot;, this.totalPages)}"/></source>
      </trans-unit>
      <trans-unit id="s8c07176b5ff0175b">
        <source>Showing <x id="0" equiv-text="${this.localize.number(total)}"/> of <x id="1" equiv-text="${this.localize.number(this.totalPages)} ${pluralOf(&quot;pages&quot;, this.totalPages)}"/></source>
      </trans-unit>
      <trans-unit id="se313da332d8c6937">
        <source>Manage Subscription</source>
      </trans-unit>
      <trans-unit id="sc34746d059a1f565">
        <source>Click “<x id="0" equiv-text="${this.portalUrlLabel}"/>” to view plan details, payment methods, and billing information.</source>
      </trans-unit>
      <trans-unit id="sc10dc3155d21bd22">
        <source>Your trial ends <x id="0" equiv-text="${futureCancelDate}"/></source>
      </trans-unit>
      <trans-unit id="se647fb588a673832">
        <source>subscription will automatically continue</source>
      </trans-unit>
      <trans-unit id="s60dffb8015f2732b">
        <source>You also have the ability to cancel your trial or permanently delete your account from the subscription portal.</source>
      </trans-unit>
      <trans-unit id="s2787aaf7e8d916c0">
        <source>Sorry, something unexpected went wrong</source>
      </trans-unit>
      <trans-unit id="s5ada2b9d18023e8d">
        <source>Try reloading the page.</source>
      </trans-unit>
      <trans-unit id="sd5b6130b4937488c">
        <source>Reload</source>
      </trans-unit>
      <trans-unit id="s5305f21679f2304d">
        <source>If the problem persists, please reach out to us.</source>
      </trans-unit>
      <trans-unit id="sec0a1c173e10764c">
        <source>Contact Support</source>
      </trans-unit>
      <trans-unit id="sf7817bcbec073cc2">
        <source>Downloads are disabled while running. Pause the crawl or wait for the crawl to finish to download.</source>
      </trans-unit>
      <trans-unit id="s96c14e921f8f5789">
        <source>Download Item as WACZ</source>
      </trans-unit>
      <trans-unit id="sd3386a2ef42e80b9">
        <source>Download</source>
      </trans-unit>
      <trans-unit id="s27f98dea19749a5f">
        <source>Download options</source>
      </trans-unit>
      <trans-unit id="s52cfa1d198476806">
        <source>Item</source>
      </trans-unit>
      <trans-unit id="s24f39319b8853791">
        <source>Log</source>
      </trans-unit>
      <trans-unit id="s89118d3a7be870ca">
        <source>Resume</source>
      </trans-unit>
      <trans-unit id="s061cc20e3432dead">
        <source>Pause</source>
      </trans-unit>
      <trans-unit id="s311aa7f38cae6bd1">
        <source>Resume Crawl</source>
      </trans-unit>
      <trans-unit id="sa09f17b6ca51459a">
        <source>Pause Crawl</source>
      </trans-unit>
      <trans-unit id="s00b9ca852bcdfb8b">
        <source>Download Log</source>
      </trans-unit>
      <trans-unit id="sf8c2169fe8bac095">
        <source>View Item Details</source>
      </trans-unit>
      <trans-unit id="sbfbbc245e1ce643c">
        <source>Last Run</source>
      </trans-unit>
      <trans-unit id="s8b97ea84af17c029">
        <source>Never</source>
      </trans-unit>
      <trans-unit id="s8159967c9bc45420">
        <source>Viewing page <x id="0" equiv-text="${page}"/> of <x id="1" equiv-text="${pageCount}"/></source>
      </trans-unit>
      <trans-unit id="sa15dffef1e7c424d">
        <source>Workflow crawl is currently in progress.</source>
      </trans-unit>
      <trans-unit id="s7952f7df3d316178">
        <source>This workflow has an active crawl.</source>
      </trans-unit>
      <trans-unit id="s7d04e896a9fa3733">
        <source>View Crawl</source>
      </trans-unit>
      <trans-unit id="sb7064f1605bf6030">
        <source>Sorry, couldn't retrieve crawls at this time</source>
      </trans-unit>
      <trans-unit id="s9375cab2f4e8da28">
        <source>Watch</source>
      </trans-unit>
      <trans-unit id="sa6475d7e59c069dc">
        <source>More Info</source>
      </trans-unit>
      <trans-unit id="s0c968319184ed0fd">
        <source>View Metadata</source>
      </trans-unit>
      <trans-unit id="sdcabcb2e7625beb4">
        <source>View Quality Assurance</source>
      </trans-unit>
      <trans-unit id="s05e84c2fed939a4e">
        <source>View WACZ Files</source>
      </trans-unit>
      <trans-unit id="s074375c07f63a7a0">
        <source>left to resume</source>
      </trans-unit>
      <trans-unit id="sc676aa90614e8569">
        <source>This crawl will stop on <x id="0" equiv-text="${formattedDate}"/>.</source>
      </trans-unit>
      <trans-unit id="s166f1e6f5ff4255b">
        <source>Pages crawled so far will be saved, but the crawl will not be resumable.</source>
      </trans-unit>
      <trans-unit id="s1e02f664bb0b1278">
        <source>This crawl is currently paused.</source>
      </trans-unit>
      <trans-unit id="s12d6dde9b30c3093">
        <source>Dismiss</source>
      </trans-unit>
      <trans-unit id="s98467a5334566be5">
        <source>If the crawl isn't resumed by <x id="0" equiv-text="${formattedDate}"/>, the crawl will stop gracefully.</source>
      </trans-unit>
      <trans-unit id="sd35b30198a76659b">
        <source>All pages crawled so far will be saved.</source>
      </trans-unit>
      <trans-unit id="s31cdf9078e8c9006">
        <source>You can replay or download your crawl while it's paused to assess whether to resume the crawl.</source>
      </trans-unit>
      <trans-unit id="scaac73d4084b7b5b">
        <source>Running in</source>
      </trans-unit>
      <trans-unit id="sd6d66abcbc667a80">
        <source>Execution time will be calculated once this crawl is finished or paused.</source>
      </trans-unit>
      <trans-unit id="s08b06007b5567108">
        <source>of</source>
      </trans-unit>
      <trans-unit id="se59074e006867c22">
        <source>QA will be enabled once this crawl is complete.</source>
      </trans-unit>
      <trans-unit id="sb074d76c0eefdb80">
        <source>Add Review</source>
      </trans-unit>
      <trans-unit id="sf8296f13c736c55c">
        <source>This workflow hasn’t been run yet.</source>
      </trans-unit>
      <trans-unit id="sd44ebf4b7e12e581">
        <source>This crawl can’t be replayed since it was canceled.</source>
      </trans-unit>
      <trans-unit id="sf797477fb43158c4">
        <source>This crawl can’t be replayed because it failed.</source>
      </trans-unit>
      <trans-unit id="s5d0cfd2336e9b564">
        <source>Replay is not available for this crawl.</source>
      </trans-unit>
      <trans-unit id="s9a619971fdfa57e9">
        <source>View Error Logs</source>
      </trans-unit>
      <trans-unit id="sc14318ba899b5f11">
        <source>View Crawl Details</source>
      </trans-unit>
      <trans-unit id="s7760813a9150dee9">
        <source>Pausing crawl.</source>
      </trans-unit>
      <trans-unit id="sac60ca2a83545fc8">
        <source>Resuming paused crawl.</source>
      </trans-unit>
      <trans-unit id="s1adff5debacb25d9">
        <source>Something went wrong, couldn't pause crawl.</source>
      </trans-unit>
      <trans-unit id="s8e33fcb49ce016f6">
        <source>Something went wrong, couldn't resume paused crawl.</source>
      </trans-unit>
      <trans-unit id="s5bf2b882067cb50c">
        <source>Canceling crawl.</source>
      </trans-unit>
      <trans-unit id="s26367d2e40b85a58">
        <source>Stopping crawl.</source>
      </trans-unit>
      <trans-unit id="s1dda9be6b59c97b6">
        <source>Sort in descending order</source>
      </trans-unit>
      <trans-unit id="sace0a5ec41314a9e">
        <source>Sort in ascending order</source>
      </trans-unit>
      <trans-unit id="sb2a3e46c8aab919d">
        <source>Sort Descending</source>
      </trans-unit>
      <trans-unit id="s1166a8180d217027">
        <source>Sort Ascending</source>
      </trans-unit>
      <trans-unit id="sc32bb2e1a8047c9a">
        <source>Filter by:</source>
      </trans-unit>
      <trans-unit id="s04dc16aea8ff5276">
        <source>Mine</source>
      </trans-unit>
      <trans-unit id="s76d1628d0e8b9245">
        <source>Clear All</source>
      </trans-unit>
      <trans-unit id="hd3a8e2a369b53f21">
        <source>Started crawl from <x id="0" equiv-text="&lt;strong&gt;${this.renderName(workflow)}&lt;/strong&gt;"/>.
            <x id="1" equiv-text="&lt;br&gt;&#10;            &lt;a class=&quot;underline hover:no-underline&quot; href=&quot;${this.navigate&#10;    .orgBasePath}/workflows/${workflow.id}/${WorkflowTab.LatestCrawl}&quot; @click=&quot;${this.navigate.link.bind(this)}&quot;&gt;"/>Watch crawl<x id="2" equiv-text="&lt;/a&gt;"/></source>
      </trans-unit>
      <trans-unit id="s392dbb428ea8db4f">
        <source>Download Files as Multi-WACZ</source>
      </trans-unit>
      <trans-unit id="s324af80396dec1b2">
        <source>Download Files</source>
      </trans-unit>
      <trans-unit id="sbe3c410d493d34c2">
        <source>Download Entire Log File</source>
      </trans-unit>
      <trans-unit id="s9e6a312ceed88840">
        <source>View as List</source>
      </trans-unit>
      <trans-unit id="s3d249bb480032121">
        <source>List</source>
      </trans-unit>
      <trans-unit id="sa97c648b901dd7d8">
        <source>View as Grid</source>
      </trans-unit>
      <trans-unit id="s25e1a07e454c2c11">
        <source>Grid</source>
      </trans-unit>
      <trans-unit id="s32348fea32072b4a">
        <source>View Crawl Workflows using this Browser Profile</source>
      </trans-unit>
      <trans-unit id="s877e6d116acf17dd">
        <source>In Use</source>
      </trans-unit>
      <trans-unit id="sfc3747db9a304f42">
        <source>Not In Use</source>
      </trans-unit>
      <trans-unit id="h6a43c0c6daea3998">
        <source>Sorry, couldn't delete browser profile at this time.</source>
      </trans-unit>
      <trans-unit id="ha5332522cefc9ed8">
        <source>Could not delete <x id="0" equiv-text="&lt;strong&gt;${profileName}&lt;/strong&gt;"/>, currently in
              use. Please remove browser profile from all crawl workflows to
              continue.</source>
      </trans-unit>
      <trans-unit id="sae0b06618cf27f2b">
        <source>View All</source>
      </trans-unit>
      <trans-unit id="se10ba1474991f337">
        <source>Active Crawls – Admin</source>
      </trans-unit>
      <trans-unit id="sbe065c86d8013431">
        <source>Active Crawls</source>
      </trans-unit>
      <trans-unit id="s636752c906454221">
        <source>Dashboard – Admin</source>
      </trans-unit>
      <trans-unit id="h07de37b46b85d46a">
        <source>on <x id="0" equiv-text="${date}"/></source>
        <note from="lit-localize">`date` example: 'January 1st, 2025 at 05:00 PM EST'</note>
      </trans-unit>
      <trans-unit id="se67781afb32e12ca">
        <source>for <x id="0" equiv-text="${verboseDuration}"/></source>
        <note from="lit-localize">`verboseDuration` example: '2 hours, 15 seconds'</note>
      </trans-unit>
      <trans-unit id="browserWindows.plural.few">
        <source>browser windows</source>
        <note from="lit-localize">plural form of "browser windows" for few browser windows</note>
      </trans-unit>
      <trans-unit id="browserWindows.plural.many">
        <source>browser windows</source>
        <note from="lit-localize">plural form of "browser windows" for many browser windows</note>
      </trans-unit>
      <trans-unit id="browserWindows.plural.other">
        <source>browser windows</source>
        <note from="lit-localize">plural form of "browser windows" for multiple/other browser windows</note>
      </trans-unit>
      <trans-unit id="browserWindows.plural.two">
        <source>browser windows</source>
        <note from="lit-localize">plural form of "browser windows" for two browser windows</note>
      </trans-unit>
      <trans-unit id="browserWindows.plural.zero">
        <source>browser windows</source>
        <note from="lit-localize">plural form of "browser windows" for zero browser windows</note>
      </trans-unit>
      <trans-unit id="errors.plural.few">
        <source>errors</source>
        <note from="lit-localize">plural form of "errors" for few errors</note>
      </trans-unit>
      <trans-unit id="errors.plural.many">
        <source>errors</source>
        <note from="lit-localize">plural form of "errors" for many errors</note>
      </trans-unit>
      <trans-unit id="errors.plural.other">
        <source>errors</source>
        <note from="lit-localize">plural form of "errors" for multiple/other errors</note>
      </trans-unit>
      <trans-unit id="errors.plural.two">
        <source>errors</source>
        <note from="lit-localize">plural form of "errors" for two errors</note>
      </trans-unit>
      <trans-unit id="errors.plural.zero">
        <source>errors</source>
        <note from="lit-localize">plural form of "errors" for zero errors</note>
      </trans-unit>
      <trans-unit id="profiles.plural.few">
        <source>profiles</source>
        <note from="lit-localize">plural form of "profiles" for few profiles</note>
      </trans-unit>
      <trans-unit id="profiles.plural.many">
        <source>profiles</source>
        <note from="lit-localize">plural form of "profiles" for many profiles</note>
      </trans-unit>
      <trans-unit id="profiles.plural.other">
        <source>profiles</source>
        <note from="lit-localize">plural form of "profiles" for multiple/other profiles</note>
      </trans-unit>
      <trans-unit id="profiles.plural.two">
        <source>profiles</source>
        <note from="lit-localize">plural form of "profiles" for two profiles</note>
      </trans-unit>
      <trans-unit id="profiles.plural.zero">
        <source>profiles</source>
        <note from="lit-localize">plural form of "profiles" for zero profiles</note>
      </trans-unit>
      <trans-unit id="rows.plural.few">
        <source>rows</source>
        <note from="lit-localize">plural form of "rows" for few rows</note>
      </trans-unit>
      <trans-unit id="rows.plural.many">
        <source>rows</source>
        <note from="lit-localize">plural form of "rows" for many rows</note>
      </trans-unit>
      <trans-unit id="rows.plural.other">
        <source>rows</source>
        <note from="lit-localize">plural form of "rows" for multiple/other rows</note>
      </trans-unit>
      <trans-unit id="rows.plural.two">
        <source>rows</source>
        <note from="lit-localize">plural form of "rows" for two rows</note>
      </trans-unit>
      <trans-unit id="rows.plural.zero">
        <source>rows</source>
        <note from="lit-localize">plural form of "rows" for zero rows</note>
      </trans-unit>
      <trans-unit id="browserWindows.plural.one">
        <source>browser window</source>
        <note from="lit-localize">singular form for "browser window"</note>
      </trans-unit>
      <trans-unit id="errors.plural.one">
        <source>error</source>
        <note from="lit-localize">singular form for "error"</note>
      </trans-unit>
      <trans-unit id="profiles.plural.one">
        <source>profile</source>
        <note from="lit-localize">singular form for "profile"</note>
      </trans-unit>
      <trans-unit id="rows.plural.one">
        <source>row</source>
        <note from="lit-localize">singular form for "row"</note>
      </trans-unit>
    </body>
  </file>
</xliff><|MERGE_RESOLUTION|>--- conflicted
+++ resolved
@@ -829,15 +829,12 @@
       <trans-unit id="s900a5e61e7ade066">
         <source>View:</source>
       </trans-unit>
-<<<<<<< HEAD
       <trans-unit id="sb090ab524895d2b4">
         <source>All Crawls</source>
       </trans-unit>
       <trans-unit id="he775de5878ab0942">
         <source>Crawl is currently running. <x id="0" equiv-text="&lt;a href=&quot;${`${window.location.pathname}#watch`}&quot; class=&quot;underline hover:no-underline&quot;&gt;"/>Watch Crawl Progress<x id="1" equiv-text="&lt;/a&gt;"/></source>
       </trans-unit>
-=======
->>>>>>> fbcf4aec
       <trans-unit id="s76d9944af031bdb3">
         <source>No matching crawls found.</source>
       </trans-unit>
@@ -868,7 +865,6 @@
       <trans-unit id="s9faa4c27631001f6">
         <source>Crawl stopping...</source>
       </trans-unit>
-<<<<<<< HEAD
       <trans-unit id="sb660858279ecdbc7">
         <source>Crawl workflow is not currently running.</source>
       </trans-unit>
@@ -890,8 +886,6 @@
       <trans-unit id="s639f3dec21008b90">
         <source>No error logs found yet for latest crawl.</source>
       </trans-unit>
-=======
->>>>>>> fbcf4aec
       <trans-unit id="sb663339526803ecb">
         <source>Logs will show here after you run a crawl.</source>
       </trans-unit>
@@ -1075,12 +1069,9 @@
       <trans-unit id="s5d966c90d8dc06e6">
         <source>Are you sure you want to stop the crawl?</source>
       </trans-unit>
-<<<<<<< HEAD
       <trans-unit id="ha60886587b96e32c">
         <source>Started crawl from <x id="0" equiv-text="&lt;strong&gt;${this.renderName(workflow)}&lt;/strong&gt;"/>. <x id="1" equiv-text="&lt;br&gt;&#10;            &lt;a class=&quot;underline hover:no-underline&quot; href=&quot;${this.navigate.orgBasePath}/workflows/${workflow.id}#watch&quot; @click=&quot;${this.navigate.link.bind(this)}&quot;&gt;"/>Watch crawl<x id="2" equiv-text="&lt;/a&gt;"/></source>
       </trans-unit>
-=======
->>>>>>> fbcf4aec
       <trans-unit id="sfecdd5e13f68c9ba">
         <source>Approved</source>
       </trans-unit>
@@ -1597,12 +1588,9 @@
       <trans-unit id="s6f6f70a05859338b">
         <source>Sorry, couldn't create browser profile at this time.</source>
       </trans-unit>
-<<<<<<< HEAD
       <trans-unit id="h132d0ccd2402fb33">
         <source>Could not delete <x id="0" equiv-text="&lt;strong&gt;${profileName}&lt;/strong&gt;"/>, in use by <x id="1" equiv-text="&lt;strong&gt;${data.crawlconfigs.map(({ name }) =&gt; name).join(&quot;, &quot;)}&lt;/strong&gt;"/>. Please remove browser profile from Workflow to continue.</source>
       </trans-unit>
-=======
->>>>>>> fbcf4aec
       <trans-unit id="ha6f8533fba325287">
         <source>Deleted <x id="0" equiv-text="&lt;strong&gt;${profileName}&lt;/strong&gt;"/>.</source>
       </trans-unit>
@@ -2641,7 +2629,6 @@
       <trans-unit id="hba1eb91e4626e056">
         <source>Will crawl hash anchor links as pages. For example, <x id="0" equiv-text="&lt;span class=&quot;break-word text-blue-500&quot;&gt;${exampleDomain}${examplePathname}&lt;/span&gt;&lt;span class=&quot;break-word font-medium text-blue-500&quot;&gt;"/>#example-page<x id="1" equiv-text="&lt;/span&gt;"/> will be treated as a separate page.</source>
       </trans-unit>
-<<<<<<< HEAD
       <trans-unit id="h2303b42f0dff5ee4">
         <source>Will crawl all page URLs that begin with <x id="0" equiv-text="&lt;span class=&quot;break-word text-blue-500&quot;&gt;${exampleDomain}${examplePathname}&lt;/span&gt;"/> or any URL that begins with those specified in <x id="1" equiv-text="&lt;em&gt;"/>Extra URL Prefixes in Scope<x id="2" equiv-text="&lt;/em&gt;"/></source>
       </trans-unit>
@@ -2651,11 +2638,9 @@
       <trans-unit id="s09a8c053783eafa0">
         <source>If the crawler finds pages outside of the Crawl Scope they will only be saved if they begin with URLs listed here.</source>
       </trans-unit>
-=======
       <trans-unit id="s285f35c68ab11461">
         <source>The starting point of your crawl.</source>
       </trans-unit>
->>>>>>> fbcf4aec
       <trans-unit id="s406e05cc7ea70f01">
         <source>hops</source>
       </trans-unit>
@@ -3411,12 +3396,9 @@
       <trans-unit id="h30ddaf03878f27b9">
         <source>Deleting an org will delete all <x id="0" equiv-text="&lt;strong class=&quot;font-semibold&quot;&gt;&#10;                    ${this.localize.bytes(org.bytesStored)}&#10;                  &lt;/strong&gt;"/> of data associated with the org.</source>
       </trans-unit>
-<<<<<<< HEAD
       <trans-unit id="h737a03dd2c6c5d2a">
         <source>Your free trial ends on <x id="0" equiv-text="${dateStr}"/>. To continue using Browsertrix, select <x id="1" equiv-text="&lt;strong&gt;"/>Subscribe Now<x id="2" equiv-text="&lt;/strong&gt;"/> in <x id="3" equiv-text="${billingTabLink}"/>.</source>
       </trans-unit>
-=======
->>>>>>> fbcf4aec
       <trans-unit id="saf8636a6d65b1842">
         <source>Your browser’s language settings will take precedence over the language chosen above when formatting numbers, dates, and durations.</source>
       </trans-unit>
