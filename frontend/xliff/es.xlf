--- conflicted
+++ resolved
@@ -1211,12 +1211,9 @@
       <trans-unit id="h7d8f1533bbc700e1">
         <source><x equiv-text="&lt;span class=&quot;text-neutral-600&quot;&gt;${fileCount}&lt;/span&gt;" id="0"></x> Non-HTML files captured as <x equiv-text="${pluralOf(&quot;pages&quot;, fileCount)}&#10;                    " id="1"></x></source>
       </trans-unit>
-<<<<<<< HEAD
-=======
       <trans-unit id="ha312818a16d5146b">
         <source><x equiv-text="&lt;span class=&quot;text-danger&quot;&gt;${errorCount}&lt;/span&gt;" id="0"></x> Failed <x equiv-text="${pluralOf(&quot;pages&quot;, errorCount)}&#10;                    " id="1"></x></source>
       </trans-unit>
->>>>>>> f3ed70a1
       <trans-unit id="s3fd6bd99e3f6a5be">
         <source>Started</source>
       </trans-unit>
