--- conflicted
+++ resolved
@@ -137,7 +137,8 @@
     access_endpoint_url: "https://my-custom-domain.example.com/path/"
 ```
 
-<<<<<<< HEAD
+When replica locations are set, the default behavior when a crawl, upload, or browser profile is deleted is that the replica files are deleted at the same time as the file in primary storage. To delay deletion of replicas, set `replica_deletion_delay_days` in the Helm chart to the number of days by which to delay replica file deletion. This feature gives Browsertrix administrators time in the event of files being deleted accidentally or maliciously to recover copies from configured replica locations.
+
 ## Crawler Resources and Auto-Resizing (Vertical Pod Autoscaling) of Crawlers
 
 Browsertrix provides a number of settings for controlling the memory and cpu allocated to each crawler.
@@ -164,11 +165,6 @@
 
 
 ## Horizontal Autoscaling of Browsertrix App Pods
-=======
-When replica locations are set, the default behavior when a crawl, upload, or browser profile is deleted is that the replica files are deleted at the same time as the file in primary storage. To delay deletion of replicas, set `replica_deletion_delay_days` in the Helm chart to the number of days by which to delay replica file deletion. This feature gives Browsertrix administrators time in the event of files being deleted accidentally or maliciously to recover copies from configured replica locations.
-
-## Horizontal Autoscaling
->>>>>>> cb50c7c2
 
 Browsertrix also includes support for horizontal auto-scaling for both the backend and frontend pods.
 The auto-scaling will start a new pod when memory/cpu utilization reaches the thresholds.
