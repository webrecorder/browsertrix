site_name: Browsertrix Docs
repo_url: https://github.com/webrecorder/browsertrix-cloud/
repo_name: Browsertrix
edit_uri: edit/main/frontend/docs/docs/
extra_css:
  - stylesheets/extra.css
extra_javascript:
  - js/insertversion.js
theme:
  name: material
  custom_dir: docs/overrides
  features:
    - navigation.tabs
    - navigation.tabs.sticky
    - navigation.instant
    - navigation.tracking
    - navigation.footer
    - content.code.copy
    - content.action.edit
    - content.tooltips
    - search.suggest
  palette:
    scheme: webrecorder
  logo: assets/brand/browsertrix-icon-white.svg
  favicon: assets/brand/favicon.svg

  icon:
    admonition:
      note: bootstrap/pencil-fill
      abstract: bootstrap/file-earmark-text-fill
      info: bootstrap/info-circle-fill
      tip: bootstrap/exclamation-circle-fill
      success: bootstrap/check-circle-fill
      question: bootstrap/question-circle-fill
      warning: bootstrap/exclamation-triangle-fill
      failure: bootstrap/x-octagon-fill
      danger: bootstrap/exclamation-diamond-fill
      bug: bootstrap/bug-fill
      example: bootstrap/mortarboard-fill
      quote: bootstrap/quote

    repo: bootstrap/github
    edit: bootstrap/pencil
    view: bootstrap/eye

nav:
  - Overview: index.md
  - User Guide:
      - Getting Started:
          - user-guide/index.md
          - user-guide/signup.md
          - user-guide/getting-started.md
      - Orgs:
          - user-guide/org.md
          - user-guide/join.md
          - user-guide/overview.md
      - Crawling:
          - user-guide/crawl-workflows.md
          - user-guide/workflow-setup.md
          - user-guide/running-crawl.md
      - Archived Items:
          - user-guide/archived-items.md
          - user-guide/review.md
      - Collections:
          - user-guide/collection.md
          - user-guide/public-collections-gallery.md
          - user-guide/presentation-sharing.md
      - Browser Profiles:
          - user-guide/browser-profiles.md
      - Org Settings:
          - user-guide/org-settings.md
          - user-guide/org-members.md
      - Account Settings:
          - user-guide/user-settings.md
      - user-guide/contribute.md
  - Self-Hosting:
      - Overview: deploy/index.md
      - deploy/local.md
      - deploy/remote.md
      - deploy/customization.md
      - deploy/proxies.md
      - Ansible:
          - deploy/ansible/digitalocean.md
          - deploy/ansible/microk8s.md
          - deploy/ansible/k3s.md
      - Administration:
          - deploy/admin/upgrade-notes.md
          - deploy/admin/org-import-export.md
  - Development:
      - develop/index.md
      - develop/local-dev-setup.md
      - develop/docs.md
<<<<<<< HEAD
      - Design:
        - develop/design-action-menus.md
=======
      - UI Development:
        - develop/frontend-dev.md
        - develop/ui/components.md
        - develop/localization.md
>>>>>>> 0bc210d9

  - API Reference: !ENV [ API_DOCS_URL, "/api/" ]


markdown_extensions:
  - toc:
      toc_depth: 3
      permalink: true
  - pymdownx.highlight:
      anchor_linenums: true
  - pymdownx.emoji:
      emoji_index: !!python/name:material.extensions.emoji.twemoji
      emoji_generator: !!python/name:material.extensions.emoji.to_svg
      options:
        custom_icons:
          - docs/overrides/.icons
  - admonition
  - pymdownx.inlinehilite
  - pymdownx.details
  - pymdownx.superfences
  - pymdownx.tabbed:
      alternate_style: true
  - pymdownx.keys
  - def_list
  - attr_list

extra:
  generator: false
  social:
    - icon: bootstrap/globe
      link: https://webrecorder.net
    - icon: bootstrap/chat-left-text-fill
      link: https://forum.webrecorder.net/
    - icon: bootstrap/mastodon
      link: https://digipres.club/@webrecorder
    - icon: bootstrap/youtube
      link: https://www.youtube.com/@webrecorder
  analytics:
    provider: plausible
  enable_analytics: !ENV ENABLE_ANALYTICS
copyright: "Creative Commons Attribution 4.0 International (CC BY 4.0)"

plugins:
  - search
  - redirects:
      redirect_maps:
        "user-guide/collections.md": "user-guide/collection.md"<|MERGE_RESOLUTION|>--- conflicted
+++ resolved
@@ -90,15 +90,13 @@
       - develop/index.md
       - develop/local-dev-setup.md
       - develop/docs.md
-<<<<<<< HEAD
-      - Design:
-        - develop/design-action-menus.md
-=======
+
       - UI Development:
         - develop/frontend-dev.md
         - develop/ui/components.md
         - develop/localization.md
->>>>>>> 0bc210d9
+        - Design:
+          - develop/design-action-menus.md
 
   - API Reference: !ENV [ API_DOCS_URL, "/api/" ]
 
