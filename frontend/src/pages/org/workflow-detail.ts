--- conflicted
+++ resolved
@@ -762,13 +762,8 @@
         )}
         ${this.renderDetailItem(msg("Created By"), (workflow) =>
           msg(
-<<<<<<< HEAD
-            str`${this.workflow!.createdByName} on ${this.dateFormatter.format(
-              new Date(this.workflow!.created),
-=======
             str`${workflow.createdByName} on ${this.dateFormatter.format(
-              new Date(`${workflow.created}Z`),
->>>>>>> 4c36c803
+              new Date(workflow.created),
             )}`,
           ),
         )}
