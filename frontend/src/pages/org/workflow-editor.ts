import type { LitElement, TemplateResult } from "lit";
import type {
  SlChangeEvent,
  SlCheckbox,
  SlInput,
  SlRadio,
  SlRadioGroup,
  SlSelect,
  SlSwitch,
  SlTextarea,
} from "@shoelace-style/shoelace";
import {
  state,
  property,
  query,
  queryAsync,
  customElement,
} from "lit/decorators.js";
import { when } from "lit/directives/when.js";
import { msg, localized, str } from "@lit/localize";
import { ifDefined } from "lit/directives/if-defined.js";
import compact from "lodash/fp/compact";
import { mergeDeep } from "immutable";
import flow from "lodash/fp/flow";
import uniq from "lodash/fp/uniq";
import Fuse from "fuse.js";

import LiteElement, { html } from "@/utils/LiteElement";
import { regexEscape } from "@/utils/string";
import type { AuthState } from "@/utils/AuthService";
import {
  getUTCSchedule,
  humanizeSchedule,
  humanizeNextDate,
  getScheduleInterval,
  getNextDate,
} from "@/utils/cron";
import { maxLengthValidator } from "@/utils/form";
import type { Tab } from "@/components/ui/tab-list";
import type {
  ExclusionRemoveEvent,
  ExclusionChangeEvent,
} from "@/features/crawl-workflows/queue-exclusion-table";
import type { TimeInputChangeEvent } from "@/components/ui/time-input";
import type {
  TagInputEvent,
  Tags,
  TagsChangeEvent,
} from "@/components/ui/tag-input";
import type { CollectionsChangeEvent } from "@/features/collections/collections-add";
import type {
  WorkflowParams,
  Profile,
  JobType,
  Seed,
  SeedConfig,
  CrawlConfig,
} from "./types";
import type { LanguageCode } from "iso-639-1";

type NewCrawlConfigParams = WorkflowParams & {
  runNow: boolean;
  config: WorkflowParams["config"] & {
    seeds: Seed[];
  };
};

const STEPS = [
  "crawlSetup",
  "crawlLimits",
  "browserSettings",
  "crawlScheduling",
  "crawlMetadata",
  "confirmSettings",
] as const;
type StepName = (typeof STEPS)[number];
type TabState = {
  completed: boolean;
  error: boolean;
};
type Tabs = Record<StepName, TabState>;
type ProgressState = {
  activeTab: StepName;
  tabs: Tabs;
};
type FormState = {
  primarySeedUrl: string;
  urlList: string;
  includeLinkedPages: boolean;
  useSitemap: boolean;
  failOnFailedSeed: boolean;
  customIncludeUrlList: string;
  crawlTimeoutMinutes: number;
  behaviorTimeoutSeconds: number | null;
  pageLoadTimeoutSeconds: number | null;
  pageExtraDelaySeconds: number | null;
  maxCrawlSizeGB: number;
  maxScopeDepth: number | null;
  scopeType: WorkflowParams["config"]["scopeType"];
  exclusions: WorkflowParams["config"]["exclude"];
  pageLimit: WorkflowParams["config"]["limit"];
  scale: WorkflowParams["scale"];
  blockAds: WorkflowParams["config"]["blockAds"];
  lang: WorkflowParams["config"]["lang"];
  scheduleType: "date" | "cron" | "none";
  scheduleFrequency: "daily" | "weekly" | "monthly" | "";
  scheduleDayOfMonth?: number;
  scheduleDayOfWeek?: number;
  scheduleTime?: {
    hour: number;
    minute: number;
    period: "AM" | "PM";
  };
  runNow: boolean;
  jobName: WorkflowParams["name"];
  browserProfile: Profile | null;
  tags: Tags;
  autoAddCollections: string[];
  description: WorkflowParams["description"];
  autoscrollBehavior: boolean;
<<<<<<< HEAD
  userAgent: string | null;
=======
  crawlerChannel: string;
>>>>>>> 72822745
};

const DEPTH_SUPPORTED_SCOPES = ["prefix", "host", "domain", "custom", "any"];

const getDefaultProgressState = (hasConfigId = false): ProgressState => {
  let activeTab: StepName = "crawlSetup";
  if (window.location.hash) {
    const hashValue = window.location.hash.slice(1);

    if (STEPS.includes(hashValue as any)) {
      activeTab = hashValue as StepName;
    }
  }

  return {
    activeTab,
    tabs: {
      crawlSetup: { error: false, completed: hasConfigId },
      crawlLimits: {
        error: false,
        completed: hasConfigId,
      },
      browserSettings: {
        error: false,
        completed: hasConfigId,
      },
      crawlScheduling: {
        error: false,
        completed: hasConfigId,
      },
      crawlMetadata: {
        error: false,
        completed: hasConfigId,
      },
      confirmSettings: {
        error: false,
        completed: hasConfigId,
      },
    },
  };
};
const getDefaultFormState = (): FormState => ({
  primarySeedUrl: "",
  urlList: "",
  includeLinkedPages: false,
  useSitemap: true,
  failOnFailedSeed: false,
  customIncludeUrlList: "",
  crawlTimeoutMinutes: 0,
  maxCrawlSizeGB: 0,
  behaviorTimeoutSeconds: null,
  pageLoadTimeoutSeconds: null,
  pageExtraDelaySeconds: null,
  maxScopeDepth: null,
  scopeType: "host",
  exclusions: [],
  pageLimit: null,
  scale: 1,
  blockAds: true,
  lang: undefined,
  scheduleType: "none",
  scheduleFrequency: "weekly",
  scheduleDayOfMonth: new Date().getDate(),
  scheduleDayOfWeek: new Date().getDay(),
  scheduleTime: {
    hour: 12,
    minute: 0,
    period: "AM",
  },
  runNow: false,
  jobName: "",
  browserProfile: null,
  tags: [],
  autoAddCollections: [],
  description: null,
  autoscrollBehavior: true,
<<<<<<< HEAD
  userAgent: null,
=======
  crawlerChannel: "default",
>>>>>>> 72822745
});
const defaultProgressState = getDefaultProgressState();

function getLocalizedWeekDays() {
  const now = new Date();
  // TODO accept locale from locale-picker
  const { format } = new Intl.DateTimeFormat(undefined, { weekday: "short" });
  return Array.from({ length: 7 }).map((x, day) =>
    format(Date.now() - (now.getDay() - day) * 86400000)
  );
}

function validURL(url: string) {
  return /((((https?):(?:\/\/)?)(?:[\-;:&=\+\$,\w]+@)?[A-Za-z0-9\.\-]+|(?:www\.|[\-;:&=\+\$,\w]+@)[A-Za-z0-9\.\-]+)((?:\/[\+~%\/\.\w\-_]*)?\??(?:[\-\+=&;%@\.\w_]*)#?(?:[\.\!\/\\\w]*))?)/.test(
    url
  );
}

const trimArray = flow(uniq, compact);
const urlListToArray = flow(
  (str: string) => (str.length ? str.trim().split(/\s+/g) : []),
  trimArray
);
const mapSeedToUrl = (arr: Seed[]) =>
  arr.map((seed) => (typeof seed === "string" ? seed : seed.url));
const DEFAULT_BEHAVIORS = [
  "autoscroll",
  "autoplay",
  "autofetch",
  "siteSpecific",
];
const BYTES_PER_GB = 1e9;
const URL_LIST_MAX_URLS = 1000;

type CrawlConfigResponse = {
  run_now_job?: boolean;
  started?: boolean;
  storageQuotaReached?: boolean;
  execMinutesQuotaReached?: boolean;
  quotas?: { maxPagesPerCrawl?: number };
  id?: string;
};
@localized()
@customElement("btrix-workflow-editor")
export class CrawlConfigEditor extends LiteElement {
  @property({ type: Object })
  authState!: AuthState;

  @property({ type: String })
  orgId!: string;

  @property({ type: String })
  configId?: string;

  @property({ type: String })
  jobType?: JobType;

  @property({ type: Object })
  initialWorkflow?: WorkflowParams;

  @property({ type: Array })
  initialSeeds?: Seed[];

  @property({ type: Boolean })
  orgStorageQuotaReached = false;

  @property({ type: Boolean })
  orgExecutionMinutesQuotaReached = false;

  @state()
  private showCrawlerChannels = false;

  @state()
  private tagOptions: string[] = [];

  @state()
  private isSubmitting = false;

  @state()
  private progressState!: ProgressState;

  @state()
  private orgDefaults?: {
    behaviorTimeoutSeconds?: number;
    pageLoadTimeoutSeconds?: number;
    maxPagesPerCrawl?: number;
  };

  @state()
  private formState!: FormState;

  @state()
  private serverError?: TemplateResult | string;

  // For fuzzy search:
  private fuse = new Fuse<string>([], {
    shouldSort: false,
    threshold: 0.2, // stricter; default is 0.6
  });

  private validateNameMax = maxLengthValidator(50);
  private validateDescriptionMax = maxLengthValidator(350);

  private get formHasError() {
    return (
      !this.hasRequiredFields() ||
      Object.values(this.progressState.tabs).some(({ error }) => error)
    );
  }

  private get utcSchedule() {
    if (!this.formState.scheduleFrequency) {
      return "";
    }
    return getUTCSchedule({
      interval: this.formState.scheduleFrequency,
      dayOfMonth: this.formState.scheduleDayOfMonth,
      dayOfWeek: this.formState.scheduleDayOfWeek,
      ...this.formState.scheduleTime!,
    });
  }

  private readonly daysOfWeek = getLocalizedWeekDays();

  private readonly scopeTypeLabels: Record<FormState["scopeType"], string> = {
    prefix: msg("Pages in the Same Directory"),
    host: msg("Pages on This Domain"),
    domain: msg("Pages on This Domain & Subdomains"),
    "page-spa": msg("Hashtag Links Only"),
    page: msg("Page"),
    custom: msg("Custom Page Prefix"),
    any: msg("Any"),
  };

  private readonly scheduleTypeLabels: Record<
    FormState["scheduleType"],
    string
  > = {
    date: msg("Run on a specific date & time"),
    cron: msg("Run on a recurring basis"),
    none: msg("No schedule"),
  };

  private readonly scheduleFrequencyLabels: Record<
    FormState["scheduleFrequency"],
    string
  > = {
    daily: msg("Daily"),
    weekly: msg("Weekly"),
    monthly: msg("Monthly"),
    "": "",
  };

  @query('form[name="newJobConfig"]')
  formElem!: HTMLFormElement;

  @queryAsync("btrix-tab-panel[aria-hidden=false]")
  activeTabPanel!: Promise<HTMLElement | null>;

  connectedCallback(): void {
    this.initializeEditor();
    super.connectedCallback();

    window.addEventListener("hashchange", () => {
      const hashValue = window.location.hash.slice(1);
      if (STEPS.includes(hashValue as any)) {
        this.updateProgressState({
          activeTab: hashValue as StepName,
        });
      }
    });
  }

  async willUpdate(changedProperties: Map<string, any>) {
    if (changedProperties.has("jobType") && this.jobType) {
      this.initializeEditor();
    }
    if (changedProperties.has("authState") && this.authState) {
      await this.fetchAPIDefaults();
      if (this.orgId) {
        await this.fetchOrgQuotaDefaults();
      }
    }
    if (changedProperties.get("initialWorkflow") && this.initialWorkflow) {
      this.initializeEditor();
    }
    if (changedProperties.get("progressState") && this.progressState) {
      if (
        changedProperties.get("progressState").activeTab === "crawlSetup" &&
        this.progressState.activeTab !== "crawlSetup"
      ) {
        // Show that required tab has error even if input hasn't been touched
        if (
          !this.hasRequiredFields() &&
          !this.progressState.tabs.crawlSetup.error
        ) {
          this.updateProgressState({
            tabs: {
              crawlSetup: { error: true },
            },
          });
        }
      }
    }
    if (changedProperties.get("orgId") && this.orgId) {
      await this.fetchTags();
    }
  }

  async updated(changedProperties: Map<string, any>) {
    if (changedProperties.get("progressState") && this.progressState) {
      if (
        changedProperties.get("progressState").activeTab !==
        this.progressState.activeTab
      ) {
        this.scrollToPanelTop();

        // Focus on first field in section
        (
          (await this.activeTabPanel)?.querySelector(
            "sl-input, sl-textarea, sl-select, sl-radio-group"
          ) as HTMLElement
        )?.focus();
      }
    }
  }

  async firstUpdated() {
    // Focus on first field in section
    (
      (await this.activeTabPanel)?.querySelector(
        "sl-input, sl-textarea, sl-select, sl-radio-group"
      ) as HTMLElement
    )?.focus();

    this.fetchTags();
  }

  private initializeEditor() {
    this.progressState = getDefaultProgressState(Boolean(this.configId));
    this.formState = {
      ...getDefaultFormState(),
      ...this.getInitialFormState(),
    };
    if (!this.formState.lang) {
      this.formState.lang = this.getInitialLang();
    }
    if (!this.formState.exclusions?.length) {
      this.formState.exclusions = [""]; // Add empty slot
    }
  }

  private getInitialLang() {
    // Default to current user browser language
    const browserLanguage = window.navigator.language;
    if (browserLanguage) {
      return browserLanguage.slice(0, browserLanguage.indexOf("-"));
    }
    return null;
  }

  private getInitialFormState(): FormState {
    const defaultFormState = getDefaultFormState();
    if (!this.configId) {
      defaultFormState.runNow = true;
    }
    if (!this.initialWorkflow) return defaultFormState;
    const formState: Partial<FormState> = {};
    const seedsConfig = this.initialWorkflow.config;
    let primarySeedConfig: SeedConfig | Seed = seedsConfig;
    if (this.initialWorkflow.jobType === "seed-crawl") {
      if (this.initialSeeds) {
        const firstSeed = this.initialSeeds[0];
        if (typeof firstSeed === "string") {
          formState.primarySeedUrl = firstSeed;
        } else {
          primarySeedConfig = firstSeed;
          formState.primarySeedUrl = primarySeedConfig.url;
        }
      }
      if (primarySeedConfig.include?.length) {
        formState.customIncludeUrlList = primarySeedConfig.include
          // Unescape regex
          .map((url) => url.replace(/(\\|\/\.\*)/g, ""))
          .join("\n");
        // if we have additional include URLs, set to "custom" scope here
        // to indicate 'Custom Page Prefix' option
        formState.scopeType = "custom";
      }
      const additionalSeeds = this.initialSeeds?.slice(1);
      if (additionalSeeds?.length) {
        formState.urlList = mapSeedToUrl(additionalSeeds).join("\n");
      }
      formState.useSitemap = seedsConfig.useSitemap;
    } else {
      // Treat "custom" like URL list
      if (this.initialSeeds) {
        formState.urlList = mapSeedToUrl(this.initialSeeds).join("\n");
      }

      if (this.initialWorkflow.jobType === "custom") {
        formState.scopeType = seedsConfig.scopeType || "page";
      }

      formState.failOnFailedSeed = seedsConfig.failOnFailedSeed;
    }

    if (this.initialWorkflow.schedule) {
      formState.scheduleType = "cron";
      formState.scheduleFrequency = getScheduleInterval(
        this.initialWorkflow.schedule
      );
      const nextDate = getNextDate(this.initialWorkflow.schedule)!;
      formState.scheduleDayOfMonth = nextDate.getDate();
      formState.scheduleDayOfWeek = nextDate.getDay();
      const hours = nextDate.getHours();
      formState.scheduleTime = {
        hour: hours % 12 || 12,
        minute: nextDate.getMinutes(),
        period: hours > 11 ? "PM" : "AM",
      };
    } else {
      formState.scheduleType = "none";
    }

    if (this.initialWorkflow.tags?.length) {
      formState.tags = this.initialWorkflow.tags;
    }

    if (this.initialWorkflow.autoAddCollections?.length) {
      formState.autoAddCollections = this.initialWorkflow.autoAddCollections;
    }

    const secondsToMinutes = (value: any, fallback: number = 0) => {
      if (typeof value === "number" && value > 0) return value / 60;
      return fallback;
    };

    const bytesToGB = (value: any, fallback: number = 0) => {
      if (typeof value === "number" && value > 0)
        return Math.floor(value / BYTES_PER_GB);
      return fallback;
    };

    return {
      primarySeedUrl: defaultFormState.primarySeedUrl,
      urlList: defaultFormState.urlList,
      customIncludeUrlList: defaultFormState.customIncludeUrlList,
      crawlTimeoutMinutes: secondsToMinutes(
        this.initialWorkflow.crawlTimeout,
        defaultFormState.crawlTimeoutMinutes
      ),
      maxCrawlSizeGB: bytesToGB(
        this.initialWorkflow.maxCrawlSize,
        defaultFormState.maxCrawlSizeGB
      ),
      behaviorTimeoutSeconds:
        seedsConfig.behaviorTimeout ?? defaultFormState.behaviorTimeoutSeconds,
      pageLoadTimeoutSeconds:
        seedsConfig.pageLoadTimeout ?? defaultFormState.pageLoadTimeoutSeconds,
      pageExtraDelaySeconds:
        seedsConfig.pageExtraDelay ?? defaultFormState.pageExtraDelaySeconds,
      maxScopeDepth: primarySeedConfig.depth ?? defaultFormState.maxScopeDepth,
      scale: this.initialWorkflow.scale,
      blockAds: this.initialWorkflow.config.blockAds,
      lang: this.initialWorkflow.config.lang,
      scheduleType: defaultFormState.scheduleType,
      scheduleFrequency: defaultFormState.scheduleFrequency,
      runNow:
        this.orgStorageQuotaReached || this.orgExecutionMinutesQuotaReached
          ? false
          : defaultFormState.runNow,
      tags: this.initialWorkflow.tags,
      autoAddCollections: this.initialWorkflow.autoAddCollections,
      jobName: this.initialWorkflow.name || defaultFormState.jobName,
      description: this.initialWorkflow.description,
      browserProfile: this.initialWorkflow.profileid
        ? ({ id: this.initialWorkflow.profileid } as Profile)
        : defaultFormState.browserProfile,
      scopeType: primarySeedConfig.scopeType as FormState["scopeType"],
      exclusions: seedsConfig.exclude,
      includeLinkedPages:
        Boolean(primarySeedConfig.extraHops || seedsConfig.extraHops) ?? true,
      useSitemap: defaultFormState.useSitemap,
      failOnFailedSeed:
        seedsConfig.failOnFailedSeed ?? defaultFormState.failOnFailedSeed,
      pageLimit:
        this.initialWorkflow.config.limit ?? defaultFormState.pageLimit,
      autoscrollBehavior: this.initialWorkflow.config.behaviors
        ? this.initialWorkflow.config.behaviors.includes("autoscroll")
        : defaultFormState.autoscrollBehavior,
<<<<<<< HEAD
      userAgent:
        this.initialWorkflow.config.userAgent ?? defaultFormState.userAgent,
=======
      crawlerChannel:
        this.initialWorkflow.crawlerChannel || defaultFormState.crawlerChannel,
>>>>>>> 72822745
      ...formState,
    };
  }

  render() {
    const tabLabels: Record<StepName, string> = {
      crawlSetup: msg("Scope"),
      crawlLimits: msg("Limits"),
      browserSettings: msg("Browser Settings"),
      crawlScheduling: msg("Scheduling"),
      crawlMetadata: msg("Metadata"),
      confirmSettings: msg("Review Settings"),
    };
    let orderedTabNames = STEPS.filter(
      (stepName) => defaultProgressState.tabs[stepName as StepName]
    );

    if (this.configId) {
      // Remove review tab
      orderedTabNames = orderedTabNames.slice(0, -1);
    }

    return html`
      <form
        name="newJobConfig"
        @reset=${this.onReset}
        @submit=${this.onSubmit}
        @keydown=${this.onKeyDown}
        @sl-blur=${this.validateOnBlur}
        @sl-change=${this.updateFormStateOnChange}
      >
        <btrix-tab-list
          activePanel="newJobConfig-${this.progressState.activeTab}"
          progressPanel=${ifDefined(
            this.configId
              ? undefined
              : `newJobConfig-${this.progressState.activeTab}`
          )}
        >
          <header slot="header" class="flex justify-between items-baseline">
            <h3 class="font-semibold">
              ${tabLabels[this.progressState.activeTab]}
            </h3>
            <p class="text-xs text-neutral-500 font-normal">
              ${msg(
                html`Fields marked with
                  <span style="color:var(--sl-input-required-content-color)"
                    >*</span
                  >
                  are required`
              )}
            </p>
          </header>

          ${orderedTabNames.map((tabName) =>
            this.renderNavItem(tabName, tabLabels[tabName])
          )}

          <btrix-tab-panel name="newJobConfig-crawlSetup" class="scroll-m-3">
            ${this.renderPanelContent(
              html`
                ${when(this.jobType === "url-list", this.renderUrlListSetup)}
                ${when(
                  this.jobType === "seed-crawl",
                  this.renderSeededCrawlSetup
                )}
                ${when(this.jobType === "custom", () =>
                  this.renderUrlListSetup(true)
                )}
              `,
              { isFirst: true }
            )}
          </btrix-tab-panel>
          <btrix-tab-panel name="newJobConfig-crawlLimits" class="scroll-m-3">
            ${this.renderPanelContent(this.renderCrawlLimits())}
          </btrix-tab-panel>
          <btrix-tab-panel
            name="newJobConfig-browserSettings"
            class="scroll-m-3"
          >
            ${this.renderPanelContent(this.renderCrawlBehaviors())}
          </btrix-tab-panel>
          <btrix-tab-panel
            name="newJobConfig-crawlScheduling"
            class="scroll-m-3"
          >
            ${this.renderPanelContent(this.renderJobScheduling())}
          </btrix-tab-panel>
          <btrix-tab-panel name="newJobConfig-crawlMetadata" class="scroll-m-3">
            ${this.renderPanelContent(this.renderJobMetadata())}
          </btrix-tab-panel>
          <btrix-tab-panel
            name="newJobConfig-confirmSettings"
            class="scroll-m-3"
          >
            ${this.renderPanelContent(this.renderConfirmSettings(), {
              isLast: true,
            })}
          </btrix-tab-panel>
        </btrix-tab-list>
      </form>
    `;
  }

  private renderNavItem(tabName: StepName, content: TemplateResult | string) {
    const isActive = tabName === this.progressState.activeTab;
    const isConfirmSettings = tabName === "confirmSettings";
    const { error: isInvalid, completed } = this.progressState.tabs[tabName];
    let icon: TemplateResult = html``;

    if (!this.configId) {
      const iconProps = {
        name: "circle",
        library: "default",
        class: "text-neutral-400",
      };
      if (isConfirmSettings) {
        iconProps.name = "info-circle";
        iconProps.class = "text-base";
      } else {
        if (isInvalid) {
          iconProps.name = "exclamation-circle";
          iconProps.class = "text-danger";
        } else if (isActive) {
          iconProps.name = "pencil-circle-dashed";
          iconProps.library = "app";
          iconProps.class = "text-base";
        } else if (completed) {
          iconProps.name = "check-circle";
        }
      }

      icon = html`
        <sl-tooltip
          content=${msg("Form section contains errors")}
          ?disabled=${!isInvalid}
          hoist
        >
          <sl-icon
            name=${iconProps.name}
            library=${iconProps.library}
            class="inline-block align-middle mr-1 text-base ${iconProps.class}"
          ></sl-icon>
        </sl-tooltip>
      `;
    }

    return html`
      <btrix-tab
        slot="nav"
        name="newJobConfig-${tabName}"
        class="whitespace-nowrap"
        @click=${this.tabClickHandler(tabName)}
      >
        ${icon}
        <span
          class="inline-block align-middle whitespace-normal${this.configId
            ? " ml-1"
            : ""}"
        >
          ${content}
        </span>
      </btrix-tab>
    `;
  }

  private renderPanelContent(
    content: TemplateResult,
    { isFirst = false, isLast = false } = {}
  ) {
    return html`
      <div class="flex flex-col h-full min-h-[21rem]">
        <div
          class="flex-1 p-6 grid grid-cols-5 gap-4 border rounded-lg border-b-0 rounded-b-none"
        >
          ${content}
          ${when(this.serverError, () =>
            this.renderErrorAlert(this.serverError!)
          )}
        </div>

        ${this.renderFooter({ isFirst, isLast })}
      </div>
    `;
  }

  private renderFooter({ isFirst = false, isLast = false }) {
    if (this.configId) {
      return html`
        <footer
          class="px-6 py-4 flex gap-2 items-center justify-end border rounded-b-lg sticky bottom-0 bg-white z-50"
        >
          <div class="mr-auto">${this.renderRunNowToggle()}</div>
          <aside class="text-xs text-neutral-500">
            ${msg("Changes in all sections will be saved")}
          </aside>
          <sl-button
            type="submit"
            size="small"
            variant="primary"
            ?disabled=${this.isSubmitting}
            ?loading=${this.isSubmitting}
          >
            ${msg("Save Workflow")}
          </sl-button>
        </footer>
      `;
    }

    if (!this.configId) {
      return html`
        <footer
          class="px-6 py-4 flex gap-2 items-center justify-end border sticky bottom-0 bg-white rounded-b-lg z-50"
        >
          ${this.renderSteppedFooterButtons({ isFirst, isLast })}
        </footer>
      `;
    }

    return html`
      <div class="px-6 py-4 border-t flex gap-2 items-center justify-end">
        ${when(
          this.configId,
          () => html`
            <div class="mr-auto">${this.renderRunNowToggle()}</div>
            <sl-button
              type="submit"
              size="small"
              variant="primary"
              ?disabled=${this.isSubmitting}
              ?loading=${this.isSubmitting}
            >
              ${msg("Save Changes")}
            </sl-button>
          `,
          () => this.renderSteppedFooterButtons({ isFirst, isLast })
        )}
      </div>
    `;
  }

  private renderSteppedFooterButtons({
    isFirst,
    isLast,
  }: {
    isFirst: boolean;
    isLast: boolean;
  }) {
    if (isLast) {
      return html`<sl-button
          class="mr-auto"
          size="small"
          @click=${this.backStep}
        >
          <sl-icon slot="prefix" name="chevron-left"></sl-icon>
          ${msg("Previous Step")}
        </sl-button>
        ${this.renderRunNowToggle()}
        <sl-button
          type="submit"
          size="small"
          variant="primary"
          ?disabled=${this.isSubmitting || this.formHasError}
          ?loading=${this.isSubmitting}
        >
          ${msg("Save Workflow")}
        </sl-button>`;
    }
    return html`
      ${isFirst
        ? html`
            <sl-button class="mr-auto" size="small" type="reset">
              <sl-icon slot="prefix" name="chevron-left"></sl-icon>
              ${msg("Start Over")}
            </sl-button>
          `
        : html`
            <sl-button class="mr-auto" size="small" @click=${this.backStep}>
              <sl-icon slot="prefix" name="chevron-left"></sl-icon>
              ${msg("Previous Step")}
            </sl-button>
          `}
      <sl-button size="small" variant="primary" @click=${this.nextStep}>
        <sl-icon slot="suffix" name="chevron-right"></sl-icon>
        ${msg("Next Step")}
      </sl-button>
      <sl-button
        size="small"
        @click=${() => {
          if (this.hasRequiredFields()) {
            this.updateProgressState({
              activeTab: "confirmSettings",
            });
          } else {
            this.nextStep();
          }
        }}
      >
        <sl-icon slot="suffix" name="chevron-double-right"></sl-icon>
        ${msg("Review & Save")}
      </sl-button>
    `;
  }

  private renderRunNowToggle() {
    return html`
      <sl-switch
        class="mr-1"
        ?checked=${this.formState.runNow}
        ?disabled=${this.orgStorageQuotaReached ||
        this.orgExecutionMinutesQuotaReached}
        @sl-change=${(e: SlChangeEvent) => {
          this.updateFormState(
            {
              runNow: (e.target as SlSwitch).checked,
            },
            true
          );
        }}
      >
        ${msg("Run on Save")}
      </sl-switch>
    `;
  }

  private renderSectionHeading(content: TemplateResult | string) {
    return html`
      <btrix-section-heading class="col-span-5">
        <h4>${content}</h4>
      </btrix-section-heading>
    `;
  }

  private renderFormCol = (content: TemplateResult) => {
    return html`<div class="col-span-5 md:col-span-3">${content}</div> `;
  };

  private renderHelpTextCol(content: TemplateResult | string, padTop = true) {
    return html`
      <div class="col-span-5 md:col-span-2 flex${padTop ? " pt-6" : ""}">
        <div class="text-base mr-2">
          <sl-icon name="info-circle"></sl-icon>
        </div>
        <div class="mt-0.5 text-xs text-neutral-500">${content}</div>
      </div>
    `;
  }

  private renderUrlListSetup = (isCustom = false) => {
    return html`
      ${this.renderFormCol(html`
        <sl-textarea
          name="urlList"
          class="textarea-wrap"
          label=${msg("List of URLs")}
          rows="10"
          autocomplete="off"
          inputmode="url"
          value=${this.formState.urlList}
          placeholder=${`https://example.com
https://example.com/path`}
          required
          @keyup=${async (e: KeyboardEvent) => {
            if (e.key === "Enter") {
              const inputEl = e.target as SlInput;
              await inputEl.updateComplete;
              if (!inputEl.value) return;
              const { isValid, helpText } = this.validateUrlList(inputEl.value);
              inputEl.helpText = helpText;
              if (isValid) {
                inputEl.setCustomValidity("");
              } else {
                inputEl.setCustomValidity(helpText);
              }
            }
          }}
          @sl-input=${(e: CustomEvent) => {
            const inputEl = e.target as SlInput;
            if (!inputEl.value) {
              inputEl.helpText = msg("At least 1 URL is required.");
            }
          }}
          @sl-change=${async (e: CustomEvent) => {
            const inputEl = e.target as SlInput;
            if (!inputEl.value) return;
            const { isValid, helpText } = this.validateUrlList(inputEl.value);
            inputEl.helpText = helpText;
            if (isValid) {
              inputEl.setCustomValidity("");
            } else {
              inputEl.setCustomValidity(helpText);
            }
          }}
        ></sl-textarea>
      `)}
      ${this.renderHelpTextCol(
        msg(str`The crawler will visit and record each URL listed in the order
        defined here. You can enter a maximum of ${URL_LIST_MAX_URLS.toLocaleString()} URLs, separated by a new line.`)
      )}
      ${when(
        isCustom,
        () => html`
          ${this.renderFormCol(html`
            <sl-select
              name="scopeType"
              label=${msg("Crawl Scope")}
              value=${this.formState.scopeType}
              @sl-change=${(e: Event) =>
                this.updateFormState({
                  scopeType: (e.target as HTMLSelectElement)
                    .value as FormState["scopeType"],
                })}
            >
              <sl-option value="prefix">
                ${this.scopeTypeLabels["prefix"]}
              </sl-option>
              <sl-option value="host">
                ${this.scopeTypeLabels["host"]}
              </sl-option>
              <sl-option value="domain">
                ${this.scopeTypeLabels["domain"]}
              </sl-option>
              <sl-option value="page-spa">
                ${this.scopeTypeLabels["page-spa"]}
              </sl-option>
              <sl-option value="page">
                ${this.scopeTypeLabels["page"]}
              </sl-option>
              <sl-option value="custom">
                ${this.scopeTypeLabels["custom"]}
              </sl-option>
              <sl-option value="any">
                ${this.scopeTypeLabels["any"]}
              </sl-option>
            </sl-select>
          `)}
          ${this.renderHelpTextCol(
            msg(`Tells the crawler which pages it can visit.`)
          )}
        `
      )}
      ${this.renderFormCol(html`<sl-checkbox
        name="includeLinkedPages"
        ?checked=${this.formState.includeLinkedPages}
      >
        ${msg("Include any linked page")}
      </sl-checkbox>`)}
      ${this.renderHelpTextCol(
        msg(`If checked, the crawler will visit pages one link away from a Crawl
        URL.`),
        false
      )}
      ${this.renderFormCol(html`<sl-checkbox
        name="failOnFailedSeed"
        ?checked=${this.formState.failOnFailedSeed}
      >
        ${msg("Fail crawl on failed URL")}
      </sl-checkbox>`)}
      ${this.renderHelpTextCol(
        msg(
          `If checked, the crawler will fail the entire crawl if any of the provided URLs are invalid or unsuccessfully crawled.`
        ),
        false
      )}
      ${when(
        this.formState.includeLinkedPages || this.jobType === "custom",
        () => html`
          ${this.renderFormCol(html`
            <btrix-queue-exclusion-table
              .exclusions=${this.formState.exclusions}
              pageSize="30"
              editable
              removable
              @on-remove=${this.handleRemoveRegex}
              @on-change=${this.handleChangeRegex}
            ></btrix-queue-exclusion-table>
            <sl-button
              class="w-full mt-1"
              @click=${() =>
                this.updateFormState({
                  exclusions: [""],
                })}
            >
              <sl-icon slot="prefix" name="plus-lg"></sl-icon>
              <span class="text-neutral-600">${msg("Add More")}</span>
            </sl-button>
          `)}
          ${this.renderHelpTextCol(
            msg(`Specify exclusion rules for what pages should not be visited.
            Exclusions apply to all URLs.`)
          )}
        `
      )}
    `;
  };

  private renderSeededCrawlSetup = () => {
    const urlPlaceholder = "https://example.com/path/page.html";
    let exampleUrl = new URL(urlPlaceholder);
    if (this.formState.primarySeedUrl) {
      try {
        exampleUrl = new URL(this.formState.primarySeedUrl);
      } catch {}
    }
    const exampleHost = exampleUrl.host;
    const exampleProtocol = exampleUrl.protocol;
    const examplePathname = exampleUrl.pathname;
    const exampleDomain = `${exampleProtocol}//${exampleHost}`;

    let helpText: TemplateResult | string;

    switch (this.formState.scopeType) {
      case "prefix":
        helpText = msg(
          html`Will crawl all pages and paths in the same directory, e.g.
            <span class="text-blue-500 break-word break-word"
              >${exampleDomain}</span
            ><span class="text-blue-500 font-medium break-word"
              >${examplePathname.slice(
                0,
                examplePathname.lastIndexOf("/")
              )}/</span
            >`
        );
        break;
      case "host":
        helpText = msg(
          html`Will crawl all pages on
            <span class="text-blue-500">${exampleHost}</span> and ignore pages
            on any subdomains.`
        );
        break;
      case "domain":
        helpText = msg(
          html`Will crawl all pages on
            <span class="text-blue-500">${exampleHost}</span> and
            <span class="text-blue-500">subdomain.${exampleHost}</span>.`
        );
        break;
      case "page-spa":
        helpText = msg(
          html`Will only visit
            <span class="text-blue-500 break-word"
              >${exampleDomain}${examplePathname}</span
            >
            hash anchor links, e.g.
            <span class="text-blue-500 break-word"
              >${exampleDomain}${examplePathname}</span
            ><span class="text-blue-500 font-medium break-word"
              >#example-page</span
            >`
        );
        break;
      case "custom":
        helpText = msg(
          html`Will crawl all page URLs that begin with
            <span class="text-blue-500 break-word"
              >${exampleDomain}${examplePathname}</span
            >
            or any URL that begins with those specified in
            <em>Extra URL Prefixes in Scope</em>`
        );
        break;
      default:
        helpText = "";
        break;
    }
    const exclusions = trimArray(this.formState.exclusions || []);
    const additionalUrlList = urlListToArray(this.formState.urlList);
    const maxAdditionalURls = 100;

    return html`
      ${this.renderFormCol(html`
        <sl-input
          name="primarySeedUrl"
          label=${msg("Crawl Start URL")}
          autocomplete="off"
          inputmode="url"
          placeholder=${urlPlaceholder}
          value=${this.formState.primarySeedUrl}
          required
          @sl-input=${async (e: Event) => {
            const inputEl = e.target as SlInput;
            await inputEl.updateComplete;
            this.updateFormState(
              {
                primarySeedUrl: inputEl.value,
              },
              true
            );
            if (!inputEl.checkValidity() && validURL(inputEl.value)) {
              inputEl.setCustomValidity("");
              inputEl.helpText = "";
            }
          }}
          @sl-blur=${async (e: Event) => {
            const inputEl = e.target as SlInput;
            await inputEl.updateComplete;
            if (inputEl.value && !validURL(inputEl.value)) {
              const text = msg("Please enter a valid URL.");
              inputEl.helpText = text;
              inputEl.setCustomValidity(text);
            }
          }}
        ></sl-input>
      `)}
      ${this.renderHelpTextCol(msg(`The starting point of your crawl.`))}
      ${this.renderFormCol(html`
        <sl-select
          name="scopeType"
          label=${msg("Start URL Scope")}
          value=${this.formState.scopeType}
          @sl-change=${(e: Event) =>
            this.updateFormState({
              scopeType: (e.target as HTMLSelectElement)
                .value as FormState["scopeType"],
            })}
        >
          <div slot="help-text">${helpText}</div>
          <sl-option value="page-spa">
            ${this.scopeTypeLabels["page-spa"]}
          </sl-option>
          <sl-option value="prefix">
            ${this.scopeTypeLabels["prefix"]}
          </sl-option>
          <sl-option value="host"> ${this.scopeTypeLabels["host"]} </sl-option>
          <sl-option value="domain">
            ${this.scopeTypeLabels["domain"]}
          </sl-option>
          <sl-option value="custom">
            ${this.scopeTypeLabels["custom"]}
          </sl-option>
        </sl-select>
      `)}
      ${this.renderHelpTextCol(
        msg(`Tells the crawler which pages it can visit.`)
      )}
      ${when(
        DEPTH_SUPPORTED_SCOPES.includes(this.formState.scopeType),
        () => html`
          ${this.renderFormCol(html`
            <sl-input
              name="maxScopeDepth"
              label=${msg("Max Depth")}
              value=${ifDefined(
                this.formState.maxScopeDepth === null
                  ? undefined
                  : this.formState.maxScopeDepth
              )}
              placeholder=${msg("Default: Unlimited")}
              min="0"
              type="number"
              inputmode="numeric"
            >
              <span slot="suffix">${msg("hops")}</span>
            </sl-input>
          `)}
          ${this.renderHelpTextCol(
            msg(
              `Limits how many hops away the crawler can visit while staying within the Start URL Scope.`
            )
          )}
        `
      )}
      ${when(
        this.formState.scopeType === "custom",
        () => html`
          ${this.renderFormCol(html`
            <sl-textarea
              name="customIncludeUrlList"
              label=${msg("Extra URL Prefixes in Scope")}
              rows="3"
              autocomplete="off"
              inputmode="url"
              value=${this.formState.customIncludeUrlList}
              placeholder=${`https://example.org
https://example.net`}
              required
            ></sl-textarea>
          `)}
          ${this.renderHelpTextCol(
            msg(`If the crawler finds pages outside of the Start URL Scope they
            will only be saved if they begin with URLs listed here.`)
          )}
        `
      )}
      ${this.renderFormCol(html`
        <sl-checkbox
          name="includeLinkedPages"
          ?checked=${this.formState.includeLinkedPages}
        >
          ${msg("Include any linked page (“one hop out”)")}
        </sl-checkbox>
      `)}
      ${this.renderHelpTextCol(
        msg(`If checked, the crawler will visit pages one link away outside of
        Start URL Scope.`),
        false
      )}
      ${this.renderFormCol(html`
        <sl-checkbox name="useSitemap" ?checked=${this.formState.useSitemap}>
          ${msg("Check for sitemap")}
        </sl-checkbox>
      `)}
      ${this.renderHelpTextCol(
        msg(
          `If checked, the crawler will check for a sitemap at /sitemap.xml and use it to discover pages to crawl if present.`
        ),
        false
      )}
      <div class="col-span-5">
        <btrix-details ?open=${exclusions.length > 0}>
          <span slot="title"
            >${msg("Exclusions")}
            ${exclusions.length
              ? html`<btrix-badge>${exclusions.length}</btrix-badge>`
              : ""}</span
          >
          <div class="grid grid-cols-5 gap-4 py-2">
            ${this.renderFormCol(html`
              <btrix-queue-exclusion-table
                label=""
                .exclusions=${this.formState.exclusions}
                pageSize="10"
                editable
                removable
                @on-remove=${this.handleRemoveRegex}
                @on-change=${this.handleChangeRegex}
              ></btrix-queue-exclusion-table>
              <sl-button
                class="w-full mt-1"
                @click=${() =>
                  this.updateFormState({
                    exclusions: [""],
                  })}
              >
                <sl-icon slot="prefix" name="plus-lg"></sl-icon>
                <span class="text-neutral-600">${msg("Add More")}</span>
              </sl-button>
            `)}
            ${this.renderHelpTextCol(
              msg(
                `Specify exclusion rules for what pages should not be visited.`
              )
            )}
          </div></btrix-details
        >
      </div>

      <div class="col-span-5">
        <btrix-details>
          <span slot="title">
            ${msg("Additional URLs")}
            ${additionalUrlList.length
              ? html`<btrix-badge>${additionalUrlList.length}</btrix-badge>`
              : ""}
          </span>
          <div class="grid grid-cols-5 gap-4 py-2">
            ${this.renderFormCol(html`
              <sl-textarea
                name="urlList"
                label=${msg("List of URLs")}
                rows="3"
                autocomplete="off"
                inputmode="url"
                value=${this.formState.urlList}
                placeholder=${`https://webrecorder.net/blog
https://archiveweb.page/images/${"logo.svg"}`}
                @keyup=${async (e: KeyboardEvent) => {
                  if (e.key === "Enter") {
                    const inputEl = e.target as SlInput;
                    await inputEl.updateComplete;
                    if (!inputEl.value) return;
                    const { isValid, helpText } = this.validateUrlList(
                      inputEl.value,
                      maxAdditionalURls
                    );
                    inputEl.helpText = helpText;
                    if (isValid) {
                      inputEl.setCustomValidity("");
                    } else {
                      inputEl.setCustomValidity(helpText);
                    }
                  }
                }}
                @sl-input=${(e: CustomEvent) => {
                  const inputEl = e.target as SlInput;
                  if (!inputEl.value) {
                    inputEl.helpText = msg("At least 1 URL is required.");
                  }
                }}
                @sl-change=${async (e: CustomEvent) => {
                  const inputEl = e.target as SlInput;
                  if (!inputEl.value) return;
                  const { isValid, helpText } = this.validateUrlList(
                    inputEl.value,
                    maxAdditionalURls
                  );
                  inputEl.helpText = helpText;
                  if (isValid) {
                    inputEl.setCustomValidity("");
                  } else {
                    inputEl.setCustomValidity(helpText);
                  }
                }}
              ></sl-textarea>
            `)}
            ${this.renderHelpTextCol(
              msg(str`The crawler will visit and record each URL listed here. Other
              links on these pages will not be crawled. You can enter up to ${maxAdditionalURls.toLocaleString()} URLs.`)
            )}
          </div>
        </btrix-details>
      </div>
    `;
  };

  private renderCrawlLimits() {
    // Max Pages minimum value cannot be lower than seed count
    const minPages = Math.max(
      1,
      urlListToArray(this.formState.urlList).length +
        (this.jobType === "seed-crawl" ? 1 : 0)
    );
    const onInputMinMax = async (e: CustomEvent) => {
      const inputEl = e.target as SlInput;
      await inputEl.updateComplete;
      let helpText = "";
      if (!inputEl.checkValidity()) {
        const value = +inputEl.value;
        const min = inputEl.min;
        const max = inputEl.max;
        if (min && value < +min) {
          helpText = msg(
            str`Must be more than minimum of ${(+min).toLocaleString()}`
          );
        } else if (max && value > +max) {
          helpText = msg(
            str`Must be less than maximum of ${(+max).toLocaleString()}`
          );
        }
      }
      inputEl.helpText = helpText;
    };
    return html`
      ${this.renderSectionHeading(msg("Per-Crawl Limits"))}
      ${this.renderFormCol(html`
        <sl-mutation-observer
          attr="min"
          @sl-mutation=${async (e: CustomEvent) => {
            // Input `min` attribute changes dynamically in response
            // to number of seed URLs. Watch for changes to `min`
            // and set validity accordingly
            const mutationRecord = e.detail.mutationList[0];
            const inputEl = mutationRecord.target as SlInput;
            await inputEl.updateComplete;
            inputEl.checkValidity();
            await inputEl.updateComplete;
            this.syncTabErrorState(inputEl);
          }}
        >
          <sl-input
            name="pageLimit"
            label=${msg("Max Pages")}
            type="number"
            inputmode="numeric"
            value=${this.formState.pageLimit || ""}
            min=${minPages}
            max=${ifDefined(
              this.orgDefaults?.maxPagesPerCrawl &&
                this.orgDefaults.maxPagesPerCrawl < Infinity
                ? this.orgDefaults.maxPagesPerCrawl
                : undefined
            )}
            placeholder=${this.orgDefaults?.maxPagesPerCrawl
              ? this.orgDefaults.maxPagesPerCrawl === Infinity
                ? msg("Default: Unlimited")
                : msg(
                    str`Default: ${this.orgDefaults.maxPagesPerCrawl.toLocaleString()}`
                  )
              : ""}
            @sl-input=${onInputMinMax}
          >
            <span slot="suffix">${msg("pages")}</span>
          </sl-input>
        </sl-mutation-observer>
      `)}
      ${this.renderHelpTextCol(
        msg(`Adds a hard limit on the number of pages
      that will be crawled.`)
      )}
      ${this.renderFormCol(html`
        <sl-input
          name="crawlTimeoutMinutes"
          label=${msg("Crawl Time Limit")}
          value=${this.formState.crawlTimeoutMinutes || ""}
          placeholder=${msg("Default: Unlimited")}
          min="0"
          type="number"
          inputmode="numeric"
        >
          <span slot="suffix">${msg("minutes")}</span>
        </sl-input>
      `)}
      ${this.renderHelpTextCol(
        msg(`Gracefully stop the crawler after a specified time limit.`)
      )}
      ${this.renderFormCol(html`
        <sl-input
          name="maxCrawlSizeGB"
          label=${msg("Crawl Size Limit")}
          value=${this.formState.maxCrawlSizeGB || ""}
          placeholder=${msg("Default: Unlimited")}
          min="0"
          type="number"
          inputmode="numeric"
        >
          <span slot="suffix">${msg("GB")}</span>
        </sl-input>
      `)}
      ${this.renderHelpTextCol(
        msg(`Gracefully stop the crawler after a specified size limit.`)
      )}
      ${this.renderFormCol(html`
        <sl-radio-group
          name="scale"
          label=${msg("Crawler Instances")}
          value=${this.formState.scale}
          @sl-change=${(e: Event) =>
            this.updateFormState({
              scale: +(e.target as SlCheckbox).value,
            })}
        >
          <sl-radio-button value="1" size="small">1×</sl-radio-button>
          <sl-radio-button value="2" size="small">2×</sl-radio-button>
          <sl-radio-button value="3" size="small">3×</sl-radio-button>
        </sl-radio-group>
      `)}
      ${this.renderHelpTextCol(
        msg(`Increasing parallel crawler instances can speed up crawls, but may
        increase the chances of getting rate limited.`)
      )}
      ${this.renderSectionHeading(msg("Per-Page Limits"))}
      ${this.renderFormCol(html`
        <sl-input
          name="pageLoadTimeoutSeconds"
          type="number"
          inputmode="numeric"
          label=${msg("Page Load Timeout")}
          placeholder=${this.orgDefaults?.pageLoadTimeoutSeconds
            ? msg(
                str`Default: ${this.orgDefaults.pageLoadTimeoutSeconds.toLocaleString()}`
              )
            : "Default: Unlimited"}
          value=${ifDefined(this.formState.pageLoadTimeoutSeconds ?? undefined)}
          min="0"
          @sl-input=${onInputMinMax}
        >
          <span slot="suffix">${msg("seconds")}</span>
        </sl-input>
      `)}
      ${this.renderHelpTextCol(
        msg(
          `Limits amount of time to wait for a page to load. Behaviors will run after this timeout only if the page is partially or fully loaded.`
        )
      )}
      ${this.renderFormCol(html`
        <sl-input
          name="behaviorTimeoutSeconds"
          type="number"
          inputmode="numeric"
          label=${msg("Behavior Timeout")}
          placeholder=${this.orgDefaults?.behaviorTimeoutSeconds
            ? msg(
                str`Default: ${this.orgDefaults.behaviorTimeoutSeconds.toLocaleString()}`
              )
            : msg("Unlimited")}
          value=${ifDefined(this.formState.behaviorTimeoutSeconds ?? undefined)}
          min="0"
          @sl-input=${onInputMinMax}
        >
          <span slot="suffix">${msg("seconds")}</span>
        </sl-input>
      `)}
      ${this.renderHelpTextCol(
        msg(`Limits how long behaviors can run on each page.`)
      )}
      ${this.renderFormCol(html`<sl-checkbox
        name="autoscrollBehavior"
        ?checked=${this.formState.autoscrollBehavior}
      >
        ${msg("Auto-scroll behavior")}
      </sl-checkbox>`)}
      ${this.renderHelpTextCol(
        msg(
          `When enabled the browser will automatically scroll to the end of the page.`
        ),
        false
      )}
      ${this.renderFormCol(html`
        <sl-input
          name="pageExtraDelaySeconds"
          type="number"
          inputmode="numeric"
          label=${msg("Delay Before Next Page")}
          placeholder=${"Default: 0"}
          value=${ifDefined(this.formState.pageExtraDelaySeconds ?? undefined)}
          min="0"
        >
          <span slot="suffix">${msg("seconds")}</span>
        </sl-input>
      `)}
      ${this.renderHelpTextCol(
        msg(
          `Waits on the page after behaviors are complete before moving onto the next page. Can be helpful for rate limiting.`
        )
      )}
    `;
  }

  private renderCrawlBehaviors() {
    if (!this.formState.lang) throw new Error("missing formstate.lang");
    return html`
      ${this.renderFormCol(html`
        <btrix-select-browser-profile
          orgId=${this.orgId}
          .profileId=${this.formState.browserProfile?.id}
          .authState=${this.authState}
          @on-change=${(e: any) =>
            this.updateFormState({
              browserProfile: e.detail.value,
            })}
        ></btrix-select-browser-profile>
      `)}
      ${this.renderHelpTextCol(
        msg(`Choose a custom profile to make use of saved cookies and logged-in
        accounts.`)
      )}
      ${this.renderFormCol(html`
        <btrix-select-crawler
          orgId=${this.orgId}
          .crawlerChannel=${this.formState.crawlerChannel}
          .authState=${this.authState}
          @on-change=${(e: any) =>
            this.updateFormState({
              crawlerChannel: e.detail.value,
            })}
          @on-update=${(e: any) => (this.showCrawlerChannels = e.detail.show)}
        ></btrix-select-crawler>
      `)}
      ${this.showCrawlerChannels
        ? this.renderHelpTextCol(
            msg(
              `Choose a Browsertrix Crawler Release Channel. If available, other versions may provide new/experimental crawling features.`
            )
          )
        : html``}
      ${this.renderFormCol(html`
        <sl-checkbox name="blockAds" ?checked=${this.formState.blockAds}>
          ${msg("Block ads by domain")}
        </sl-checkbox>
      `)}
      ${this.renderHelpTextCol(
        msg(html`Blocks advertising content from being loaded. Uses
          <a
            href="https://raw.githubusercontent.com/StevenBlack/hosts/master/hosts"
            class="text-blue-600 hover:text-blue-500"
            target="_blank"
            rel="noopener noreferrer nofollow"
            >Steven Black’s Hosts file</a
          >.`),
        false
      )}
      ${this.renderFormCol(html`
        <sl-input
          name="userAgent"
          label=${msg("User Agent")}
          autocomplete="off"
          placeholder=${msg(
            "Mozilla/5.0 (<system-information>) <platform> (<platform-details>) <extensions>"
          )}
          value=${this.formState.userAgent}
        >
        </sl-input>
      `)}
      ${this.renderHelpTextCol(
        msg(`Set custom user agent for crawler browsers to use in requests.`)
      )}
      ${this.renderFormCol(html`
        <btrix-language-select
          .value=${this.formState.lang as LanguageCode}
          @on-change=${(e: CustomEvent) => {
            this.updateFormState({
              lang: e.detail.value,
            });
          }}
        >
          <span slot="label">${msg("Language")}</span>
        </btrix-language-select>
      `)}
      ${this.renderHelpTextCol(
        msg(`Websites that observe the browser’s language setting may serve
        content in that language if available.`)
      )}
    `;
  }

  private renderJobScheduling() {
    return html`
      ${this.renderFormCol(html`
        <sl-radio-group
          label=${msg("Crawl Schedule")}
          name="scheduleType"
          value=${this.formState.scheduleType}
          @sl-change=${(e: Event) =>
            this.updateFormState({
              scheduleType: (e.target as SlRadio)
                .value as FormState["scheduleType"],
            })}
        >
          <sl-radio value="none">${this.scheduleTypeLabels["none"]}</sl-radio>
          <sl-radio value="cron">${this.scheduleTypeLabels["cron"]}</sl-radio>
        </sl-radio-group>
      `)}
      ${this.renderHelpTextCol(
        msg(
          `Configure crawls to run every day, week, or month at a specified time.`
        )
      )}
      ${when(this.formState.scheduleType === "cron", this.renderScheduleCron)}
    `;
  }

  private renderScheduleCron = () => {
    const utcSchedule = this.utcSchedule;
    return html`
      ${this.renderSectionHeading(msg("Set Schedule"))}
      ${this.renderFormCol(html`
        <sl-select
          name="scheduleFrequency"
          label=${msg("Frequency")}
          value=${this.formState.scheduleFrequency}
          @sl-change=${(e: Event) =>
            this.updateFormState({
              scheduleFrequency: (e.target as HTMLSelectElement)
                .value as FormState["scheduleFrequency"],
            })}
        >
          <sl-option value="daily"
            >${this.scheduleFrequencyLabels["daily"]}</sl-option
          >
          <sl-option value="weekly"
            >${this.scheduleFrequencyLabels["weekly"]}</sl-option
          >
          <sl-option value="monthly"
            >${this.scheduleFrequencyLabels["monthly"]}</sl-option
          >
        </sl-select>
      `)}
      ${this.renderHelpTextCol(
        msg(`Limit the frequency for how often a crawl will run.`)
      )}
      ${when(
        this.formState.scheduleFrequency === "weekly",
        () => html`
          ${this.renderFormCol(html`
            <sl-radio-group
              name="scheduleDayOfWeek"
              label=${msg("Day")}
              value=${ifDefined(this.formState.scheduleDayOfWeek)}
              @sl-change=${(e: Event) =>
                this.updateFormState({
                  scheduleDayOfWeek: +(e.target as SlRadioGroup).value,
                })}
            >
              ${this.daysOfWeek.map(
                (label, day) =>
                  html`<sl-radio-button value=${day}>${label}</sl-radio-button>`
              )}
            </sl-radio-group>
          `)}
          ${this.renderHelpTextCol(
            msg(`What day of the week should a crawl run on?`)
          )}
        `
      )}
      ${when(
        this.formState.scheduleFrequency === "monthly",
        () => html`
          ${this.renderFormCol(html`
            <sl-input
              name="scheduleDayOfMonth"
              label=${msg("Date")}
              type="number"
              inputmode="numeric"
              min="1"
              max="31"
              value=${ifDefined(this.formState.scheduleDayOfMonth)}
              required
            >
            </sl-input>
          `)}
          ${this.renderHelpTextCol(
            msg(`What day of the month should a crawl run on?`)
          )}
        `
      )}
      ${this.renderFormCol(html`
        <btrix-time-input
          hour=${ifDefined(this.formState.scheduleTime?.hour)}
          minute=${ifDefined(this.formState.scheduleTime?.minute)}
          period=${ifDefined(this.formState.scheduleTime?.period)}
          @time-change=${(e: TimeInputChangeEvent) => {
            this.updateFormState({
              scheduleTime: e.detail,
            });
          }}
        >
          <span slot="label">${msg("Start Time")}</span>
        </btrix-time-input>
        <div class="text-xs text-neutral-500 mt-3">
          <p class="mb-1">
            ${msg(
              html`Schedule:
                <span class="text-blue-500"
                  >${utcSchedule
                    ? humanizeSchedule(utcSchedule)
                    : msg("Invalid date")}</span
                >.`
            )}
          </p>
          <p>
            ${msg(
              html`Next scheduled run:
                <span
                  >${utcSchedule
                    ? humanizeNextDate(utcSchedule)
                    : msg("Invalid date")}</span
                >.`
            )}
          </p>
        </div>
      `)}
      ${this.renderHelpTextCol(
        msg(`A crawl will run at this time in your current timezone.`)
      )}
    `;
  };

  private renderJobMetadata() {
    return html`
      ${this.renderFormCol(html`
        <sl-input
          class="with-max-help-text"
          name="jobName"
          label=${msg("Name")}
          autocomplete="off"
          placeholder=${msg("Our Website (example.com)")}
          value=${this.formState.jobName}
          help-text=${this.validateNameMax.helpText}
          @sl-input=${this.validateNameMax.validate}
        ></sl-input>
      `)}
      ${this.renderHelpTextCol(
        msg(`Customize this Workflow's name. Workflows are named after
        the first Crawl URL by default.`)
      )}
      ${this.renderFormCol(html`
        <sl-textarea
          class="with-max-help-text"
          name="description"
          label=${msg("Description")}
          autocomplete="off"
          value=${ifDefined(
            this.formState.description === null
              ? undefined
              : this.formState.description
          )}
          help-text=${this.validateDescriptionMax.helpText}
          @sl-input=${this.validateDescriptionMax.validate}
        ></sl-textarea>
      `)}
      ${this.renderHelpTextCol(msg(`Provide details about this Workflow.`))}
      ${this.renderFormCol(
        html`
          <btrix-tag-input
            .initialTags=${this.formState.tags}
            .tagOptions=${this.tagOptions}
            @tag-input=${this.onTagInput}
            @tags-change=${(e: TagsChangeEvent) =>
              this.updateFormState(
                {
                  tags: e.detail.tags,
                },
                true
              )}
          ></btrix-tag-input>
        `
      )}
      ${this.renderHelpTextCol(
        msg(`Create or assign this crawl (and its outputs) to one or more tags
        to help organize your archived items.`)
      )}
      ${this.renderFormCol(
        html`
          <btrix-collections-add
            .authState=${this.authState}
            .initialCollections=${this.formState.autoAddCollections}
            .orgId=${this.orgId}
            .configId=${this.configId}
            emptyText=${msg("Search for a Collection to auto-add crawls")}
            @collections-change=${(e: CollectionsChangeEvent) =>
              this.updateFormState(
                {
                  autoAddCollections: e.detail.collections,
                },
                true
              )}
          ></btrix-collections-add>
        `
      )}
      ${this.renderHelpTextCol(
        msg(`Automatically add crawls from this workflow to one or more collections
          as soon as they complete.
          Individual crawls can be selected from within the collection later.`)
      )}
    `;
  }

  private renderErrorAlert(errorMessage: string | TemplateResult) {
    return html`
      <div class="col-span-5">
        <btrix-alert variant="danger">${errorMessage}</btrix-alert>
      </div>
    `;
  }

  private renderConfirmSettings = () => {
    const errorAlert = when(this.formHasError, () => {
      const crawlSetupUrl = `${window.location.href.split("#")[0]}#crawlSetup`;
      const errorMessage = this.hasRequiredFields()
        ? msg(
            "There are issues with this Workflow. Please go through previous steps and fix all issues to continue."
          )
        : msg(html`There is an issue with this Crawl Workflow:<br /><br />Crawl
            URL(s) required in
            <a href="${crawlSetupUrl}" class="bold underline hover:no-underline"
              >Crawl Setup</a
            >. <br /><br />
            Please fix to continue.`);

      return this.renderErrorAlert(errorMessage);
    });

    return html`
      ${errorAlert}

      <div class="col-span-5">
        ${when(this.progressState.activeTab === "confirmSettings", () => {
          // Prevent parsing and rendering tab when not visible
          const crawlConfig = this.parseConfig();
          const profileName = this.formState.browserProfile?.name;

          return html`<btrix-config-details
            .authState=${this.authState!}
            .crawlConfig=${{
              ...crawlConfig,
              profileName,
              oid: this.orgId,
              image: null,
            } as CrawlConfig}
            .seeds=${crawlConfig.config.seeds}
          >
          </btrix-config-details>`;
        })}
      </div>

      ${errorAlert}
    `;
  };

  private hasRequiredFields(): boolean {
    if (this.jobType === "seed-crawl") {
      return Boolean(this.formState.primarySeedUrl);
    }
    return Boolean(this.formState.urlList);
  }

  private async scrollToPanelTop() {
    const activeTabPanel = (await this.activeTabPanel) as HTMLElement;
    if (activeTabPanel && activeTabPanel.getBoundingClientRect().top < 0) {
      activeTabPanel.scrollIntoView({
        behavior: "smooth",
      });
    }
  }

  private getDefaultJobName() {
    // Set default crawl name based on seed URLs
    if (!this.formState.primarySeedUrl && !this.formState.urlList) {
      return;
    }
    let jobName = "";
    if (this.jobType === "seed-crawl") {
      jobName = this.formState.primarySeedUrl;
    } else {
      const urlList = urlListToArray(this.formState.urlList);

      const firstUrl = urlList[0].trim();
      if (urlList.length > 1) {
        const remainder = urlList.length - 1;
        if (remainder === 1) {
          jobName = msg(str`${firstUrl} + ${remainder} more URL`);
        } else {
          jobName = msg(str`${firstUrl} + ${remainder} more URLs`);
        }
      } else {
        jobName = firstUrl;
      }
    }
    return jobName;
  }

  private async handleRemoveRegex(e: ExclusionRemoveEvent) {
    const { index } = e.detail;
    if (!this.formState.exclusions) {
      this.updateFormState(
        {
          exclusions: this.formState.exclusions,
        },
        true
      );
    } else {
      const { exclusions: exclude } = this.formState;
      this.updateFormState(
        {
          exclusions: [...exclude.slice(0, index), ...exclude.slice(index + 1)],
        },
        true
      );
    }

    // Check if we removed an erroring input
    const table = e.target as LitElement;
    await this.updateComplete;
    await table.updateComplete;
    this.syncTabErrorState(table);
  }

  private handleChangeRegex(e: ExclusionChangeEvent) {
    const { regex, index } = e.detail;

    const nextExclusions = [...this.formState.exclusions!];
    nextExclusions[index] = regex;
    this.updateFormState(
      {
        exclusions: nextExclusions,
      },
      true
    );
  }

  private validateOnBlur = async (e: Event) => {
    const el = e.target as SlInput | SlTextarea | SlSelect | SlCheckbox;
    const tagName = el.tagName.toLowerCase();
    if (
      !["sl-input", "sl-textarea", "sl-select", "sl-checkbox"].includes(tagName)
    ) {
      return;
    }
    await el.updateComplete;
    await this.updateComplete;

    const currentTab = this.progressState.activeTab as StepName;
    // Check [data-user-invalid] to validate only touched inputs
    if ("userInvalid" in el.dataset) {
      if (this.progressState.tabs[currentTab].error) return;
      this.updateProgressState({
        tabs: {
          [currentTab]: { error: true },
        },
      });
    } else if (this.progressState.tabs[currentTab].error) {
      this.syncTabErrorState(el);
    }
  };

  private syncTabErrorState(el: HTMLElement) {
    const panelEl = el.closest("btrix-tab-panel")!;
    const tabName = panelEl
      .getAttribute("name")!
      .replace("newJobConfig-", "") as StepName;
    const hasInvalid = panelEl.querySelector("[data-user-invalid]");

    if (!hasInvalid && this.progressState.tabs[tabName].error) {
      this.updateProgressState({
        tabs: {
          [tabName]: { error: false },
        },
      });
    } else if (hasInvalid && !this.progressState.tabs[tabName].error) {
      this.updateProgressState({
        tabs: {
          [tabName]: { error: true },
        },
      });
    }
  }

  private updateFormStateOnChange(e: Event) {
    const elem = e.target as SlTextarea | SlInput | SlCheckbox;
    const name = elem.name;
    if (!this.formState.hasOwnProperty(name)) {
      return;
    }
    const tagName = elem.tagName.toLowerCase();
    let value: any;
    switch (tagName) {
      case "sl-checkbox":
        value = (elem as SlCheckbox).checked;
        break;
      case "sl-textarea":
        value = elem.value;
        break;
      case "sl-input": {
        if ((elem as SlInput).type === "number") {
          if (elem.value === "") {
            value = null;
          } else {
            value = +elem.value;
          }
        } else {
          value = elem.value;
        }
        break;
      }
      default:
        return;
    }
    this.updateFormState({
      [name]: value,
    });
  }

  private tabClickHandler = (step: StepName) => (e: MouseEvent) => {
    const tab = e.currentTarget as Tab;
    if (tab.disabled || tab.active) {
      e.preventDefault();
      e.stopPropagation();
      return;
    }
    window.location.hash = step;
    this.updateProgressState({ activeTab: step });
  };

  private backStep() {
    const targetTabIdx = STEPS.indexOf(this.progressState.activeTab);
    if (targetTabIdx) {
      this.updateProgressState({
        activeTab: STEPS[targetTabIdx - 1] as StepName,
      });
    }
  }

  private nextStep() {
    const isValid = this.checkCurrentPanelValidity();

    if (isValid) {
      const { activeTab } = this.progressState;
      const nextTab = STEPS[STEPS.indexOf(activeTab) + 1] as StepName;
      this.updateProgressState({
        activeTab: nextTab,
        tabs: {
          [activeTab]: {
            completed: true,
          },
        },
      });
    }
  }

  private checkCurrentPanelValidity = (): boolean => {
    if (!this.formElem) return false;

    const currentTab = this.progressState.activeTab as StepName;
    const activePanel = this.formElem.querySelector(
      `btrix-tab-panel[name="newJobConfig-${currentTab}"]`
    );
    const invalidElems = [...activePanel!.querySelectorAll("[data-invalid]")];

    const hasInvalid = Boolean(invalidElems.length);
    if (hasInvalid) {
      invalidElems.forEach((el) => {
        (el as HTMLInputElement).reportValidity();
      });
    }

    return !hasInvalid;
  };

  private onKeyDown(event: KeyboardEvent) {
    const el = event.target as HTMLElement;
    const tagName = el.tagName.toLowerCase();
    if (tagName !== "sl-input") return;
    const { key } = event;
    if ((el as SlInput).type === "number") {
      // Prevent typing non-numeric keys
      if (
        !event.metaKey &&
        !event.shiftKey &&
        key.length === 1 &&
        /\D/.test(key)
      ) {
        event.preventDefault();
        return;
      }
    }
    if (
      key === "Enter" &&
      this.progressState.activeTab !== STEPS[STEPS.length - 1]
    ) {
      // Prevent submission by "Enter" keypress if not on last tab
      event.preventDefault();
    }
  }

  private async onSubmit(event: SubmitEvent) {
    event.preventDefault();
    const isValid = this.checkCurrentPanelValidity();
    await this.updateComplete;

    if (!isValid || this.formHasError) {
      return;
    }

    const config = this.parseConfig();
    this.isSubmitting = true;

    try {
      const data = await (this.configId
        ? this.apiFetch<CrawlConfigResponse>(
            `/orgs/${this.orgId}/crawlconfigs/${this.configId}`,
            this.authState!,
            {
              method: "PATCH",
              body: JSON.stringify(config),
            }
          )
        : this.apiFetch<CrawlConfigResponse>(
            `/orgs/${this.orgId}/crawlconfigs/`,
            this.authState!,
            {
              method: "POST",
              body: JSON.stringify(config),
            }
          ));

      const crawlId = data.run_now_job || data.started || null;
      const storageQuotaReached = data.storageQuotaReached;
      const executionMinutesQuotaReached = data.execMinutesQuotaReached;

      let message = msg("Workflow created.");
      if (crawlId) {
        message = msg("Crawl started with new workflow settings.");
      } else if (this.configId) {
        message = msg("Workflow updated.");
      }

      this.notify({
        message,
        variant: "success",
        icon: "check2-circle",
      });

      this.navTo(
        `${this.orgBasePath}/workflows/crawl/${this.configId || data.id}${
          crawlId && !storageQuotaReached && !executionMinutesQuotaReached
            ? "#watch"
            : ""
        }`
      );
    } catch (e: any) {
      if (e?.isApiError) {
        if (e.details === "crawl_already_running") {
          this.notify({
            title: msg("Workflow saved without starting crawl."),
            message: msg(
              "Could not run crawl with new workflow settings due to already running crawl."
            ),
            variant: "warning",
            icon: "exclamation-circle",
            duration: 12000,
          });
        } else {
          const isConfigError = ({ loc }: any) =>
            loc.some((v: string) => v === "config");
          if (Array.isArray(e.details) && e.details.some(isConfigError)) {
            this.serverError = this.formatConfigServerError(e.details);
          } else {
            this.serverError = e.message;
          }
        }
      } else {
        this.serverError = msg("Something unexpected went wrong");
      }
    }

    this.isSubmitting = false;
  }

  private async onReset() {
    this.initializeEditor();
  }

  /**
   * Format `config` related API error returned from server
   */
  private formatConfigServerError(details: any): TemplateResult {
    const detailsWithoutDictError = details.filter(
      ({ type }: any) => type !== "type_error.dict"
    );

    const renderDetail = ({ loc, msg: detailMsg }: any) => html`
      <li>
        ${loc.some((v: string) => v === "seeds") &&
        typeof loc[loc.length - 1] === "number"
          ? msg(str`Seed URL ${loc[loc.length - 1] + 1}: `)
          : `${loc[loc.length - 1]}: `}
        ${detailMsg}
      </li>
    `;

    return html`
      ${msg(
        "Couldn't save Workflow. Please fix the following Workflow issues:"
      )}
      <ul class="list-disc w-fit pl-4">
        ${detailsWithoutDictError.map(renderDetail)}
      </ul>
    `;
  }

  private validateUrlList(
    value: string,
    max = URL_LIST_MAX_URLS
  ): { isValid: boolean; helpText: string } {
    const urlList = urlListToArray(value);
    let isValid = true;
    let helpText =
      urlList.length === 1
        ? msg(str`${urlList.length.toLocaleString()} URL entered`)
        : msg(str`${urlList.length.toLocaleString()} URLs entered`);
    if (urlList.length > max) {
      isValid = false;
      helpText = msg(
        str`Please shorten list to ${max.toLocaleString()} or fewer URLs.`
      );
    } else {
      const invalidUrl = urlList.find((url) => !validURL(url));
      if (invalidUrl) {
        isValid = false;
        helpText = msg(
          str`Please remove or fix the following invalid URL: ${invalidUrl}`
        );
      }
    }
    return { isValid, helpText };
  }

  private onTagInput = (e: TagInputEvent) => {
    const { value } = e.detail;
    if (!value) return;
    this.tagOptions = this.fuse.search(value).map(({ item }) => item);
  };

  private async fetchTags() {
    this.tagOptions = [];
    try {
      const tags = await this.apiFetch<string[]>(
        `/orgs/${this.orgId}/crawlconfigs/tags`,
        this.authState!
      );

      // Update search/filter collection
      this.fuse.setCollection(tags);
    } catch (e) {
      // Fail silently, since users can still enter tags
      console.debug(e);
    }
  }

  private parseConfig(): NewCrawlConfigParams {
    const config: NewCrawlConfigParams = {
      jobType: this.jobType || "custom",
      name: this.formState.jobName || "",
      description: this.formState.description,
      scale: this.formState.scale,
      profileid: this.formState.browserProfile?.id || "",
      runNow: this.formState.runNow,
      schedule: this.formState.scheduleType === "cron" ? this.utcSchedule : "",
      crawlTimeout: this.formState.crawlTimeoutMinutes * 60,
      maxCrawlSize: this.formState.maxCrawlSizeGB * BYTES_PER_GB,
      tags: this.formState.tags,
      autoAddCollections: this.formState.autoAddCollections,
      config: {
        ...(this.jobType === "seed-crawl"
          ? this.parseSeededConfig()
          : this.parseUrlListConfig()),
        behaviorTimeout: this.formState.behaviorTimeoutSeconds,
        pageLoadTimeout: this.formState.pageLoadTimeoutSeconds,
        pageExtraDelay: this.formState.pageExtraDelaySeconds,
        userAgent: this.formState.userAgent,
        limit: this.formState.pageLimit,
        lang: this.formState.lang || "",
        blockAds: this.formState.blockAds,
        exclude: trimArray(this.formState.exclusions),
        behaviors: (this.formState.autoscrollBehavior
          ? DEFAULT_BEHAVIORS
          : DEFAULT_BEHAVIORS.slice(1)
        ).join(","),
      },
      crawlerChannel: this.formState.crawlerChannel || "default",
    };

    return config;
  }

  private parseUrlListConfig(): Pick<
    NewCrawlConfigParams["config"],
    "seeds" | "scopeType" | "extraHops" | "useSitemap" | "failOnFailedSeed"
  > {
    const config = {
      seeds: urlListToArray(this.formState.urlList).map((seedUrl) => {
        const newSeed: Seed = { url: seedUrl, scopeType: "page" };
        return newSeed;
      }),
      scopeType: "page" as FormState["scopeType"],
      extraHops: this.formState.includeLinkedPages ? 1 : 0,
      useSitemap: false,
      failOnFailedSeed: this.formState.failOnFailedSeed,
    };

    return config;
  }

  private parseSeededConfig(): Pick<
    NewCrawlConfigParams["config"],
    "seeds" | "scopeType" | "useSitemap" | "failOnFailedSeed"
  > {
    const primarySeedUrl = this.formState.primarySeedUrl;
    const includeUrlList = this.formState.customIncludeUrlList
      ? urlListToArray(this.formState.customIncludeUrlList)
      : [];
    const additionalSeedUrlList = this.formState.urlList
      ? urlListToArray(this.formState.urlList).map((seedUrl) => {
          const newSeed: Seed = { url: seedUrl, scopeType: "page" };
          return newSeed;
        })
      : [];
    const primarySeed: Seed = {
      url: primarySeedUrl,
      // the 'custom' scope here indicates we have extra URLs, actually set to 'prefix'
      // scope on backend to ensure seed URL is also added as part of standard prefix scope
      scopeType:
        this.formState.scopeType === "custom"
          ? "prefix"
          : this.formState.scopeType,
      include:
        this.formState.scopeType === "custom"
          ? [...includeUrlList.map((url) => regexEscape(url))]
          : [],
      extraHops: this.formState.includeLinkedPages ? 1 : 0,
    };

    if (DEPTH_SUPPORTED_SCOPES.includes(this.formState.scopeType)) {
      primarySeed.depth = this.formState.maxScopeDepth;
    }

    const config = {
      seeds: [primarySeed, ...additionalSeedUrlList],
      scopeType: this.formState.scopeType,
      useSitemap: this.formState.useSitemap,
      failOnFailedSeed: false,
    };
    return config;
  }

  private updateProgressState(
    nextState: {
      activeTab?: ProgressState["activeTab"];
      tabs?: {
        [K in StepName]?: Partial<TabState>;
      };
    },
    shallowMerge = false
  ) {
    if (shallowMerge) {
      this.progressState = {
        ...this.progressState,
        ...(nextState as Partial<ProgressState>),
      };
    } else {
      this.progressState = mergeDeep(this.progressState, nextState);
    }
  }

  private updateFormState(nextState: Partial<FormState>, shallowMerge = false) {
    if (shallowMerge) {
      this.formState = {
        ...this.formState,
        ...nextState,
      };
    } else {
      this.formState = mergeDeep(this.formState, nextState);
    }
  }

  private async fetchAPIDefaults() {
    try {
      const resp = await fetch("/api/settings", {
        headers: { "Content-Type": "application/json" },
      });
      if (!resp.ok) {
        throw new Error(resp.statusText);
      }
      const orgDefaults = {
        ...this.orgDefaults,
      };
      const data = await resp.json();
      if (data.defaultBehaviorTimeSeconds > 0) {
        orgDefaults.behaviorTimeoutSeconds = data.defaultBehaviorTimeSeconds;
      }
      if (data.defaultPageLoadTimeSeconds > 0) {
        orgDefaults.pageLoadTimeoutSeconds = data.defaultPageLoadTimeSeconds;
      }
      if (data.maxPagesPerCrawl > 0) {
        orgDefaults.maxPagesPerCrawl = data.maxPagesPerCrawl;
      }
      this.orgDefaults = orgDefaults;
    } catch (e: any) {
      console.debug(e);
    }
  }

  private async fetchOrgQuotaDefaults() {
    try {
      const data = await this.apiFetch<{
        quotas: { maxPagesPerCrawl?: number };
      }>(`/orgs/${this.orgId}`, this.authState!);
      const orgDefaults = {
        ...this.orgDefaults,
      };
      if (data.quotas.maxPagesPerCrawl && data.quotas.maxPagesPerCrawl > 0) {
        orgDefaults.maxPagesPerCrawl = data.quotas.maxPagesPerCrawl;
      }
      this.orgDefaults = orgDefaults;
    } catch (e: any) {
      console.debug(e);
    }
  }
}<|MERGE_RESOLUTION|>--- conflicted
+++ resolved
@@ -118,11 +118,8 @@
   autoAddCollections: string[];
   description: WorkflowParams["description"];
   autoscrollBehavior: boolean;
-<<<<<<< HEAD
   userAgent: string | null;
-=======
   crawlerChannel: string;
->>>>>>> 72822745
 };
 
 const DEPTH_SUPPORTED_SCOPES = ["prefix", "host", "domain", "custom", "any"];
@@ -199,11 +196,8 @@
   autoAddCollections: [],
   description: null,
   autoscrollBehavior: true,
-<<<<<<< HEAD
   userAgent: null,
-=======
   crawlerChannel: "default",
->>>>>>> 72822745
 });
 const defaultProgressState = getDefaultProgressState();
 
@@ -595,13 +589,10 @@
       autoscrollBehavior: this.initialWorkflow.config.behaviors
         ? this.initialWorkflow.config.behaviors.includes("autoscroll")
         : defaultFormState.autoscrollBehavior,
-<<<<<<< HEAD
       userAgent:
         this.initialWorkflow.config.userAgent ?? defaultFormState.userAgent,
-=======
       crawlerChannel:
         this.initialWorkflow.crawlerChannel || defaultFormState.crawlerChannel,
->>>>>>> 72822745
       ...formState,
     };
   }
