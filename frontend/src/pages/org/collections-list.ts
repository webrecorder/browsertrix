import { state, property } from "lit/decorators.js";
import { msg, localized, str } from "@lit/localize";
import { when } from "lit/directives/when.js";
import { guard } from "lit/directives/guard.js";
import queryString from "query-string";
import Fuse from "fuse.js";
import debounce from "lodash/fp/debounce";
import type { SlMenuItem } from "@shoelace-style/shoelace";

import type { PageChangeEvent } from "../../components/pagination";
import type { AuthState } from "../../utils/AuthService";
import LiteElement, { html } from "../../utils/LiteElement";
import type { APIPaginatedList, APIPaginationQuery } from "../../types/api";
import type {
  Collection,
  CollectionSearchValues,
} from "../../types/collection";
import noCollectionsImg from "../../assets/images/no-collections-found.webp";

type Collections = APIPaginatedList & {
  items: Collection[];
};
type SearchFields = "name";
type SearchResult = {
  item: {
    key: SearchFields;
    value: string;
  };
};
type SortField = "modified" | "name" | "totalSize";
type SortDirection = "asc" | "desc";
const INITIAL_PAGE_SIZE = 10;
const sortableFields: Record<
  SortField,
  { label: string; defaultDirection?: SortDirection }
> = {
  modified: {
    label: msg("Last Updated"),
    defaultDirection: "desc",
  },
  name: {
    label: msg("Name"),
    defaultDirection: "asc",
  },
  totalSize: {
    label: msg("Size"),
    defaultDirection: "desc",
  },
};
const MIN_SEARCH_LENGTH = 2;

@localized()
export class CollectionsList extends LiteElement {
  @property({ type: Object })
  authState!: AuthState;

  @property({ type: String })
  orgId!: string;

  @property({ type: Boolean })
  isCrawler?: boolean;

  @state()
  private collections?: Collections;

  @state()
  private orderBy: {
    field: SortField;
    direction: SortDirection;
  } = {
    field: "modified",
    direction: sortableFields["modified"].defaultDirection!,
  };

  @state()
  private filterBy: Partial<Record<keyof Collection, any>> = {};

  @state()
  private searchByValue: string = "";

  @state()
  private searchResultsOpen = false;

  @state()
  private openDialogName?: "delete";

  @state()
  private isDialogVisible: boolean = false;

  @state()
  private collectionToDelete?: Collection;

  @state()
  private fetchErrorStatusCode?: number;

  // For fuzzy search:
  private fuse = new Fuse([], {
    keys: ["value"],
    shouldSort: false,
    threshold: 0.2, // stricter; default is 0.6
  });

  private get hasSearchStr() {
    return this.searchByValue.length >= MIN_SEARCH_LENGTH;
  }

  // TODO localize
  private numberFormatter = new Intl.NumberFormat(undefined, {
    notation: "compact",
  });

  protected async willUpdate(changedProperties: Map<string, any>) {
    if (changedProperties.has("orgId")) {
      this.collections = undefined;
      this.fetchSearchValues();
    }
    if (
      changedProperties.has("orgId") ||
      changedProperties.has("filterBy") ||
      changedProperties.has("orderBy")
    ) {
      this.fetchCollections();
    }
  }

  render() {
    return html`
      <header class="contents">
        <div class="flex justify-between w-full h-8 mb-4">
          <h1 class="text-xl font-semibold">${msg("Collections")}</h1>
          ${when(
            this.isCrawler,
            () => html`
              <sl-button
                href=${`/orgs/${this.orgId}/collections/new`}
                variant="primary"
                size="small"
                @click=${this.navLink}
              >
                <sl-icon slot="prefix" name="plus-lg"></sl-icon>
                ${msg("Create Collection")}
              </sl-button>
            `
          )}
        </div>
      </header>

      <link rel="preload" as="image" href=${noCollectionsImg} />
      ${when(this.fetchErrorStatusCode, this.renderFetchError, () =>
        this.collections
          ? html`
              <div
                class="sticky z-10 mb-3 top-2 p-4 bg-neutral-50 border rounded-lg"
              >
                ${this.renderControls()}
              </div>
              ${guard([this.collections], this.renderList)}
            `
          : this.renderLoading()
      )}

      <btrix-dialog
        label=${msg("Delete Collection?")}
        ?open=${this.openDialogName === "delete"}
        @sl-request-close=${() => (this.openDialogName = undefined)}
        @sl-after-hide=${() => (this.isDialogVisible = false)}
      >
        ${msg(
          html`Are you sure you want to delete
            <strong>${this.collectionToDelete?.name}</strong>?`
        )}
        <div slot="footer" class="flex justify-between">
          <sl-button
            size="small"
            @click=${() => (this.openDialogName = undefined)}
            >Cancel</sl-button
          >
          <sl-button
            size="small"
            variant="primary"
            @click=${async () => {
              await this.deleteCollection(this.collectionToDelete!);
              this.openDialogName = undefined;
            }}
            >Delete Collection</sl-button
          >
        </div>
      </btrix-dialog>
    `;
  }

  private renderLoading = () => html`<div
    class="w-full flex items-center justify-center my-24 text-3xl"
  >
    <sl-spinner></sl-spinner>
  </div>`;

  private renderEmpty = () => html`
    <div
      class="grid grid-cols-[max-content] gap-3 justify-center justify-items-center text-center"
    >
      <figure>
        <div class="w-[27rem] max-w-[100vw] aspect-square">
          <img src=${noCollectionsImg} />
        </div>
        <figcaption class="text-lg text-primary font-semibold">
          ${this.isCrawler
            ? msg("Start building your Collection.")
            : msg("No Collections Found")}
        </figcaption>
      </figure>
      ${when(
        this.isCrawler,
        () => html`
          <p class="max-w-[18em]">
            ${msg(
              "Organize your crawls into a Collection to easily replay them together."
            )}
          </p>
          <div>
            <sl-button
              href=${`/orgs/${this.orgId}/collections/new`}
              variant="primary"
              @click=${this.navLink}
            >
              <sl-icon slot="prefix" name="plus-lg"></sl-icon>
              ${msg("Create Collection")}
            </sl-button>
          </div>
        `,
        () => html`
          <p class="max-w-[18em]">
            ${msg("Your organization doesn't have any Collections, yet.")}
          </p>
        `
      )}
    </div>
  `;

  private renderControls() {
    return html`
      <div
        class="grid grid-cols-1 lg:grid-cols-[minmax(0,100%)_fit-content(100%)] gap-x-2 gap-y-2 items-center"
      >
        <div class="col-span-1">${this.renderSearch()}</div>
        <div class="col-span-1 flex items-center">
          <div class="whitespace-nowrap text-neutral-500 mx-2">
            ${msg("Sort by:")}
          </div>
          <div class="grow flex">
            <sl-select
              class="flex-1 md:min-w-[9.2rem]"
              size="small"
              pill
              value=${this.orderBy.field}
              @sl-change=${(e: Event) => {
                const field = (e.target as HTMLSelectElement)
                  .value as SortField;
                this.orderBy = {
                  field: field,
                  direction:
                    sortableFields[field].defaultDirection ||
                    this.orderBy.direction,
                };
              }}
            >
              ${Object.entries(sortableFields).map(
                ([value, { label }]) => html`
                  <sl-option value=${value}>${label}</sl-option>
                `
              )}
            </sl-select>
            <sl-icon-button
              name="arrow-down-up"
              label=${msg("Reverse sort")}
              @click=${() => {
                this.orderBy = {
                  ...this.orderBy,
                  direction: this.orderBy.direction === "asc" ? "desc" : "asc",
                };
              }}
            ></sl-icon-button>
          </div>
        </div>
      </div>
    `;
  }

  private renderSearch() {
    return html`
      <btrix-combobox
        ?open=${this.searchResultsOpen}
        @request-close=${() => {
          this.searchResultsOpen = false;
          this.searchByValue = "";
        }}
        @sl-select=${async (e: CustomEvent) => {
          this.searchResultsOpen = false;
          const item = e.detail.item as SlMenuItem;
          const key = item.dataset["key"] as SearchFields;
          this.searchByValue = item.value;
          await this.updateComplete;
          this.filterBy = {
            ...this.filterBy,
            [key]: item.value,
          };
        }}
      >
        <sl-input
          size="small"
          placeholder=${msg("Search by name")}
          clearable
          value=${this.searchByValue}
          @sl-clear=${() => {
            this.searchResultsOpen = false;
            this.onSearchInput.cancel();
            const { name, ...otherFilters } = this.filterBy;
            this.filterBy = otherFilters;
          }}
          @sl-input=${this.onSearchInput}
        >
          <sl-icon
            name="search"
            slot="prefix"
            aria-hidden="true"
            library="default"
          ></sl-icon>
        </sl-input>
        ${this.renderSearchResults()}
      </btrix-combobox>
    `;
  }

  private renderSearchResults() {
    if (!this.hasSearchStr) {
      return html`
        <sl-menu-item slot="menu-item" disabled
          >${msg("Start typing to view collection filters.")}</sl-menu-item
        >
      `;
    }

    const searchResults = this.fuse.search(this.searchByValue).slice(0, 10);
    if (!searchResults.length) {
      return html`
        <sl-menu-item slot="menu-item" disabled
          >${msg("No matching collections found.")}</sl-menu-item
        >
      `;
    }

    return html`
      ${searchResults.map(
        ({ item }: SearchResult) => html`
          <sl-menu-item
            slot="menu-item"
            data-key=${item.key}
            value=${item.value}
          >
            ${item.value}
          </sl-menu-item>
        `
      )}
    `;
  }

  private renderList = () => {
    if (this.collections?.items.length) {
      return html`
        <header class="py-2 text-neutral-600 leading-none">
          <div
            class="hidden md:grid md:grid-cols-[repeat(2,1fr)_repeat(3,12ch)_16ch_2.5rem] gap-3"
          >
            <div class="col-span-1 text-xs pl-3">${msg("Collection Name")}</div>
            <div class="col-span-1 text-xs">${msg("Top 3 Tags")}</div>
            <div class="col-span-1 text-xs">${msg("Archived Items")}</div>
            <div class="col-span-1 text-xs">${msg("Total Size")}</div>
            <div class="col-span-1 text-xs">${msg("Total Pages")}</div>
            <div class="col-span-2 text-xs">${msg("Last Updated")}</div>
          </div>
        </header>
        <ul class="contents">
          ${this.collections.items.map(this.renderItem)}
        </ul>

        ${when(
          this.collections.total > this.collections.pageSize ||
            this.collections.page > 1,
          () => html`
            <footer class="mt-6 flex justify-center">
              <btrix-pagination
                page=${this.collections!.page}
                totalCount=${this.collections!.total}
                size=${this.collections!.pageSize}
                @page-change=${async (e: PageChangeEvent) => {
                  await this.fetchCollections({
                    page: e.detail.page,
                  });

                  // Scroll to top of list
                  // TODO once deep-linking is implemented, scroll to top of pushstate
                  this.scrollIntoView({ behavior: "smooth" });
                }}
              ></btrix-pagination>
            </footer>
          `
        )}
      `;
    }

    return html`
      <div class="border rounded-lg bg-neutral-50 p-4 text-center">
        <p class="text-center">
          <span class="text-neutral-400">${msg("No Collections Yet.")}</span>
        </p>
        ${when(
          this.isCrawler,
          () => html`
            <p class="p-4 text-center">
              ${msg(
                "Organize your crawls into a Collection to easily replay them together."
              )}
            </p>
            <div>
              <sl-button
                href=${`/orgs/${this.orgId}/collections/new`}
                variant="primary"
                @click=${this.navLink}
              >
                <sl-icon slot="prefix" name="plus-lg"></sl-icon>
                ${msg("Create Collection")}
              </sl-button>
            </div>
          `,
          () => html`
            <p class="max-w-[18em] text-center">
              ${msg("Your organization doesn't have any Collections, yet.")}
            </p>
          `
        )}
      </div>
    `;
  };

  private renderItem = (col: Collection) =>
    html`<li class="mb-2 last:mb-0">
      <div class="block border rounded leading-none">
        <div
          class="relative p-3 md:p-0 grid grid-cols-1 md:grid-cols-[repeat(2,1fr)_repeat(3,12ch)_16ch_2.5rem] gap-3 lg:h-10 items-center"
        >
          <div class="col-span-1 md:pl-3 truncate font-semibold">
            <a
              href=${`/orgs/${this.orgId}/collections/view/${col.id}`}
              class="block text-primary hover:text-indigo-500"
              @click=${this.navLink}
            >
              ${col?.isPublic
                ? html`
                    <sl-tooltip content=${msg("Shareable")}>
                      <sl-icon
                        style="margin-right: 4px; vertical-align: bottom; font-size: 14px;"
                        name="people-fill"
                      ></sl-icon>
                    </sl-tooltip>
                  `
                : html`
                    <sl-tooltip content=${msg("Private")}>
                      <sl-icon
                        style="margin-right: 4px; vertical-align: bottom; font-size: 14px;"
                        name="eye-slash-fill"
                      ></sl-icon>
                    </sl-tooltip>
                  `}
              ${col.name}
            </a>
          </div>
          <div class="col-span-1 order-last md:order-none truncate">
            ${col.tags
              .slice(0, 3)
              .map(
                (tag) =>
                  html`<btrix-tag class="mr-1" size="small">${tag}</btrix-tag>`
              )}
          </div>
          <div
            class="col-span-1 truncate text-xs text-neutral-500 font-monostyle"
          >
            ${col.crawlCount === 1
              ? msg("1 item")
              : msg(str`${this.numberFormatter.format(col.crawlCount)} items`)}
          </div>
          <div
            class="col-span-1 truncate text-xs text-neutral-500 font-monostyle"
          >
            <sl-format-bytes
              value=${col.totalSize || 0}
              display="narrow"
            ></sl-format-bytes>
          </div>
          <div
            class="col-span-1 truncate text-xs text-neutral-500 font-monostyle"
          >
            ${col.pageCount === 1
              ? msg("1 page")
              : msg(str`${this.numberFormatter.format(col.pageCount)} pages`)}
          </div>
          <div class="col-span-1 text-xs text-neutral-500 font-monostyle">
            <sl-format-date
              date=${`${col.modified}Z`}
              month="2-digit"
              day="2-digit"
              year="2-digit"
              hour="2-digit"
              minute="2-digit"
            ></sl-format-date>
          </div>
          <div
            class="actionsCol absolute top-0 right-0 md:relative col-span-1 flex items-center justify-center"
          >
            ${this.isCrawler ? this.renderActions(col) : ""}
          </div>
        </div>
      </div>
    </li>`;

  private renderActions = (col: Collection) => {
    const authToken = this.authState!.headers.Authorization.split(" ")[1];

    return html`
      <sl-dropdown distance="4">
        <btrix-button class="p-2" slot="trigger" label=${msg("Actions")} icon>
          <sl-icon class="font-base" name="three-dots-vertical"></sl-icon>
        </btrix-button>
        <sl-menu>
          <sl-menu-item
            @click=${() =>
              this.navTo(`/orgs/${this.orgId}/collections/edit/${col.id}`)}
          >
            <sl-icon name="gear" slot="prefix"></sl-icon>
            ${msg("Edit Collection")}
          </sl-menu-item>
          <sl-divider></sl-divider>
          ${!col?.isPublic
            ? html`
                <sl-menu-item
                  style="--sl-color-neutral-700: var(--success)"
                  @click=${() => this.onTogglePublic(col, true)}
                >
                  <sl-icon name="people-fill" slot="prefix"></sl-icon>
                  ${msg("Make Shareable")}
                </sl-menu-item>
              `
            : html`
                <sl-menu-item style="--sl-color-neutral-700: var(--success)">
                  <sl-icon name="box-arrow-up-right" slot="prefix"></sl-icon>
                  <a
                    target="_blank"
                    slot="prefix"
                    href="https://replayweb.page?source=${this.getPublicReplayURL(
                      col
                    )}"
                  >
                    Go to Shared View
                  </a>
                </sl-menu-item>
<<<<<<< HEAD
                <sl-menu-item
                  style="--sl-color-neutral-700: var(--warning)"
                  @click=${() => this.onTogglePublic(col, false)}
                >
                  <sl-icon name="eye-slash-fill" slot="prefix"></sl-icon>
=======
                <sl-menu-item @click=${() => this.onTogglePublic(col, false)}>
                  <sl-icon name="eye-slash" slot="prefix"></sl-icon>
>>>>>>> d200247d
                  ${msg("Make Private")}
                </sl-menu-item>
              `}
          <!-- Shoelace doesn't allow "href" on menu items,
              see https://github.com/shoelace-style/shoelace/issues/1351 -->
          <a
            href=${`/api/orgs/${this.orgId}/collections/${col.id}/download?auth_bearer=${authToken}`}
            class="px-6 py-[0.6rem] flex gap-2 items-center whitespace-nowrap hover:bg-neutral-100"
            download
            @click=${(e: MouseEvent) => {
              (e.target as HTMLAnchorElement).closest("sl-dropdown")?.hide();
            }}
          >
            <sl-icon name="cloud-download" slot="prefix"></sl-icon>
            ${msg("Download Collection")}
          </a>
          <sl-divider></sl-divider>
          <sl-menu-item
            style="--sl-color-neutral-700: var(--danger)"
            @click=${() => this.confirmDelete(col)}
          >
            <sl-icon name="trash3" slot="prefix"></sl-icon>
            ${msg("Delete Collection")}
          </sl-menu-item>
        </sl-menu>
      </sl-dropdown>
    `;
  };

  private renderFetchError = () => html`
    <div>
      <btrix-alert variant="danger">
        ${msg(`Something unexpected went wrong while retrieving Collections.`)}
      </btrix-alert>
    </div>
  `;

  private onSearchInput = debounce(150)((e: any) => {
    this.searchByValue = e.target.value.trim();

    if (this.searchResultsOpen === false && this.hasSearchStr) {
      this.searchResultsOpen = true;
    }

    if (!this.searchByValue) {
      const { name, ...otherFilters } = this.filterBy;
      this.filterBy = {
        ...otherFilters,
      };
    }
  }) as any;

  private async onTogglePublic(coll: Collection, isPublic: boolean) {
    const res = await this.apiFetch(
      `/orgs/${this.orgId}/collections/${coll.id}`,
      this.authState!,
      {
        method: "PATCH",
        body: JSON.stringify({ isPublic }),
      }
    );

    this.fetchCollections();
  }

  private getPublicReplayURL(col: Collection) {
    return new URL(
      `/api/orgs/${this.orgId}/collections/${col.id}/public/replay.json`,
      window.location.href
    ).href;
  }

  private confirmDelete = (collection: Collection) => {
    this.collectionToDelete = collection;
    this.openDialogName = "delete";
  };

  private async deleteCollection(collection: Collection): Promise<void> {
    try {
      const name = collection.name;
      await this.apiFetch(
        `/orgs/${this.orgId}/collections/${collection.id}`,
        this.authState!,
        // FIXME API method is GET right now
        {
          method: "DELETE",
        }
      );

      this.collectionToDelete = undefined;
      this.fetchCollections();

      this.notify({
        message: msg(html`Deleted <strong>${name}</strong> Collection.`),
        variant: "success",
        icon: "check2-circle",
      });
    } catch {
      this.notify({
        message: msg("Sorry, couldn't delete Collection at this time."),
        variant: "danger",
        icon: "exclamation-octagon",
      });
    }
  }

  private async fetchSearchValues() {
    try {
      const searchValues: CollectionSearchValues = await this.apiFetch(
        `/orgs/${this.orgId}/collections/search-values`,
        this.authState!
      );
      const names = searchValues.names;

      // Update search/filter collection
      const toSearchItem =
        (key: SearchFields) =>
        (value: string): SearchResult["item"] => ({
          key,
          value,
        });
      this.fuse.setCollection([...names.map(toSearchItem("name"))] as any);
    } catch (e) {
      console.debug(e);
    }
  }

  private async fetchCollections(params?: APIPaginationQuery) {
    this.fetchErrorStatusCode = undefined;

    try {
      this.collections = await this.getCollections(params);
    } catch (e: any) {
      if (e.isApiError) {
        this.fetchErrorStatusCode = e.statusCode;
      } else {
        this.notify({
          message: msg("Sorry, couldn't retrieve Collections at this time."),
          variant: "danger",
          icon: "exclamation-octagon",
        });
      }
    }
  }

  private async getCollections(
    queryParams?: APIPaginationQuery
  ): Promise<APIPaginatedList> {
    const query = queryString.stringify(
      {
        ...this.filterBy,
        page: queryParams?.page || this.collections?.page || 1,
        pageSize:
          queryParams?.pageSize ||
          this.collections?.pageSize ||
          INITIAL_PAGE_SIZE,
        sortBy: this.orderBy.field,
        sortDirection: this.orderBy.direction === "desc" ? -1 : 1,
      },
      {
        arrayFormat: "comma",
      }
    );

    const data: APIPaginatedList = await this.apiFetch(
      `/orgs/${this.orgId}/collections?${query}`,
      this.authState!
    );

    return data;
  }
}
customElements.define("btrix-collections-list", CollectionsList);<|MERGE_RESOLUTION|>--- conflicted
+++ resolved
@@ -563,16 +563,11 @@
                     Go to Shared View
                   </a>
                 </sl-menu-item>
-<<<<<<< HEAD
                 <sl-menu-item
                   style="--sl-color-neutral-700: var(--warning)"
                   @click=${() => this.onTogglePublic(col, false)}
                 >
-                  <sl-icon name="eye-slash-fill" slot="prefix"></sl-icon>
-=======
-                <sl-menu-item @click=${() => this.onTogglePublic(col, false)}>
                   <sl-icon name="eye-slash" slot="prefix"></sl-icon>
->>>>>>> d200247d
                   ${msg("Make Private")}
                 </sl-menu-item>
               `}
