--- conflicted
+++ resolved
@@ -602,19 +602,8 @@
       .item=${item}
       ?showStatus=${this.itemType !== null}
     >
-<<<<<<< HEAD
-      <btrix-table-cell slot="actionCell" class="px-1">
+      <btrix-table-cell slot="actionCell" class="p-0">
         <btrix-overflow-dropdown>
-=======
-      <btrix-table-cell slot="actionCell" class="p-0">
-        <btrix-overflow-dropdown
-          @click=${(e: MouseEvent) => {
-            // Prevent navigation to detail view
-            e.preventDefault();
-            e.stopImmediatePropagation();
-          }}
-        >
->>>>>>> 0cc99044
           <sl-menu>${this.renderMenuItems(item)}</sl-menu>
         </btrix-overflow-dropdown>
       </btrix-table-cell>
