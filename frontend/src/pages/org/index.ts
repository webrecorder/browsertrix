--- conflicted
+++ resolved
@@ -291,21 +291,13 @@
       this.orgTab === "items" && (this.params as OrgParams["items"]).qaTab;
 
     return html`
-<<<<<<< HEAD
-      <div class="flex flex-col min-h-full">
+      <div class="flex min-h-full flex-col">
         ${this.renderStorageAlert()} ${this.renderExecutionMinutesAlert()}
         ${this.renderOrgNavBar()}
         <main
-          class="flex-1 ${noMaxWidth
+          class="${noMaxWidth
             ? "w-full"
-            : "w-full max-w-screen-desktop"} mx-auto p-3 box-border pt-7 flex flex-col"
-=======
-      ${this.renderStorageAlert()} ${this.renderExecutionMinutesAlert()}
-      ${this.renderOrgNavBar()}
-      <main>
-        <div
-          class="mx-auto box-border w-full max-w-screen-desktop px-3 py-7"
->>>>>>> f853fcdd
+            : "w-full max-w-screen-desktop"} mx-auto box-border flex flex-1 flex-col p-3 pt-7"
           aria-labelledby="${this.orgTab}-tab"
         >
           ${tabPanelContent}
