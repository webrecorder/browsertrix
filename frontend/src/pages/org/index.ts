import { state, property, customElement } from "lit/decorators.js";
import { msg, localized, str } from "@lit/localize";
import { when } from "lit/directives/when.js";
import { ifDefined } from "lit/directives/if-defined.js";

import type { ViewState } from "@/utils/APIRouter";
import type { AuthState } from "@/utils/AuthService";
import type { CurrentUser } from "@/types/user";
import type { Crawl, JobType } from "@/types/crawler";
import type { OrgData } from "@/utils/orgs";
import { isAdmin, isCrawler } from "@/utils/orgs";
import LiteElement, { html } from "@/utils/LiteElement";
import { needLogin } from "@/utils/auth";
import "./workflow-detail";
import "./workflows-list";
import "./workflows-new";
import "./archived-item-detail";
import "./archived-items";
import "./archived-item-qa";
import "./collections-list";
import "./collection-detail";
import "./browser-profiles-detail";
import "./browser-profiles-list";
import "./browser-profiles-new";
import "./settings";
import "./dashboard";
import type {
  Member,
  OrgInfoChangeEvent,
  UserRoleChangeEvent,
  OrgRemoveMemberEvent,
} from "./settings";
import type { Tab as CollectionTab } from "./collection-detail";
import type { QATab } from "./archived-item-qa";
import type { SelectJobTypeEvent } from "@/features/crawl-workflows/new-workflow-dialog";
import type { QuotaUpdateDetail } from "@/controllers/api";
import { type TemplateResult } from "lit";
import { isApiError } from "@/utils/api";
import type { CollectionSavedEvent } from "@/features/collections/collection-metadata-dialog";

const RESOURCE_NAMES = ["workflow", "collection", "browser-profile", "upload"];
type ResourceName = (typeof RESOURCE_NAMES)[number];
export type SelectNewDialogEvent = CustomEvent<ResourceName>;
export type OrgParams = {
  home: Record<string, never>;
  workflows: {
    workflowId?: string;
    jobType?: JobType;
    new?: ResourceName;
  };
  items: {
    itemType?: Crawl["type"];
    itemId?: string;
    qaTab?: QATab;
    workflowId?: string;
    collectionId?: string;
  };
  "browser-profiles": {
    browserProfileId?: string;
    browserId?: string;
    new?: ResourceName;
  };
  collections: {
    collectionId?: string;
    collectionTab?: string;
  };
  settings: {
    settingsTab?: "information" | "members";
  };
};
export type OrgTab = keyof OrgParams;

const defaultTab = "home";

const UUID_REGEX =
  /^[0-9a-f]{8}-[0-9a-f]{4}-[0-9a-f]{4}-[0-9a-f]{4}-[0-9a-f]{12}$/;

/**
 * @fires update-user-info
 */
@localized()
@customElement("btrix-org")
@needLogin
export class Org extends LiteElement {
  @property({ type: Object })
  authState?: AuthState;

  @property({ type: Object })
  userInfo?: CurrentUser;

  @property({ type: Object })
  viewStateData?: ViewState["data"];

  @property({ type: String })
  slug!: string;

  // Path after `/orgs/:orgId/`
  @property({ type: String })
  orgPath!: string;

  @property({ type: Object })
  params: OrgParams[OrgTab] = {};

  @property({ type: String })
  orgTab: OrgTab = defaultTab;

  @state()
  private orgStorageQuotaReached = false;

  @state()
  private showStorageQuotaAlert = false;

  @state()
  private orgExecutionMinutesQuotaReached = false;

  @state()
  private showExecutionMinutesQuotaAlert = false;

  @state()
  private openDialogName?: ResourceName;

  @state()
  private isCreateDialogVisible = false;

  @state()
  private org?: OrgData | null;

  @state()
  private isSavingOrgInfo = false;

  get userOrg() {
    if (!this.userInfo) return null;
    return this.userInfo.orgs.find(({ slug }) => slug === this.slug)!;
  }

  get orgId() {
    return this.userOrg?.id || "";
  }

  get isAdmin() {
    const userOrg = this.userOrg;
    if (userOrg) return isAdmin(userOrg.role);
    return false;
  }

  get isCrawler() {
    const userOrg = this.userOrg;
    if (userOrg) return isCrawler(userOrg.role);
    return false;
  }

  connectedCallback() {
    super.connectedCallback();
    this.addEventListener(
      "btrix-execution-minutes-quota-update",
      this.onExecutionMinutesQuotaUpdate,
    );
    this.addEventListener(
      "btrix-storage-quota-update",
      this.onStorageQuotaUpdate,
    );
    this.addEventListener("", () => {});
  }

  disconnectedCallback() {
    this.removeEventListener(
      "btrix-execution-minutes-quota-update",
      this.onExecutionMinutesQuotaUpdate,
    );
    this.removeEventListener(
      "btrix-storage-quota-update",
      this.onStorageQuotaUpdate,
    );
    super.disconnectedCallback();
  }

  async willUpdate(changedProperties: Map<string, unknown>) {
    if (
      (changedProperties.has("userInfo") && this.userInfo) ||
      (changedProperties.has("slug") && this.slug)
    ) {
      void this.updateOrg();
    }
    if (changedProperties.has("openDialogName")) {
      // Sync URL to create dialog
      const url = new URL(window.location.href);
      if (this.openDialogName) {
        if (url.searchParams.get("new") !== this.openDialogName) {
          url.searchParams.set("new", this.openDialogName);
          this.navTo(`${url.pathname}${url.search}`);
        }
      } else {
        const prevOpenDialogName = changedProperties.get("openDialogName");
        if (
          prevOpenDialogName &&
          prevOpenDialogName === url.searchParams.get("new")
        ) {
          url.searchParams.delete("new");
          this.navTo(`${url.pathname}${url.search}`);
        }
      }
    }
  }

  private async updateOrg() {
    if (!this.userInfo || !this.orgId) return;
    try {
      this.org = await this.getOrg(this.orgId);
      this.checkStorageQuota();
      this.checkExecutionMinutesQuota();
    } catch {
      // TODO handle 404
      this.org = null;

      this.notify({
        message: msg("Sorry, couldn't retrieve organization at this time."),
        variant: "danger",
        icon: "exclamation-octagon",
      });
    }
  }

  async firstUpdated() {
    // if slug is actually an orgId (UUID), attempt to lookup the slug
    // and redirect to the slug url
    if (UUID_REGEX.test(this.slug)) {
      const org = await this.getOrg(this.slug);
      const actualSlug = org?.slug;
      if (actualSlug) {
        this.navTo(
          window.location.href
            .slice(window.location.origin.length)
            .replace(this.slug, actualSlug),
        );
        return;
      }
    }
    // Sync URL to create dialog
    const url = new URL(window.location.href);
    const dialogName = url.searchParams.get("new");
    if (dialogName && RESOURCE_NAMES.includes(dialogName)) {
      this.openDialogName = dialogName;
      this.isCreateDialogVisible = true;
    }
  }

  render() {
    if (this.org === null) {
      // TODO handle 404 and 500s
      return "";
    }

    if (!this.org || !this.userInfo) {
      // TODO combine loading state with tab panel content
      return "";
    }

    let tabPanelContent: TemplateResult<1> | string | undefined = "";

    switch (this.orgTab) {
      case "home":
        tabPanelContent = this.renderDashboard();
        break;
      case "items":
        tabPanelContent = this.renderArchivedItem();
        break;
      case "workflows":
        tabPanelContent = this.renderWorkflows();
        break;
      case "browser-profiles":
        tabPanelContent = this.renderBrowserProfiles();
        break;
      case "collections":
        tabPanelContent = this.renderCollections();
        break;
      case "settings": {
        if (this.isAdmin) {
          tabPanelContent = this.renderOrgSettings();
          break;
        }
        // falls through
      }
      default:
        tabPanelContent = html`<btrix-not-found
          class="flex items-center justify-center"
        ></btrix-not-found>`;
        break;
    }

    const noMaxWidth =
      this.orgTab === "items" && (this.params as OrgParams["items"]).qaTab;

    return html`
      <div class="flex min-h-full flex-col">
        ${this.renderStorageAlert()} ${this.renderExecutionMinutesAlert()}
        ${this.renderOrgNavBar()}
        <main
          class="${noMaxWidth
            ? "w-full"
            : "w-full max-w-screen-desktop"} mx-auto box-border flex flex-1 flex-col p-3 pt-7"
          aria-labelledby="${this.orgTab}-tab"
        >
          ${tabPanelContent}
        </main>
        ${this.renderNewResourceDialogs()}
      </div>
    `;
  }

  private renderStorageAlert() {
    return html`
      <div
        class="${this.showStorageQuotaAlert
          ? "bg-slate-100 border-b py-5"
          : ""} transition-all"
      >
        <div class="mx-auto box-border w-full max-w-screen-desktop px-3">
          <sl-alert
            variant="warning"
            closable
            ?open=${this.showStorageQuotaAlert}
            @sl-after-hide=${() => (this.showStorageQuotaAlert = false)}
          >
            <sl-icon slot="icon" name="exclamation-triangle"></sl-icon>
            <strong>${msg("Your org has reached its storage limit")}</strong
            ><br />
            ${msg(
              "To add archived items again, delete unneeded items and unused browser profiles to free up space, or contact us to upgrade your storage plan.",
            )}
          </sl-alert>
        </div>
      </div>
    `;
  }

  private renderExecutionMinutesAlert() {
    return html`
      <div
        class="${this.showExecutionMinutesQuotaAlert
          ? "bg-slate-100 border-b py-5"
          : ""} transition-all"
      >
        <div class="mx-auto box-border w-full max-w-screen-desktop px-3">
          <sl-alert
            variant="warning"
            closable
            ?open=${this.showExecutionMinutesQuotaAlert}
            @sl-after-hide=${() =>
              (this.showExecutionMinutesQuotaAlert = false)}
          >
            <sl-icon slot="icon" name="exclamation-triangle"></sl-icon>
            <strong
              >${msg(
                "Your org has reached its monthly execution minutes limit",
              )}</strong
            ><br />
            ${msg(
              "To purchase additional monthly execution minutes, contact us to upgrade your plan.",
            )}
          </sl-alert>
        </div>
      </div>
    `;
  }

  private renderOrgNavBar() {
    return html`
      <div class="mx-auto box-border w-full max-w-screen-desktop px-3">
        <nav class="-ml-3 flex items-end overflow-x-auto">
          ${this.renderNavTab({
            tabName: "home",
            label: msg("Overview"),
            path: "",
          })}
          ${this.renderNavTab({
            tabName: "workflows",
            label: msg("Crawling"),
            path: "workflows/crawls",
          })}
          ${this.renderNavTab({
            tabName: "items",
            label: msg("Archived Items"),
            path: "items",
          })}
          ${this.renderNavTab({
            tabName: "collections",
            label: msg("Collections"),
            path: "collections",
          })}
          ${when(this.isCrawler, () =>
            this.renderNavTab({
              tabName: "browser-profiles",
              label: msg("Browser Profiles"),
              path: "browser-profiles",
            }),
          )}
          ${when(this.isAdmin || this.userInfo?.isAdmin, () =>
            this.renderNavTab({
              tabName: "settings",
              label: msg("Org Settings"),
              path: "settings",
            }),
          )}
        </nav>
      </div>

      <hr />
    `;
  }

  private renderNavTab({
    tabName,
    label,
    path,
  }: {
    tabName: OrgTab;
    label: string;
    path: string;
  }) {
    const isActive = this.orgTab === tabName;

    return html`
      <a
        id="${tabName}-tab"
        class="block flex-shrink-0 rounded-t px-3 transition-colors hover:bg-neutral-50"
        href=${`${this.orgBasePath}${path ? `/${path}` : ""}`}
        aria-selected=${isActive}
        @click=${this.navLink}
      >
        <div
          class="${isActive
            ? "border-primary text-primary"
            : "border-transparent text-neutral-500 hover:border-neutral-100 hover:text-neutral-900"} border-b-2 py-3 text-sm font-medium transition-colors"
        >
          ${label}
        </div>
      </a>
    `;
  }

  private renderNewResourceDialogs() {
    if (!this.authState || !this.orgId || !this.isCrawler) {
      return;
    }
    if (!this.isCreateDialogVisible) {
      return;
    }
    return html`
      <div
        @sl-hide=${(e: CustomEvent) => {
          e.stopPropagation();
          this.openDialogName = undefined;
        }}
        @sl-after-hide=${(e: CustomEvent) => {
          e.stopPropagation();
          this.isCreateDialogVisible = false;
        }}
      >
        <btrix-file-uploader
          orgId=${this.orgId}
          .authState=${this.authState}
          ?open=${this.openDialogName === "upload"}
          @request-close=${() => (this.openDialogName = undefined)}
          @uploaded=${() => {
            if (this.orgTab === "home") {
              this.navTo(`${this.orgBasePath}/items/upload`);
            }
          }}
        ></btrix-file-uploader>
        <btrix-new-browser-profile-dialog
          .authState=${this.authState}
          orgId=${this.orgId}
          ?open=${this.openDialogName === "browser-profile"}
          @sl-hide=${() => (this.openDialogName = undefined)}
        >
        </btrix-new-browser-profile-dialog>
        <btrix-new-workflow-dialog
          orgId=${this.orgId}
          ?open=${this.openDialogName === "workflow"}
          @sl-hide=${() => (this.openDialogName = undefined)}
          @select-job-type=${(e: SelectJobTypeEvent) => {
            this.openDialogName = undefined;
            this.navTo(`${this.orgBasePath}/workflows?new&jobType=${e.detail}`);
          }}
        >
        </btrix-new-workflow-dialog>
        <btrix-collection-metadata-dialog
          orgId=${this.orgId}
          .authState=${this.authState}
          ?open=${this.openDialogName === "collection"}
          @sl-hide=${() => (this.openDialogName = undefined)}
          @btrix-collection-saved=${(e: CollectionSavedEvent) => {
            this.navTo(
              `${this.orgBasePath}/collections/view/${e.detail.id}/items`,
            );
          }}
        >
        </btrix-collection-metadata-dialog>
      </div>
    `;
  }

  private renderDashboard() {
    return html`
      <btrix-dashboard
        .authState=${this.authState!}
        orgId=${this.orgId}
        .org=${this.org || null}
        ?isCrawler=${this.isCrawler}
        ?isAdmin=${this.isAdmin}
        @select-new-dialog=${this.onSelectNewDialog}
      ></btrix-dashboard>
    `;
  }

  private renderArchivedItem() {
    const params = this.params as OrgParams["items"];

    if (params.itemId) {
      if (params.qaTab) {
        return html` <btrix-archived-item-qa
          class="flex-1"
          .authState=${this.authState!}
          orgId=${this.orgId}
          itemId=${params.itemId}
          tab=${params.qaTab}
          ?isCrawler=${this.isCrawler}
        ></btrix-archived-item-qa>`;
      }

      return html` <btrix-archived-item-detail
        .authState=${this.authState!}
        orgId=${this.orgId}
        crawlId=${params.itemId}
        collectionId=${params.collectionId || ""}
        workflowId=${params.workflowId || ""}
        itemType=${params.itemType || "crawl"}
        ?isCrawler=${this.isCrawler}
      ></btrix-archived-item-detail>`;
    }

    return html`<btrix-archived-items
      .authState=${this.authState!}
      userId=${this.userInfo!.id}
      orgId=${this.orgId}
      ?orgStorageQuotaReached=${this.orgStorageQuotaReached}
      ?isCrawler=${this.isCrawler}
      itemType=${ifDefined(params.itemType || undefined)}
      @select-new-dialog=${this.onSelectNewDialog}
    ></btrix-archived-items>`;
  }

  private renderWorkflows() {
    const params = this.params as OrgParams["workflows"];
    const isEditing = Object.prototype.hasOwnProperty.call(params, "edit");
    const isNewResourceTab =
      Object.prototype.hasOwnProperty.call(params, "new") && params.jobType;
    const workflowId = params.workflowId;

    if (workflowId) {
      return html`
        <btrix-workflow-detail
          class="col-span-5 mt-6"
          .authState=${this.authState!}
          orgId=${this.orgId}
          ?orgStorageQuotaReached=${this.orgStorageQuotaReached}
          ?orgExecutionMinutesQuotaReached=${this
            .orgExecutionMinutesQuotaReached}
          workflowId=${workflowId}
          openDialogName=${this.viewStateData?.dialog}
          ?isEditing=${isEditing}
          ?isCrawler=${this.isCrawler}
        ></btrix-workflow-detail>
      `;
    }

    if (isNewResourceTab) {
      const { workflow, seeds } = this.viewStateData || {};

      return html` <btrix-workflows-new
        class="col-span-5 mt-6"
        .authState=${this.authState!}
        orgId=${this.orgId}
        ?isCrawler=${this.isCrawler}
        .initialWorkflow=${workflow}
        .initialSeeds=${seeds}
        jobType=${ifDefined(params.jobType)}
        ?orgStorageQuotaReached=${this.orgStorageQuotaReached}
        ?orgExecutionMinutesQuotaReached=${this.orgExecutionMinutesQuotaReached}
        @select-new-dialog=${this.onSelectNewDialog}
      ></btrix-workflows-new>`;
    }

    return html`<btrix-workflows-list
      .authState=${this.authState!}
      orgId=${this.orgId}
      ?orgStorageQuotaReached=${this.orgStorageQuotaReached}
      ?orgExecutionMinutesQuotaReached=${this.orgExecutionMinutesQuotaReached}
      userId=${this.userInfo!.id}
      ?isCrawler=${this.isCrawler}
      @select-new-dialog=${this.onSelectNewDialog}
    ></btrix-workflows-list>`;
  }

  private renderBrowserProfiles() {
    const params = this.params as OrgParams["browser-profiles"];

    if (params.browserProfileId) {
      return html`<btrix-browser-profiles-detail
        .authState=${this.authState!}
        .orgId=${this.orgId}
        profileId=${params.browserProfileId}
      ></btrix-browser-profiles-detail>`;
    }

    if (params.browserId) {
      return html`<btrix-browser-profiles-new
        .authState=${this.authState!}
        .orgId=${this.orgId}
        .browserId=${params.browserId}
      ></btrix-browser-profiles-new>`;
    }

    return html`<btrix-browser-profiles-list
      .authState=${this.authState!}
      .orgId=${this.orgId}
      @select-new-dialog=${this.onSelectNewDialog}
    ></btrix-browser-profiles-list>`;
  }

  private renderCollections() {
    const params = this.params as OrgParams["collections"];

    if (params.collectionId) {
      return html`<btrix-collection-detail
        .authState=${this.authState!}
        orgId=${this.orgId}
        userId=${this.userInfo!.id}
<<<<<<< HEAD
        collectionId=${params.collectionId}
        collectionTab=${(params.collectionTab as CollectionTab) || "replay"}
=======
        collectionId=${this.params.collectionId}
        collectionTab=${(this.params.collectionTab as
          | CollectionTab
          | undefined) || "replay"}
>>>>>>> c1cffe9e
        ?isCrawler=${this.isCrawler}
      ></btrix-collection-detail>`;
    }

    return html`<btrix-collections-list
      .authState=${this.authState!}
      orgId=${this.orgId}
      ?isCrawler=${this.isCrawler}
      @select-new-dialog=${this.onSelectNewDialog}
    ></btrix-collections-list>`;
  }

  private renderOrgSettings() {
    if (!this.userInfo || !this.org) return;
    const params = this.params as OrgParams["settings"];
    const activePanel = params.settingsTab || "information";
    const isAddingMember = Object.prototype.hasOwnProperty.call(
      this.params,
      "invite",
    );

    return html`<btrix-org-settings
      .authState=${this.authState}
      .userInfo=${this.userInfo}
      .org=${this.org}
      .orgId=${this.orgId}
      activePanel=${activePanel}
      ?isAddingMember=${isAddingMember}
      ?isSavingOrgName=${this.isSavingOrgInfo}
      @org-info-change=${this.onOrgInfoChange}
      @org-user-role-change=${this.onUserRoleChange}
      @org-remove-member=${this.onOrgRemoveMember}
    ></btrix-org-settings>`;
  }

  private async onSelectNewDialog(e: SelectNewDialogEvent) {
    e.stopPropagation();
    this.isCreateDialogVisible = true;
    await this.updateComplete;
    this.openDialogName = e.detail;
  }

  private async getOrg(orgId: string): Promise<OrgData | undefined> {
    const data = await this.apiFetch<OrgData>(
      `/orgs/${orgId}`,
      this.authState!,
    );

    return data;
  }
  private async onOrgInfoChange(e: OrgInfoChangeEvent) {
    this.isSavingOrgInfo = true;

    try {
      await this.apiFetch(`/orgs/${this.org!.id}/rename`, this.authState!, {
        method: "POST",
        body: JSON.stringify(e.detail),
      });

      this.notify({
        message: msg("Updated organization."),
        variant: "success",
        icon: "check2-circle",
      });

      await this.dispatchEvent(
        new CustomEvent("update-user-info", { bubbles: true }),
      );
      const newSlug = e.detail.slug;
      if (newSlug) {
        this.navTo(`/orgs/${newSlug}${this.orgPath}`);
      }
    } catch (e) {
      this.notify({
        message: isApiError(e)
          ? e.message
          : msg("Sorry, couldn't update organization at this time."),
        variant: "danger",
        icon: "exclamation-octagon",
      });
    }

    this.isSavingOrgInfo = false;
  }

  private async onOrgRemoveMember(e: OrgRemoveMemberEvent) {
    void this.removeMember(e.detail.member);
  }

  private async onStorageQuotaUpdate(e: CustomEvent<QuotaUpdateDetail>) {
    e.stopPropagation();
    const { reached } = e.detail;
    this.orgStorageQuotaReached = reached;
    if (reached) {
      this.showStorageQuotaAlert = true;
    }
  }

  private async onExecutionMinutesQuotaUpdate(
    e: CustomEvent<QuotaUpdateDetail>,
  ) {
    e.stopPropagation();
    const { reached } = e.detail;
    this.orgExecutionMinutesQuotaReached = reached;
    if (reached) {
      this.showExecutionMinutesQuotaAlert = true;
    }
  }

  private async onUserRoleChange(e: UserRoleChangeEvent) {
    const { user, newRole } = e.detail;

    try {
      await this.apiFetch(`/orgs/${this.orgId}/user-role`, this.authState!, {
        method: "PATCH",
        body: JSON.stringify({
          email: user.email,
          role: newRole,
        }),
      });

      this.notify({
        message: msg(
          str`Successfully updated role for ${user.name || user.email}.`,
        ),
        variant: "success",
        icon: "check2-circle",
      });
      this.org = await this.getOrg(this.orgId);
    } catch (e) {
      console.debug(e);

      this.notify({
        message: isApiError(e)
          ? e.message
          : msg(
              str`Sorry, couldn't update role for ${
                user.name || user.email
              } at this time.`,
            ),
        variant: "danger",
        icon: "exclamation-octagon",
      });
    }
  }

  private async removeMember(member: Member) {
    if (!this.org) return;
    const isSelf = member.email === this.userInfo!.email;
    if (
      isSelf &&
      !window.confirm(
        msg(
          str`Are you sure you want to remove yourself from ${this.org.name}?`,
        ),
      )
    ) {
      return;
    }

    try {
      await this.apiFetch(`/orgs/${this.orgId}/remove`, this.authState!, {
        method: "POST",
        body: JSON.stringify({
          email: member.email,
        }),
      });

      this.notify({
        message: msg(
          str`Successfully removed ${member.name || member.email} from ${
            this.org.name
          }.`,
        ),
        variant: "success",
        icon: "check2-circle",
      });
      if (isSelf) {
        // FIXME better UX, this is the only page currently that doesn't require org...
        this.navTo("/account/settings");
      } else {
        this.org = await this.getOrg(this.orgId);
      }
    } catch (e) {
      console.debug(e);

      this.notify({
        message: isApiError(e)
          ? e.message
          : msg(
              str`Sorry, couldn't remove ${
                member.name || member.email
              } at this time.`,
            ),
        variant: "danger",
        icon: "exclamation-octagon",
      });
    }
  }

  checkStorageQuota() {
    this.orgStorageQuotaReached = !!this.org?.storageQuotaReached;
    this.showStorageQuotaAlert = this.orgStorageQuotaReached;
  }

  checkExecutionMinutesQuota() {
    this.orgExecutionMinutesQuotaReached = !!this.org?.execMinutesQuotaReached;
    this.showExecutionMinutesQuotaAlert = this.orgExecutionMinutesQuotaReached;
  }
}<|MERGE_RESOLUTION|>--- conflicted
+++ resolved
@@ -636,15 +636,10 @@
         .authState=${this.authState!}
         orgId=${this.orgId}
         userId=${this.userInfo!.id}
-<<<<<<< HEAD
         collectionId=${params.collectionId}
-        collectionTab=${(params.collectionTab as CollectionTab) || "replay"}
-=======
-        collectionId=${this.params.collectionId}
-        collectionTab=${(this.params.collectionTab as
+        collectionTab=${(params.collectionTab as
           | CollectionTab
           | undefined) || "replay"}
->>>>>>> c1cffe9e
         ?isCrawler=${this.isCrawler}
       ></btrix-collection-detail>`;
     }
