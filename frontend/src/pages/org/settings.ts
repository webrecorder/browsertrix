--- conflicted
+++ resolved
@@ -106,15 +106,11 @@
 
   private readonly validateOrgNameMax = maxLengthValidator(40);
 
-<<<<<<< HEAD
   firstUpdated() {
     this.checkEnabledInvites();
   }
 
-  async willUpdate(changedProperties: Map<string, any>) {
-=======
   async willUpdate(changedProperties: PropertyValues<this>) {
->>>>>>> f853fcdd
     if (changedProperties.has("isAddingMember") && this.isAddingMember) {
       this.isAddMemberFormVisible = true;
     }
