import { localized, msg, str } from "@lit/localize";
import { Task } from "@lit/task";
import type { SlDialog, SlSelectEvent } from "@shoelace-style/shoelace";
import clsx from "clsx";
import { html, type PropertyValues } from "lit";
import { customElement, query, state } from "lit/decorators.js";
import { ifDefined } from "lit/directives/if-defined.js";
import { when } from "lit/directives/when.js";
import queryString from "query-string";

import {
  ScopeType,
  type ListWorkflow,
  type Seed,
  type Workflow,
} from "./types";

import { BtrixElement } from "@/classes/BtrixElement";
import type {
  BtrixFilterChipChangeEvent,
  FilterChip,
} from "@/components/ui/filter-chip";
import {
  parsePage,
  type PageChangeEvent,
  type Pagination,
} from "@/components/ui/pagination";
import { type SelectEvent } from "@/components/ui/search-combobox";
import { SearchParamsValue } from "@/controllers/searchParamsValue";
import type { SelectJobTypeEvent } from "@/features/crawl-workflows/new-workflow-dialog";
import {
  Action,
  type BtrixSelectActionEvent,
} from "@/features/crawl-workflows/workflow-action-menu/types";
import { type BtrixChangeWorkflowLastCrawlStateFilterEvent } from "@/features/crawl-workflows/workflow-last-crawl-state-filter";
import { type BtrixChangeWorkflowProfileFilterEvent } from "@/features/crawl-workflows/workflow-profile-filter";
import type { BtrixChangeWorkflowScheduleFilterEvent } from "@/features/crawl-workflows/workflow-schedule-filter";
import type { BtrixChangeWorkflowTagFilterEvent } from "@/features/crawl-workflows/workflow-tag-filter";
import { pageHeader } from "@/layouts/pageHeader";
import { WorkflowTab } from "@/routes";
import scopeTypeLabels from "@/strings/crawl-workflows/scopeType";
import { deleteConfirmation } from "@/strings/ui";
import type { APIPaginatedList, APIPaginationQuery } from "@/types/api";
import { type CrawlState } from "@/types/crawlState";
import {
  NewWorkflowOnlyScopeType,
  type StorageSeedFile,
} from "@/types/workflow";
import { isApiError } from "@/utils/api";
import { settingsForDuplicate } from "@/utils/crawl-workflows/settingsForDuplicate";
import { renderName } from "@/utils/crawler";
import { isNotEqual } from "@/utils/is-not-equal";
import { tw } from "@/utils/tailwind";

type SearchFields = "name" | "firstSeed";
type SortField = "lastRun" | "name" | "firstSeed" | "created" | "modified";
const SORT_DIRECTIONS = ["asc", "desc"] as const;
type SortDirection = (typeof SORT_DIRECTIONS)[number];
type SortBy = {
  field: SortField;
  direction: SortDirection;
};

type Keys<T> = (keyof T)[];

const FILTER_BY_CURRENT_USER_STORAGE_KEY =
  "btrix.filterByCurrentUser.crawlConfigs";
const INITIAL_PAGE_SIZE = 10;
const POLL_INTERVAL_SECONDS = 10;

const sortableFields: Record<
  SortField,
  { label: string; defaultDirection?: SortDirection }
> = {
  lastRun: {
    label: msg("Latest Crawl"),
    defaultDirection: "desc",
  },
  modified: {
    label: msg("Last Modified"),
    defaultDirection: "desc",
  },
  name: {
    label: msg("Name"),
    defaultDirection: "asc",
  },
  firstSeed: {
    label: msg("Crawl Start URL"),
    defaultDirection: "asc",
  },
  created: {
    label: msg("Date Created"),
    defaultDirection: "desc",
  },
};

const DEFAULT_SORT_BY = {
  field: "lastRun",
  direction: sortableFields["lastRun"].defaultDirection!,
} as const;

type FilterBy = {
  name?: string;
  firstSeed?: string;
  schedule?: boolean;
<<<<<<< HEAD
  isCrawlRunning?: boolean;
  lastCrawlState?: CrawlState[];
=======
  isCrawlRunning?: true;
>>>>>>> 92329754
};

/**
 * Usage:
 * ```ts
 * <btrix-workflows-list></btrix-workflows-list>
 * ```
 */
@customElement("btrix-workflows-list")
@localized()
export class WorkflowsList extends BtrixElement {
  static FieldLabels: Record<SearchFields, string> = {
    name: msg("Name"),
    firstSeed: msg("Crawl Start URL"),
  };

  @state({ hasChanged: isNotEqual })
  private pagination: Required<APIPaginationQuery> = {
    page: parsePage(new URLSearchParams(location.search).get("page")),
    pageSize: INITIAL_PAGE_SIZE,
  };

  @query("btrix-pagination")
  private readonly paginationElement?: Pagination;

  @state()
  private searchOptions: { [x: string]: string }[] = [];

  @state()
  private readonly fetchErrorStatusCode?: number;

  @state()
  private workflowToDelete?: ListWorkflow;

  private readonly orderBy = new SearchParamsValue<SortBy>(
    this,
    (value, params) => {
      if (value.field === DEFAULT_SORT_BY.field) {
        params.delete("sortBy");
      } else {
        params.set("sortBy", value.field);
      }
      if (value.direction === sortableFields[value.field].defaultDirection) {
        params.delete("sortDir");
      } else {
        params.set("sortDir", value.direction);
      }
      return params;
    },
    (params) => {
      const field = params.get("sortBy") as SortBy["field"] | null;
      if (!field) {
        return DEFAULT_SORT_BY;
      }
      let direction = params.get("sortDir");
      if (
        !direction ||
        (SORT_DIRECTIONS as readonly string[]).includes(direction)
      ) {
        direction =
          sortableFields[field].defaultDirection || DEFAULT_SORT_BY.direction;
      }
      return { field, direction: direction as SortDirection };
    },
  );

  private readonly filterBy = new SearchParamsValue<FilterBy>(
    this,
    (value, params) => {
      const keys = [
        "name",
        "firstSeed",
        "schedule",
        "isCrawlRunning",
        "lastCrawlState",
      ] as (keyof FilterBy)[];
      keys.forEach((key) => {
        if (value[key] == null) {
          params.delete(key);
        } else {
          switch (key) {
            case "firstSeed":
            case "name":
              params.set(key, value[key]);
              break;
            case "schedule":
              params.set(key, value[key] ? "true" : "false");
              break;
            case "isCrawlRunning":
              if (value[key] as true | undefined) {
                params.set(key, "true");
              } else {
                params.delete(key);
              }
              break;
            case "lastCrawlState":
              params.delete("lastCrawlStatus");
              value[key].forEach((state) => {
                params.append("lastCrawlStatus", state);
              });
              break;
          }
        }
      });
      return params;
    },
    (params) => {
      const status = params.getAll("lastCrawlStatus") as CrawlState[];
      return {
        name: params.get("name") ?? undefined,
        firstSeed: params.get("firstSeed") ?? undefined,
        schedule: params.has("schedule")
          ? params.get("schedule") === "true"
          : undefined,
<<<<<<< HEAD
        isCrawlRunning: params.get("isCrawlRunning") === "true",
        lastCrawlState: status.length ? status : undefined,
=======
        isCrawlRunning: params.get("isCrawlRunning") === "true" || undefined,
>>>>>>> 92329754
      };
    },
  );

  private readonly filterByCurrentUser = new SearchParamsValue<boolean>(
    this,
    (value, params) => {
      if (value) {
        params.set("mine", "true");
      } else {
        params.delete("mine");
      }
      return params;
    },
    (params) => params.get("mine") === "true",
    {
      initial: (initialValue) =>
        window.sessionStorage.getItem(FILTER_BY_CURRENT_USER_STORAGE_KEY) ===
          "true" ||
        initialValue ||
        false,
    },
  );

  private readonly filterByTags = new SearchParamsValue<string[] | undefined>(
    this,
    (value, params) => {
      params.delete("tags");
      value?.forEach((v) => {
        params.append("tags", v);
      });
      return params;
    },
    (params) => params.getAll("tags"),
  );

  private readonly filterByTagsType = new SearchParamsValue<"and" | "or">(
    this,
    (value, params) => {
      if (value === "and") {
        params.set("tagsType", value);
      } else {
        params.delete("tagsType");
      }
      return params;
    },
    (params) => (params.get("tagsType") === "and" ? "and" : "or"),
  );

  private readonly filterByProfiles = new SearchParamsValue<string[]>(
    this,
    (value, params) => {
      params.delete("profiles");
      value.forEach((v) => {
        params.append("profiles", v);
      });
      return params;
    },
    (params) => params.getAll("profiles"),
  );

  @query("#deleteDialog")
  private readonly deleteDialog?: SlDialog | null;

  // For fuzzy search:
  private readonly searchKeys = ["name", "firstSeed"];

  private get selectedSearchFilterKey() {
    return (
      Object.keys(WorkflowsList.FieldLabels) as Keys<
        typeof WorkflowsList.FieldLabels
      >
    ).find((key) => Boolean(this.filterBy.value[key]));
  }

  private get hasFiltersSet() {
    return [
      this.filterBy.value.firstSeed || undefined,
      this.filterBy.value.name || undefined,
      this.filterBy.value.isCrawlRunning || undefined,
      this.filterBy.value.schedule,
      this.filterByProfiles.value.length || undefined,
      this.filterByCurrentUser.value || undefined,
      this.filterByTags.value?.length || undefined,
    ].some((v) => v !== undefined);
  }

  private clearFilters() {
    this.filterBy.setValue({});
    this.filterByCurrentUser.setValue(false);
    this.filterByTags.setValue(undefined);
    this.filterByProfiles.setValue([]);
  }

  private getWorkflowsTimeout?: number;

  private readonly workflowsTask = new Task(this, {
    task: async (
      [
        pagination,
        orderBy,
        filterBy,
        filterByCurrentUser,
        filterByTags,
        filterByTagsType,
        filterByProfiles,
      ],
      { signal },
    ) => {
      try {
        const data = await this.getWorkflows(
          {
            pagination,
            orderBy,
            filterBy,
            filterByCurrentUser,
            filterByTags,
            filterByTagsType,
            filterByProfiles,
          },
          signal,
        );

        if (this.getWorkflowsTimeout) {
          window.clearTimeout(this.getWorkflowsTimeout);
        }

        this.getWorkflowsTimeout = window.setTimeout(() => {
          void this.workflowsTask.run();
        }, POLL_INTERVAL_SECONDS * 1000);

        return data;
      } catch (e) {
        if ((e as Error).name === "AbortError") {
          console.debug("Fetch workflows aborted to throttle");
        } else {
          this.notify.toast({
            message: msg("Sorry, couldn’t retrieve workflows at this time."),
            variant: "danger",
            icon: "exclamation-octagon",
            id: "workflow-fetch-error",
          });
        }
        throw e;
      }
    },
    args: () =>
      // TODO consolidate filters into single fetch params
      [
        this.pagination,
        this.orderBy.value,
        this.filterBy.value,
        this.filterByCurrentUser.value,
        this.filterByTags.value,
        this.filterByTagsType.value,
        this.filterByProfiles.value,
      ] as const,
  });

  protected async willUpdate(
    changedProperties: PropertyValues<this> & Map<string, unknown>,
  ) {
    if (
      changedProperties.has("filterByCurrentUser.setValue") ||
      changedProperties.has("filterByTags.setValue") ||
      changedProperties.has("filterByTagsType.setValue") ||
      changedProperties.has("filterByProfiles.setValue") ||
      changedProperties.has("filterByScheduled.setValue") ||
      changedProperties.has("filterBy.setValue") ||
      changedProperties.has("orderBy.setValue")
    ) {
      this.pagination = {
        ...this.pagination,
        page: 1,
      };
      this.paginationElement?.setPage(1, { dispatch: false, replace: true });
    }
    if (changedProperties.has("filterByCurrentUser")) {
      window.sessionStorage.setItem(
        FILTER_BY_CURRENT_USER_STORAGE_KEY,
        this.filterByCurrentUser.value.toString(),
      );
    }
  }

  protected firstUpdated() {
    void this.fetchConfigSearchValues();
  }

  disconnectedCallback(): void {
    super.disconnectedCallback();
  }

  render() {
    return html`
      <div class="contents">
        ${pageHeader({
          title: msg("Crawl Workflows"),
          actions: html`
            ${when(
              this.appState.isAdmin,
              () =>
                html`<sl-tooltip content=${msg("Configure crawling defaults")}>
                  <sl-icon-button
                    href=${`${this.navigate.orgBasePath}/settings/crawling-defaults`}
                    class="size-8 text-lg"
                    name="gear"
                    label=${msg("Edit org crawling settings")}
                    @click=${this.navigate.link}
                  ></sl-icon-button>
                </sl-tooltip>`,
            )}
            ${when(
              this.appState.isCrawler,
              () => html`
                <sl-button-group>
                  <sl-button
                    variant="primary"
                    size="small"
                    ?disabled=${this.org?.readOnly}
                    @click=${() =>
                      this.navigate.to(
                        `${this.navigate.orgBasePath}/workflows/new`,
                        {
                          scopeType:
                            this.appState.userPreferences?.newWorkflowScopeType,
                        },
                      )}
                  >
                    <sl-icon slot="prefix" name="plus-lg"></sl-icon>
                    ${msg("New Workflow")}</sl-button
                  >
                  <sl-dropdown
                    distance="4"
                    placement="bottom-end"
                    @sl-select=${(e: SlSelectEvent) => {
                      const { value } = e.detail.item;

                      if (value) {
                        this.dispatchEvent(
                          new CustomEvent<SelectJobTypeEvent["detail"]>(
                            "select-job-type",
                            {
                              detail: value as SelectJobTypeEvent["detail"],
                            },
                          ),
                        );
                      }
                    }}
                  >
                    <sl-button
                      slot="trigger"
                      size="small"
                      variant="primary"
                      caret
                      ?disabled=${this.org?.readOnly}
                    >
                      <sl-visually-hidden
                        >${msg("Scope options")}</sl-visually-hidden
                      >
                    </sl-button>
                    <sl-menu>
                      <sl-menu-label> ${msg("Page Crawl")} </sl-menu-label>
                      <sl-menu-item value=${ScopeType.Page}
                        >${scopeTypeLabels[ScopeType.Page]}</sl-menu-item
                      >
                      <sl-menu-item value=${NewWorkflowOnlyScopeType.PageList}>
                        ${scopeTypeLabels[NewWorkflowOnlyScopeType.PageList]}
                      </sl-menu-item>
                      <sl-menu-item value=${ScopeType.SPA}>
                        ${scopeTypeLabels[ScopeType.SPA]}
                      </sl-menu-item>
                      <sl-divider></sl-divider>
                      <sl-menu-label>${msg("Site Crawl")}</sl-menu-label>
                      <sl-menu-item value=${ScopeType.Prefix}>
                        ${scopeTypeLabels[ScopeType.Prefix]}
                      </sl-menu-item>
                      <sl-menu-item value=${ScopeType.Host}>
                        ${scopeTypeLabels[ScopeType.Host]}
                      </sl-menu-item>
                      <sl-menu-item value=${ScopeType.Domain}>
                        ${scopeTypeLabels[ScopeType.Domain]}
                      </sl-menu-item>
                      <sl-menu-item value=${ScopeType.Custom}>
                        ${scopeTypeLabels[ScopeType.Custom]}
                      </sl-menu-item>
                    </sl-menu>
                  </sl-dropdown>
                </sl-button-group>
              `,
            )}
          `,
          classNames: tw`border-b-transparent`,
        })}
        <div class="sticky top-2 z-10 mb-3 rounded-lg border bg-neutral-50 p-4">
          ${this.renderControls()}
        </div>
      </div>

      ${when(
        this.fetchErrorStatusCode,
        () => html`
          <div>
            <btrix-alert variant="danger">
              ${msg(
                `Something unexpected went wrong while retrieving Workflows.`,
              )}
            </btrix-alert>
          </div>
        `,
        () => html`
          <div class="pb-10">
            ${this.workflowsTask.render({
              initial: this.renderLoading,
              pending: () =>
                // TODO differentiate between pending between poll and
                // pending from user action, in order to show loading indicator
                this.workflowsTask.value
                  ? // Render previous value while latest is loading
                    this.workflowsTask.value.total
                    ? this.renderWorkflowList()
                    : this.renderEmptyState()
                  : null,
              complete: ({ total }) =>
                total ? this.renderWorkflowList() : this.renderEmptyState(),
            })}
          </div>
        `,
      )}
      ${this.renderDialogs()}
    `;
  }

  private renderDialogs() {
    return html`
      ${when(
        this.workflowToDelete,
        (workflow) => html`
          <btrix-dialog id="deleteDialog" .label=${msg("Delete Workflow?")}>
            ${deleteConfirmation(renderName(workflow))}
            <div slot="footer" class="flex justify-between">
              <sl-button
                size="small"
                .autofocus=${true}
                @click=${() => void this.deleteDialog?.hide()}
                >${msg("Cancel")}</sl-button
              >
              <sl-button
                size="small"
                variant="danger"
                @click=${async () => {
                  void this.deleteDialog?.hide();

                  try {
                    await this.delete(workflow);
                    this.workflowToDelete = undefined;
                  } catch {
                    void this.deleteDialog?.show();
                  }
                }}
                >${msg("Delete Workflow")}</sl-button
              >
            </div>
          </btrix-dialog>
        `,
      )}
    `;
  }

  private renderControls() {
    return html`
      <div class="flex flex-wrap items-center gap-2 md:gap-4">
        <div class="grow basis-1/2">${this.renderSearch()}</div>

        <div class="flex items-center">
          <label
            class="mr-2 whitespace-nowrap text-sm text-neutral-500"
            for="sort-select"
          >
            ${msg("Sort by:")}
          </label>
          <sl-select
            id="sort-select"
            class="flex-1 md:min-w-[9.2rem]"
            size="small"
            pill
            value=${this.orderBy.value.field}
            @sl-change=${(e: Event) => {
              const field = (e.target as HTMLSelectElement).value as SortField;
              this.orderBy.setValue({
                field: field,
                direction:
                  sortableFields[field].defaultDirection ||
                  this.orderBy.value.direction,
              });
            }}
          >
            ${Object.entries(sortableFields).map(
              ([value, { label }]) => html`
                <sl-option value=${value}>${label}</sl-option>
              `,
            )}
          </sl-select>
          <sl-tooltip
            content=${this.orderBy.value.direction === "asc"
              ? msg("Sort in descending order")
              : msg("Sort in ascending order")}
          >
            <sl-icon-button
              name=${this.orderBy.value.direction === "asc"
                ? "sort-up-alt"
                : "sort-down"}
              class="text-base"
              label=${this.orderBy.value.direction === "asc"
                ? msg("Sort Descending")
                : msg("Sort Ascending")}
              @click=${() => {
                this.orderBy.setValue({
                  ...this.orderBy.value,
                  direction:
                    this.orderBy.value.direction === "asc" ? "desc" : "asc",
                });
              }}
            ></sl-icon-button>
          </sl-tooltip>
        </div>

        ${this.renderFilters()}
      </div>
    `;
  }

  private renderFilters() {
    return html`<div class="flex flex-wrap items-center gap-2">
      <span class="whitespace-nowrap text-sm text-neutral-500">
        ${msg("Filter by:")}
      </span>

      <btrix-workflow-schedule-filter
        .schedule=${this.filterBy.value.schedule}
        @btrix-change=${(e: BtrixChangeWorkflowScheduleFilterEvent) => {
          this.filterBy.setValue({
            ...this.filterBy.value,
            schedule: e.detail.value,
          });
        }}
      ></btrix-workflow-schedule-filter>

      <btrix-workflow-tag-filter
        .tags=${this.filterByTags.value}
        .type=${this.filterByTagsType.value}
        @btrix-change=${(e: BtrixChangeWorkflowTagFilterEvent) => {
          this.filterByTags.setValue(e.detail.value?.tags);
          this.filterByTagsType.setValue(e.detail.value?.type || "or");
        }}
      ></btrix-workflow-tag-filter>

      <btrix-workflow-profile-filter
        .profiles=${this.filterByProfiles.value}
        @btrix-change=${(e: BtrixChangeWorkflowProfileFilterEvent) => {
          this.filterByProfiles.setValue(e.detail.value ?? []);
        }}
      ></btrix-workflow-profile-filter>

      <btrix-workflow-last-crawl-state-filter
        .states=${this.filterBy.value.lastCrawlState}
        @btrix-change=${(e: BtrixChangeWorkflowLastCrawlStateFilterEvent) => {
          this.filterBy.setValue({
            ...this.filterBy.value,
            lastCrawlState: e.detail.value,
          });
        }}
      ></btrix-workflow-last-crawl-state-filter>

      <btrix-filter-chip
        ?checked=${this.filterBy.value.isCrawlRunning === true}
        @btrix-change=${(e: BtrixFilterChipChangeEvent) => {
          const { checked } = e.target as FilterChip;

          this.filterBy.setValue({
            ...this.filterBy.value,
            isCrawlRunning: checked ? true : undefined,
          });
        }}
      >
        ${msg("Running")}
      </btrix-filter-chip>

      <btrix-filter-chip
        ?checked=${this.filterByCurrentUser.value}
        @btrix-change=${(e: BtrixFilterChipChangeEvent) => {
          const { checked } = e.target as FilterChip;

          this.filterByCurrentUser.setValue(Boolean(checked));
        }}
      >
        ${msg("Mine")}
      </btrix-filter-chip>

      ${when(
        this.hasFiltersSet,
        () => html`
          <sl-button
            class="[--sl-color-primary-600:var(--sl-color-neutral-500)] part-[label]:font-medium"
            size="small"
            variant="text"
            @click=${this.clearFilters}
          >
            <sl-icon slot="prefix" name="x-lg"></sl-icon>
            ${msg("Clear All")}
          </sl-button>
        `,
      )}
    </div>`;
  }

  private renderSearch() {
    return html`
      <btrix-search-combobox
        .searchKeys=${this.searchKeys}
        .searchOptions=${this.searchOptions}
        .keyLabels=${WorkflowsList.FieldLabels}
        selectedKey=${ifDefined(this.selectedSearchFilterKey)}
        searchByValue=${ifDefined(
          this.selectedSearchFilterKey &&
            this.filterBy.value[this.selectedSearchFilterKey],
        )}
        placeholder=${msg("Search all workflows by name or crawl start URL")}
        @btrix-select=${(e: SelectEvent<typeof this.searchKeys>) => {
          const { key, value } = e.detail;
          if (key == null) return;
          this.filterBy.setValue({
            ...this.filterBy.value,
            [key]: value,
          });
        }}
        @btrix-clear=${() => {
          const {
            name: _name,
            firstSeed: _firstSeed,
            ...otherFilters
          } = this.filterBy.value;
          this.filterBy.setValue(otherFilters);
        }}
      >
      </btrix-search-combobox>
    `;
  }

  private renderWorkflowList() {
    if (!this.workflowsTask.value) return;
    const { page, total, pageSize } = this.workflowsTask.value;
    return html`
      <btrix-workflow-list>
        ${this.workflowsTask.value.items.map(this.renderWorkflowItem)}
      </btrix-workflow-list>
      <footer
        class=${clsx(
          tw`mt-6 flex justify-center`,
          total <= pageSize && tw`hidden`,
        )}
      >
        <btrix-pagination
          page=${page}
          totalCount=${total}
          size=${pageSize}
          @page-change=${async (e: PageChangeEvent) => {
            this.pagination = {
              ...this.pagination,
              page: e.detail.page,
            };
            await this.updateComplete;

            // Scroll to top of list
            // TODO once deep-linking is implemented, scroll to top of pushstate
            this.scrollIntoView({ behavior: "smooth" });
          }}
        ></btrix-pagination>
      </footer>
    `;
  }

  private readonly renderWorkflowItem = (workflow: ListWorkflow) => html`
    <btrix-workflow-list-item .workflow=${workflow}>
      <btrix-workflow-action-menu
        slot="menu"
        .workflow=${workflow}
        hidePauseResume
        @btrix-select=${async (e: BtrixSelectActionEvent) => {
          switch (e.detail.item.action) {
            case Action.Run:
              void this.runNow(workflow);
              break;
            case Action.TogglePauseResume:
              // TODO
              break;
            case Action.Stop:
              void this.stop(workflow.lastCrawlId);
              break;
            case Action.Cancel:
              void this.cancel(workflow.lastCrawlId);
              break;
            case Action.EditBrowserWindows:
              this.navigate.to(
                `${this.navigate.orgBasePath}/workflows/${workflow.id}/${WorkflowTab.LatestCrawl}`,
                {
                  dialog: "scale",
                },
              );
              break;
            case Action.EditExclusions:
              this.navigate.to(
                `${this.navigate.orgBasePath}/workflows/${workflow.id}/${WorkflowTab.LatestCrawl}`,
                {
                  dialog: "exclusions",
                },
              );
              break;
            case Action.Duplicate:
              void this.duplicateConfig(workflow);
              break;
            case Action.Delete: {
              this.workflowToDelete = workflow;
              await this.updateComplete;
              void this.deleteDialog?.show();
              break;
            }
            default:
              console.debug("unknown workflow action:", e.detail.item.action);
              break;
          }
        }}
      ></btrix-workflow-action-menu>
    </btrix-workflow-list-item>
  `;

  private renderEmptyState() {
    if (
      Object.keys(this.filterBy.value).length ||
      this.filterByCurrentUser.value ||
      this.filterByTags.value
    ) {
      return html`
        <div class="rounded-lg border bg-neutral-50 p-4">
          <p class="text-center">
            <span class="text-neutral-400"
              >${msg("No matching Workflows found.")}</span
            >
            <button
              class="font-medium text-neutral-500 underline hover:no-underline"
              @click=${this.clearFilters}
            >
              ${msg("Clear search and filters")}
            </button>
          </p>
        </div>
      `;
    }

    if (this.workflowsTask.value?.page && this.workflowsTask.value.page > 1) {
      return html`
        <div class="border-b border-t py-5">
          <p class="text-center text-neutral-500">
            ${msg("Could not find page.")}
          </p>
        </div>
      `;
    }

    return html`
      <div class="border-b border-t py-5">
        <p class="text-center text-neutral-500">${msg("No Workflows yet.")}</p>
      </div>
    `;
  }

  private renderLoading() {
    return html`<div
      class="my-24 flex w-full items-center justify-center text-3xl"
    >
      <sl-spinner></sl-spinner>
    </div>`;
  }

  /**
   * Fetch Workflows and update state
   **/
  private async getWorkflows(
    params: {
      pagination: Required<APIPaginationQuery>;
      orderBy: WorkflowsList["orderBy"]["value"];
      filterBy: WorkflowsList["filterBy"]["value"];
      filterByCurrentUser: WorkflowsList["filterByCurrentUser"]["value"];
      filterByTags: WorkflowsList["filterByTags"]["value"];
      filterByTagsType: WorkflowsList["filterByTagsType"]["value"];
      filterByProfiles: WorkflowsList["filterByProfiles"]["value"];
    },
    signal: AbortSignal,
  ) {
    const query = queryString.stringify(
      {
        ...params.filterBy,
        page: params.pagination.page,
        pageSize: params.pagination.pageSize,
        userid: params.filterByCurrentUser ? this.userInfo?.id : undefined,
        tag: params.filterByTags || undefined,
        tagMatch: params.filterByTagsType,
        profileIds: params.filterByProfiles,
        sortBy: params.orderBy.field,
        sortDirection: params.orderBy.direction === "desc" ? -1 : 1,
      },
      {
        arrayFormat: "none", // For tags
      },
    );
    return await this.api.fetch<APIPaginatedList<Workflow>>(
      `/orgs/${this.orgId}/crawlconfigs?${query}`,
      {
        signal: signal,
      },
    );
  }

  /**
   * Create a new template using existing template data
   */
  private async duplicateConfig(workflow: ListWorkflow) {
    const fullWorkflow = await this.getWorkflow(workflow);
    let seeds;
    let seedFile;

    if (fullWorkflow.config.seedFileId) {
      seedFile = await this.getSeedFile(fullWorkflow.config.seedFileId);
    } else {
      seeds = await this.getSeeds(workflow);
    }

    const settings = settingsForDuplicate({
      workflow: fullWorkflow,
      seeds,
      seedFile,
    });

    this.navigate.to(`${this.navigate.orgBasePath}/workflows/new`, settings);

    if (seeds && seeds.total > seeds.items.length) {
      const urlCount = this.localize.number(seeds.items.length);

      // This is likely an edge case for old workflows with >1,000 seeds
      // or URL list workflows created via API.
      this.notify.toast({
        title: msg(str`Partially copied workflow settings`),
        message: msg(str`The first ${urlCount} URLs were copied.`),
        variant: "warning",
        id: "workflow-copied-status",
      });
    } else {
      this.notify.toast({
        message: msg("Copied settings to new workflow."),
        variant: "success",
        icon: "check2-circle",
        id: "workflow-copied-status",
      });
    }
  }

  private async delete(workflow: ListWorkflow): Promise<void> {
    try {
      await this.api.fetch(`/orgs/${this.orgId}/crawlconfigs/${workflow.id}`, {
        method: "DELETE",
      });

      void this.workflowsTask.run();

      const workflow_name = html`<strong class="inline-flex"
        >${renderName(workflow)}</strong
      >`;
      this.notify.toast({
        message: msg(html`Deleted ${workflow_name} Workflow.`),
        variant: "success",
        icon: "check2-circle",
        id: "workflow-delete-status",
      });
    } catch {
      this.notify.toast({
        message: msg("Sorry, couldn't delete Workflow at this time."),
        variant: "danger",
        icon: "exclamation-octagon",
        id: "workflow-delete-status",
      });
    }
  }

  private async cancel(crawlId: ListWorkflow["lastCrawlId"]) {
    if (!crawlId) return;
    if (window.confirm(msg("Are you sure you want to cancel the crawl?"))) {
      const data = await this.api.fetch<{ success: boolean }>(
        `/orgs/${this.orgId}/crawls/${crawlId}/cancel`,
        {
          method: "POST",
        },
      );
      if (data.success) {
        void this.workflowsTask.run();
      } else {
        this.notify.toast({
          message: msg("Something went wrong, couldn't cancel crawl."),
          variant: "danger",
          icon: "exclamation-octagon",
          id: "crawl-stop-error",
        });
      }
    }
  }

  private async stop(crawlId: ListWorkflow["lastCrawlId"]) {
    if (!crawlId) return;
    if (window.confirm(msg("Are you sure you want to stop the crawl?"))) {
      const data = await this.api.fetch<{ success: boolean }>(
        `/orgs/${this.orgId}/crawls/${crawlId}/stop`,
        {
          method: "POST",
        },
      );
      if (data.success) {
        void this.workflowsTask.run();
      } else {
        this.notify.toast({
          message: msg("Something went wrong, couldn't stop crawl."),
          variant: "danger",
          icon: "exclamation-octagon",
          id: "crawl-stop-error",
        });
      }
    }
  }

  private async runNow(workflow: ListWorkflow): Promise<void> {
    try {
      await this.api.fetch(
        `/orgs/${this.orgId}/crawlconfigs/${workflow.id}/run`,
        {
          method: "POST",
        },
      );

      this.notify.toast({
        message: msg(
          html`Started crawl from <strong>${renderName(workflow)}</strong>.
            <br />
            <a
              class="underline hover:no-underline"
              href="${this.navigate
                .orgBasePath}/workflows/${workflow.id}/${WorkflowTab.LatestCrawl}"
              @click=${this.navigate.link.bind(this)}
              >Watch crawl</a
            >`,
        ),
        variant: "success",
        icon: "check2-circle",
        duration: 8000,
      });

      void this.workflowsTask.run();
      // Scroll to top of list
      this.scrollIntoView({ behavior: "smooth" });
    } catch (e) {
      let message = msg("Sorry, couldn't run crawl at this time.");
      if (isApiError(e) && e.statusCode === 403) {
        if (e.details === "storage_quota_reached") {
          message = msg("Your org does not have enough storage to run crawls.");
        } else if (e.details === "exec_minutes_quota_reached") {
          message = msg(
            "Your org has used all of its execution minutes for this month.",
          );
        } else {
          message = msg("You do not have permission to run crawls.");
        }
      } else if (isApiError(e) && e.details == "proxy_not_found") {
        message = msg(
          "Your org doesn't have permission to use the proxy configured for this crawl.",
        );
      }
      this.notify.toast({
        message: message,
        variant: "danger",
        icon: "exclamation-octagon",
        id: "crawl-start-error",
      });
    }
  }

  private async fetchConfigSearchValues() {
    try {
      const data: {
        crawlIds: string[];
        names: string[];
        descriptions: string[];
        firstSeeds: string[];
      } = await this.api.fetch(
        `/orgs/${this.orgId}/crawlconfigs/search-values`,
      );

      // Update search/filter collection
      const toSearchItem = (key: SearchFields) => (value: string) => ({
        [key]: value,
      });
      this.searchOptions = [
        ...data.names.map(toSearchItem("name")),
        ...data.firstSeeds.map(toSearchItem("firstSeed")),
      ];
    } catch (e) {
      console.debug(e);
    }
  }

  private async getWorkflow(workflow: ListWorkflow): Promise<Workflow> {
    const data: Workflow = await this.api.fetch(
      `/orgs/${this.orgId}/crawlconfigs/${workflow.id}`,
    );
    return data;
  }

  private async getSeeds(workflow: ListWorkflow) {
    // NOTE Returns first 1000 seeds (backend pagination max)
    const data = await this.api.fetch<APIPaginatedList<Seed>>(
      `/orgs/${this.orgId}/crawlconfigs/${workflow.id}/seeds`,
    );
    return data;
  }

  private async getSeedFile(seedFileId: string) {
    const data = await this.api.fetch<StorageSeedFile>(
      `/orgs/${this.orgId}/files/${seedFileId}`,
    );
    return data;
  }
}<|MERGE_RESOLUTION|>--- conflicted
+++ resolved
@@ -103,12 +103,8 @@
   name?: string;
   firstSeed?: string;
   schedule?: boolean;
-<<<<<<< HEAD
-  isCrawlRunning?: boolean;
+  isCrawlRunning?: true;
   lastCrawlState?: CrawlState[];
-=======
-  isCrawlRunning?: true;
->>>>>>> 92329754
 };
 
 /**
@@ -223,12 +219,8 @@
         schedule: params.has("schedule")
           ? params.get("schedule") === "true"
           : undefined,
-<<<<<<< HEAD
-        isCrawlRunning: params.get("isCrawlRunning") === "true",
+        isCrawlRunning: params.get("isCrawlRunning") === "true" || undefined,
         lastCrawlState: status.length ? status : undefined,
-=======
-        isCrawlRunning: params.get("isCrawlRunning") === "true" || undefined,
->>>>>>> 92329754
       };
     },
   );
