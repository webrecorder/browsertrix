--- conflicted
+++ resolved
@@ -78,11 +78,7 @@
 
 export function renderResources(crawlData: ReplayData, qaData: ReplayData) {
   const noData = html`<div
-<<<<<<< HEAD
-    class="m-4 flex flex-col items-center justify-center gap-2 text-xs text-neutral-500"
-=======
     class=${tw`flex h-full flex-col items-center justify-center gap-2 text-xs text-neutral-500`}
->>>>>>> ecaa8516
   >
     <sl-icon name="slash-circle"></sl-icon>
     ${msg("Resources data not available")}
