import { msg } from "@lit/localize";
import clsx from "clsx";
import { html } from "lit";

import type { ReplayData, ResourcesPayload } from "../types";

import { renderSpinner } from "./spinner";

import { tw } from "@/utils/tailwind";

const TOTAL = "Total";

function renderDiff(
  crawlResources: ResourcesPayload["resources"],
  qaResources: ResourcesPayload["resources"],
) {
  const columns = [
    msg("Resource Type"),
    msg("Good During Crawl"),
    msg("Bad During Crawl"),
    msg("Good in Replay"),
    msg("Bad in Replay"),
  ];
  const rows = [
    [
      html`<span class="font-semibold capitalize"
        >${msg("All Resources")}</span
      >`,
      html`<span class="font-semibold"
        >${crawlResources[TOTAL].good.toLocaleString()}</span
      >`,
      html`<span class="font-semibold"
        >${crawlResources[TOTAL].bad.toLocaleString()}</span
      >`,
      html`<span
        class="${clsx(
          "font-semibold",
          crawlResources[TOTAL].good !== qaResources[TOTAL].good
            ? "text-danger"
            : "text-neutral-700",
        )}"
      >
        ${qaResources[TOTAL].good.toLocaleString()}
      </span>`,
      html`<span
        class="${clsx(
          "font-semibold",
          crawlResources[TOTAL].bad !== qaResources[TOTAL].bad
            ? "text-danger"
            : "text-neutral-700",
        )}"
      >
        ${qaResources[TOTAL].bad.toLocaleString()}
      </span>`,
    ],
    ...Object.keys(qaResources)
      .filter((key) => key !== TOTAL)
      .map((key) => [
<<<<<<< HEAD
        html`<span class="capitalize">${key}</span>`,
        html`${crawlResources[key].good.toLocaleString()}`,
        html`${crawlResources[key].bad.toLocaleString()}`,
=======
        html`<span class=${tw`capitalize`}>${key}</span>`,
        html`${Object.prototype.hasOwnProperty.call(crawlResources, key)
          ? crawlResources[key].good.toLocaleString()
          : 0}`,
        html`${Object.prototype.hasOwnProperty.call(crawlResources, key)
          ? crawlResources[key].bad.toLocaleString()
          : 0}`,
>>>>>>> b8caeb88
        html`<span
          class=${Object.prototype.hasOwnProperty.call(crawlResources, key) &&
          crawlResources[key].good === qaResources[key].good
            ? tw`text-neutral-400`
            : tw`text-danger`}
        >
          ${qaResources[key].good.toLocaleString()}
        </span>`,
        html`<span
          class=${Object.prototype.hasOwnProperty.call(crawlResources, key) &&
          crawlResources[key].bad === qaResources[key].bad
            ? tw`text-neutral-400`
            : tw`font-semibold text-danger`}
        >
          ${qaResources[key].bad.toLocaleString()}
        </span>`,
      ]),
  ];

  return html`
    <btrix-data-table .columns=${columns} .rows=${rows}></btrix-data-table>
  `;
}

export function renderResources(crawlData: ReplayData, qaData: ReplayData) {
  const noData = html`<div
    class="m-4 flex flex-col items-center justify-center gap-2 text-xs text-neutral-500"
  >
    <sl-icon name="slash-circle"></sl-icon>
    ${msg("Resources data not available")}
  </div>`;

  return html`
    <div class="flex h-full flex-col outline">
      <div class="flex-1 overflow-auto overscroll-contain">
        ${crawlData && qaData
          ? crawlData.resources && qaData.resources
            ? renderDiff(crawlData.resources, qaData.resources)
            : noData
          : renderSpinner()}
      </div>
      <footer class="pt-2 text-xs text-neutral-600">
        <dl>
          <div class="flex gap-1">
            <dt class="font-semibold">${msg("Good:")}</dt>
            <dd>${msg("Success (2xx) and Redirection (3xx) status codes")}</dd>
          </div>
          <div class="flex gap-1">
            <dt class="font-semibold">${msg("Bad:")}</dt>
            <dd>
              ${msg("Client error (4xx) and Server error (5xx) status codes")}
            </dd>
          </div>
        </dl>
      </footer>
    </div>
  `;
}<|MERGE_RESOLUTION|>--- conflicted
+++ resolved
@@ -56,19 +56,13 @@
     ...Object.keys(qaResources)
       .filter((key) => key !== TOTAL)
       .map((key) => [
-<<<<<<< HEAD
         html`<span class="capitalize">${key}</span>`,
-        html`${crawlResources[key].good.toLocaleString()}`,
-        html`${crawlResources[key].bad.toLocaleString()}`,
-=======
-        html`<span class=${tw`capitalize`}>${key}</span>`,
         html`${Object.prototype.hasOwnProperty.call(crawlResources, key)
           ? crawlResources[key].good.toLocaleString()
           : 0}`,
         html`${Object.prototype.hasOwnProperty.call(crawlResources, key)
           ? crawlResources[key].bad.toLocaleString()
           : 0}`,
->>>>>>> b8caeb88
         html`<span
           class=${Object.prototype.hasOwnProperty.call(crawlResources, key) &&
           crawlResources[key].good === qaResources[key].good
