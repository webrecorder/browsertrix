import { localized, msg } from "@lit/localize";
import { serialize } from "@shoelace-style/shoelace/dist/utilities/form.js";
import { merge } from "immutable";
import { html, nothing, type PropertyValues } from "lit";
import { customElement, property, query, state } from "lit/decorators.js";
import { cache } from "lit/directives/cache.js";
import { choose } from "lit/directives/choose.js";
import { guard } from "lit/directives/guard.js";
import { ifDefined } from "lit/directives/if-defined.js";
import { until } from "lit/directives/until.js";
import { when } from "lit/directives/when.js";
import queryString from "query-string";

import { styles } from "./styles";
import type * as QATypes from "./types";
import { renderReplay } from "./ui/replay";
import { renderResources } from "./ui/resources";
import { renderScreenshots } from "./ui/screenshots";
import { renderSeverityBadge } from "./ui/severityBadge";
import { renderText } from "./ui/text";

import { TailwindElement } from "@/classes/TailwindElement";
import type { Dialog } from "@/components/ui/dialog";
import { APIController } from "@/controllers/api";
import { NavigateController } from "@/controllers/navigate";
import { NotifyController } from "@/controllers/notify";
import {
  type QaFilterChangeDetail,
  type QaPaginationChangeDetail,
  type QaSortChangeDetail,
  type SortableFieldNames,
  type SortDirection,
} from "@/features/qa/page-list/page-list";
import { type UpdateItemPageDetail } from "@/features/qa/page-qa-approval";
import type { SelectDetail } from "@/features/qa/qa-run-dropdown";
import type {
  APIPaginatedList,
  APIPaginationQuery,
  APISortQuery,
} from "@/types/api";
import type { ArchivedItem } from "@/types/crawler";
import type { ArchivedItemQAPage, QARun } from "@/types/qa";
import { type AuthState } from "@/utils/AuthService";
import { finishedCrawlStates, isActive, renderName } from "@/utils/crawler";
import { getLocale } from "@/utils/localization";

const DEFAULT_PAGE_SIZE = 100;

type PageResource = {
  status?: number;
  mime?: string;
  type?: string;
};

// From https://developer.mozilla.org/en-US/docs/Web/Media/Formats/Image_types
const IMG_EXTS = [
  "apng",
  "avif",
  "gif",
  "jpg",
  "jpeg",
  "jfif",
  "pjpeg",
  "pjp",
  "png",
  "svg",
  "webp",
  "tif",
  "tiff",
  "bmp",
  "ico",
  "cur",
];

const tabToPrefix: Record<QATypes.QATab, string> = {
  screenshots: "view",
  text: "text",
  resources: "pageinfo",
  replay: "",
};

@localized()
@customElement("btrix-archived-item-qa")
export class ArchivedItemQA extends TailwindElement {
  static styles = styles;

  @property({ type: Object })
  authState?: AuthState;

  @property({ type: String })
  orgId?: string;

  @property({ type: String })
  itemId?: string;

  @property({ type: String })
  itemPageId?: string;

  @property({ type: String })
  qaRunId?: string;

  @property({ type: Boolean })
  isCrawler = false;

  @property({ type: String })
  tab: QATypes.QATab = "screenshots";

  @state()
  private item?: ArchivedItem;

  @state()
  finishedQARuns:
    | (QARun & { state: (typeof finishedCrawlStates)[number] })[]
    | undefined = [];

  @state()
  private pages?: APIPaginatedList<ArchivedItemQAPage>;

  @property({ type: Object })
  page?: ArchivedItemQAPage;

  @state()
  private crawlData: QATypes.ReplayData = null;

  @state()
  private qaData: QATypes.ReplayData = null;

  // indicate whether the crawl / qa endpoints have been registered in SW
  // if not, requires loading via <replay-web-page>
  // endpoints may be registered but crawlData / qaData may still be missing
  @state()
  private crawlDataRegistered = false;

  @state()
  private qaDataRegistered = false;

  @state()
  private splitView = true;

  @state()
  filterPagesBy: {
    filterQABy?: string;
    gte?: number;
    gt?: number;
    lte?: number;
    lt?: number;
    reviewed?: boolean;
    approved?: boolean;
    hasNotes?: boolean;
  } = {};

  @state()
  sortPagesBy: APISortQuery & { sortBy: SortableFieldNames } = {
    sortBy: "screenshotMatch",
    sortDirection: 1,
  };

  private readonly api = new APIController(this);
  private readonly navigate = new NavigateController(this);
  private readonly notify = new NotifyController(this);
  private readonly replaySwReg =
    navigator.serviceWorker.getRegistration("/replay/");

  @query("#replayframe")
  private readonly replayFrame?: HTMLIFrameElement | null;

  @query(".reviewDialog")
  private readonly reviewDialog?: Dialog | null;

  connectedCallback(): void {
    super.connectedCallback();
    // Receive messages from replay-web-page windows
    void this.replaySwReg.then((reg) => {
      if (!reg) {
        console.log("[debug] no reg, listening to messages");
        // window.addEventListener("message", this.onWindowMessage);
      }
    });

    window.addEventListener("message", this.onWindowMessage);
  }

  disconnectedCallback(): void {
    super.disconnectedCallback();
    if (this.crawlData?.blobUrl) URL.revokeObjectURL(this.crawlData.blobUrl);
    if (this.qaData?.blobUrl) URL.revokeObjectURL(this.qaData.blobUrl);
    window.removeEventListener("message", this.onWindowMessage);
  }

  private readonly onWindowMessage = (event: MessageEvent) => {
    const sourceLoc = (event.source as Window | null)?.location.href;

    // ensure its an rwp frame
    if (sourceLoc && sourceLoc.indexOf("?source=") > 0) {
      void this.handleRwpMessage(sourceLoc);
    }
  };

  /**
   * Callback for when hidden RWP embeds are loaded and ready.
   * This won't fire if the RWP service worker is already
   * registered on the page due to RWP conditionally rendering
   * if the sw is not present.
   */
  private async handleRwpMessage(sourceLoc: string) {
    console.log("[debug] handleRwpMessage", sourceLoc);
    // check if has /qa/ in path, then QA
    if (sourceLoc.indexOf("%2Fqa%2F") >= 0 && !this.qaDataRegistered) {
      this.qaDataRegistered = true;
      console.log("[debug] onWindowMessage qa", this.qaData);
      await this.fetchContentForTab({ qa: true });
      await this.updateComplete;
      // otherwise main crawl replay
    } else if (!this.crawlDataRegistered) {
      this.crawlDataRegistered = true;
      console.log("[debug] onWindowMessage crawl", this.crawlData);
      await this.fetchContentForTab();
      await this.updateComplete;
    }
    // if (this.crawlData && this.qaData) {
    //   window.removeEventListener("message", this.onWindowMessage);
    // }
  }

  protected async willUpdate(
    changedProperties: PropertyValues<this> | Map<PropertyKey, unknown>,
  ) {
    if (changedProperties.has("itemId") && this.itemId) {
      void this.initItem();
    } else if (
      changedProperties.has("filterPagesBy") ||
      changedProperties.has("sortPagesBy") ||
      changedProperties.has("qaRunId")
    ) {
      void this.fetchPages();
    }
    if (
      (changedProperties.has("itemPageId") ||
        changedProperties.has("qaRunId")) &&
      this.itemPageId
    ) {
      void this.fetchPage();
    }
    // Re-fetch when tab, archived item page, or QA run ID changes
    // from an existing one, probably due to user interaction
    if (changedProperties.get("tab") || changedProperties.get("page")) {
      if (this.tab === "screenshots") {
        if (this.crawlData?.blobUrl)
          URL.revokeObjectURL(this.crawlData.blobUrl);
        if (this.qaData?.blobUrl) URL.revokeObjectURL(this.qaData.blobUrl);
      }
      // TODO prefetch content for other tabs?
      void this.fetchContentForTab();
      void this.fetchContentForTab({ qa: true });
    } else if (changedProperties.get("qaRunId")) {
      void this.fetchContentForTab({ qa: true });
    }
  }

  private async initItem() {
    void this.fetchCrawl();
    await this.fetchQARuns();

    const searchParams = new URLSearchParams(window.location.search);

    if (this.qaRunId) {
      if (this.itemPageId) {
        void this.fetchPages({ page: 1 });
      } else {
        await this.fetchPages({ page: 1 });
      }
    }

    const firstQARun = this.finishedQARuns?.[0];
    const firstPage = this.pages?.items[0];

    if (!this.qaRunId && firstQARun) {
      searchParams.set("qaRunId", firstQARun.id);
    }
    if (!this.itemPageId && firstPage) {
      searchParams.set("itemPageId", firstPage.id);
    }

    this.navigate.to(`${window.location.pathname}?${searchParams.toString()}`);
  }

  /**
   * Get current page position with previous and next items
   */
  private getPageListSliceByCurrent(
    pageId = this.itemPageId,
  ): [
    ArchivedItemQAPage | undefined,
    ArchivedItemQAPage | undefined,
    ArchivedItemQAPage | undefined,
  ] {
    if (!pageId || !this.pages) {
      return [undefined, undefined, undefined];
    }

    const pages = this.pages.items;
    const idx = pages.findIndex(({ id }) => id === pageId);
    return [pages[idx - 1], pages[idx], pages[idx + 1]];
  }

  private navToPage(pageId: string) {
    const searchParams = new URLSearchParams(window.location.search);
    searchParams.set("itemPageId", pageId);
    this.navigate.to(
      `${window.location.pathname}?${searchParams.toString()}`,
      undefined,
      /* resetScroll: */ false,
    );
  }

  render() {
    const crawlBaseUrl = `${this.navigate.orgBasePath}/items/crawl/${this.itemId}`;
    const searchParams = new URLSearchParams(window.location.search);
    const itemName = this.item ? renderName(this.item) : nothing;
    const [prevPage, currentPage, nextPage] = this.getPageListSliceByCurrent();
    const currentQARun = this.finishedQARuns?.find(
      ({ id }) => id === this.qaRunId,
    );
    const disableReview = !currentQARun || isActive(currentQARun.state);

    return html`
      ${this.renderHidden()}

<<<<<<< HEAD
      <btrix-beta-badge placement="right"></btrix-beta-badge>

      <article class="grid gap-x-6 gap-y-4 md:gap-y-0">
=======
      <article class="qa-grid grid gap-x-6 gap-y-0">
>>>>>>> 7710be0f
        <header
          class="grid--header flex flex-wrap items-center justify-between gap-1 border-b py-2"
        >
          <div class="flex items-center gap-2 overflow-hidden">
            <h1
              class="flex-1 flex-shrink-0 basis-32 truncate text-base font-semibold leading-tight"
            >
              ${itemName}
            </h1>
            ${when(
              this.finishedQARuns,
              (qaRuns) => html`
                <btrix-qa-run-dropdown
                  .items=${qaRuns}
                  selectedId=${this.qaRunId || ""}
                  @btrix-select=${(e: CustomEvent<SelectDetail>) => {
                    const params = new URLSearchParams(searchParams);
                    params.set("qaRunId", e.detail.item.id);
                    this.navigate.to(
                      `${window.location.pathname}?${params.toString()}`,
                    );
                  }}
                ></btrix-qa-run-dropdown>
              `,
            )}
          </div>
          <div class="ml-auto flex">
            <sl-button
              size="small"
              variant="text"
              href=${`${crawlBaseUrl}#qa`}
              @click=${this.navigate.link}
              >${msg("Exit Review")}</sl-button
            >
            <sl-tooltip
              content=${msg(
                "Reviews are temporarily disabled during analysis runs.",
              )}
              ?disabled=${!disableReview}
            >
              <sl-button
                variant="success"
                size="small"
                @click=${() => void this.reviewDialog?.show()}
                ?disabled=${disableReview}
              >
                <sl-icon slot="prefix" name="patch-check"> </sl-icon>
                ${this.item?.reviewStatus
                  ? msg("Update Review")
                  : msg("Finish Review")}
              </sl-button>
            </sl-tooltip>
          </div>
        </header>

        <div
          class="grid--pageToolbar flex flex-wrap items-center justify-stretch gap-2 overflow-hidden border-b py-2 @container"
        >
          <h2
            class="flex-auto flex-shrink-0 flex-grow basis-32 truncate text-base font-semibold text-neutral-700"
            title="${this.page?.title ?? ""}"
          >
            ${this.page?.title ||
            html`<span class="opacity-50">${msg("No page title")}</span>`}
          </h2>
          <div
            class="ml-auto flex flex-grow basis-auto flex-wrap justify-between gap-2 @lg:flex-grow-0"
          >
            <sl-button
              size="small"
              @click=${this.navPrevPage}
              ?disabled=${!prevPage}
              class="order-1"
            >
              <sl-icon slot="prefix" name="arrow-left"></sl-icon>
              ${msg("Previous Page")}
            </sl-button>
            <sl-tooltip
              content=${msg(
                "Approvals are temporarily disabled during analysis runs.",
              )}
              ?disabled=${!disableReview}
              class="order-3 mx-auto flex w-full justify-center @lg:order-2 @lg:mx-0 @lg:w-auto"
            >
              <btrix-page-qa-approval
                .authState=${this.authState}
                .orgId=${this.orgId}
                .itemId=${this.itemId}
                .pageId=${this.itemPageId}
                .page=${this.page}
                ?disabled=${disableReview}
                @btrix-update-item-page=${this.onUpdateItemPage}
              ></btrix-page-qa-approval>
            </sl-tooltip>
            <sl-button
              variant="primary"
              size="small"
              ?disabled=${!nextPage}
              outline
              @click=${this.navNextPage}
              class="order-2 @lg:order-3"
            >
              <sl-icon slot="suffix" name="arrow-right"></sl-icon>
              ${msg("Next Page")}
            </sl-button>
          </div>
        </div>

        <div class="grid--tabGroup flex min-w-0 flex-col">
          <nav
            class="-mx-3 my-0 flex gap-2 overflow-x-auto px-3 py-2 lg:mx-0 lg:px-0"
          >
            <btrix-navigation-button
              id="screenshot-tab"
              href=${`${crawlBaseUrl}/review/screenshots?${searchParams.toString()}`}
              ?active=${this.tab === "screenshots"}
              @click=${this.onTabNavClick}
            >
              <sl-icon name="images"></sl-icon>
              ${msg("Screenshots")}
              ${when(this.page?.qa || currentPage?.qa, (qa) =>
                renderSeverityBadge(qa.screenshotMatch),
              )}
            </btrix-navigation-button>
            <btrix-navigation-button
              id="text-tab"
              href=${`${crawlBaseUrl}/review/text?${searchParams.toString()}`}
              ?active=${this.tab === "text"}
              @click=${this.onTabNavClick}
            >
              <sl-icon name="file-text-fill"></sl-icon>
              ${msg("Text")}
              ${when(this.page?.qa || currentPage?.qa, (qa) =>
                renderSeverityBadge(qa.textMatch),
              )}
            </btrix-navigation-button>
            <btrix-navigation-button
              id="text-tab"
              href=${`${crawlBaseUrl}/review/resources?${searchParams.toString()}`}
              ?active=${this.tab === "resources"}
              @click=${this.onTabNavClick}
            >
              <sl-icon name="puzzle-fill"></sl-icon>
              ${msg("Resources")}
            </btrix-navigation-button>
            <btrix-navigation-button
              id="replay-tab"
              href=${`${crawlBaseUrl}/review/replay?${searchParams.toString()}`}
              ?active=${this.tab === "replay"}
              @click=${this.onTabNavClick}
            >
              <sl-icon name="replaywebpage" library="app"></sl-icon>
              ${msg("Replay")}
            </btrix-navigation-button>
          </nav>
          ${this.renderPanelToolbar()} ${this.renderPanel()}
        </div>

        <section
          class="grid--pageList grid grid-rows-[auto_1fr] *:min-h-0 *:min-w-0"
        >
          <h2
            class="my-4 text-base font-semibold leading-none text-neutral-800"
          >
            ${msg("Pages")}
          </h2>
          <btrix-qa-page-list
            class="flex flex-col"
            .qaRunId=${this.qaRunId}
            .itemPageId=${this.itemPageId}
            .pages=${this.pages}
            .orderBy=${{
              field: this.sortPagesBy.sortBy,
              direction: (this.sortPagesBy.sortDirection === -1
                ? "desc"
                : "asc") as SortDirection,
            }}
            .filterBy=${this.filterPagesBy}
            totalPages=${+(this.item?.stats?.done || 0)}
            @btrix-qa-pagination-change=${(
              e: CustomEvent<QaPaginationChangeDetail>,
            ) => {
              const { page } = e.detail;
              void this.fetchPages({ page });
            }}
            @btrix-qa-page-select=${(e: CustomEvent<string>) => {
              this.navToPage(e.detail);
            }}
            @btrix-qa-filter-change=${(
              e: CustomEvent<QaFilterChangeDetail>,
            ) => {
              this.filterPagesBy = {
                ...this.filterPagesBy,
                ...e.detail,
              };
            }}
            @btrix-qa-sort-change=${(e: CustomEvent<QaSortChangeDetail>) => {
              this.sortPagesBy = {
                ...this.sortPagesBy,
                ...e.detail,
              };
            }}
          ></btrix-qa-page-list>
        </section>
      </article>
      <btrix-dialog
        class="reviewDialog [--width:60rem]"
        label=${msg("QA Review")}
      >
        <form class="qaReviewForm" @submit=${this.onReviewSubmit}>
          <div class="flex flex-col gap-6 md:flex-row">
            <div>
              <sl-radio-group
                class="mb-5"
                name="reviewStatus"
                label=${msg("Rate this crawl:")}
                value=${this.item?.reviewStatus ?? ""}
                required
              >
                <sl-radio value="5">
                  <strong class="font-semibold">${msg("Excellent!")}</strong>
                  <div class="text-xs text-neutral-600">
                    ${msg(
                      "This archived item perfectly replicates the original pages.",
                    )}
                  </div>
                </sl-radio>
                <sl-radio value="4">
                  <strong class="font-semibold">${msg("Good")}</strong>
                  <div class="text-xs text-neutral-600">
                    ${msg(
                      "Looks and functions nearly the same as the original pages.",
                    )}
                  </div>
                </sl-radio>
                <sl-radio value="3" checked>
                  <strong class="font-semibold">${msg("Fair")}</strong>
                  <div class="text-xs text-neutral-600">
                    ${msg(
                      "Similar to the original pages, but may be missing non-critical content or functionality.",
                    )}
                  </div>
                </sl-radio>
                <sl-radio value="2">
                  <strong class="font-semibold">${msg("Poor")}</strong>
                  <div class="text-xs text-neutral-600">
                    ${msg(
                      "Some similarities with the original pages, but missing critical content or functionality.",
                    )}
                  </div>
                </sl-radio>
                <sl-radio value="1">
                  <strong class="font-semibold">${msg("Bad")}</strong>
                  <div class="text-xs text-neutral-600">
                    ${msg(
                      "Missing all content and functionality from the original pages.",
                    )}
                  </div>
                </sl-radio>
              </sl-radio-group>
            </div>
            <div class="flex-1 pl-4 md:border-l">
              <sl-textarea
                label=${msg("Update archived item description?")}
                name="description"
                value=${this.item?.description ?? ""}
                placeholder=${msg("No description")}
              ></sl-textarea>
            </div>
          </div>
        </form>

        <div slot="footer" class="flex justify-between">
          <sl-button size="small">${msg("Cancel")}</sl-button>
          <sl-button
            variant="primary"
            size="small"
            type="submit"
            @click=${() => this.reviewDialog?.submit()}
          >
            <sl-icon name="patch-check" slot="prefix"></sl-icon>
            ${msg("Submit Review")}
          </sl-button>
        </div>
      </btrix-dialog>
    `;
  }

  private renderHidden() {
    const iframe = (reg?: ServiceWorkerRegistration) =>
      when(this.page, () => {
        const onLoad = reg
          ? () => {
              void this.fetchContentForTab();
              void this.fetchContentForTab({ qa: true });
            }
          : () => {
              console.debug("waiting for post message instead");
            };
        // Use iframe to access replay content
        // Use a 'non-existent' URL on purpose so that RWP itself is not rendered,
        // but we need a /replay iframe for proper fetch() to service worker
        return html`
          <iframe
            class="hidden"
            id="replayframe"
            src="/replay/non-existent"
            @load=${onLoad}
          ></iframe>
        `;
      });
    const rwp = (reg?: ServiceWorkerRegistration) =>
      when(
        !reg || !this.crawlDataRegistered || !this.qaDataRegistered,
        () => html`
          <div class="offscreen" aria-hidden="true">
            ${this.itemId && !this.crawlDataRegistered
              ? this.renderRWP(this.itemId, { qa: false })
              : nothing}
            ${this.qaRunId && !this.qaDataRegistered
              ? this.renderRWP(this.qaRunId, { qa: true })
              : nothing}
          </div>
        `,
      );
    return guard(
      [
        this.replaySwReg,
        this.page,
        this.itemId,
        this.qaRunId,
        this.crawlDataRegistered,
        this.qaDataRegistered,
      ],
      () =>
        until(
          this.replaySwReg.then((reg) => {
            return html`${iframe(reg)}${rwp(reg)}`;
          }),
        ),
    );
  }

  private renderPanelToolbar() {
    const buttons = html`
      ${choose(this.tab, [
        // [
        //   "replay",
        //   () => html`
        //     <div class="flex">
        //        <sl-icon-button name="arrow-clockwise"></sl-icon-button>
        //     </div>
        //   `,
        // ],
        [
          "screenshots",
          () => html`
            <div class="flex">
              <sl-tooltip
                content=${msg("Toggle screenshot wipe view")}
                placement="bottom-start"
              >
                <btrix-button
                  icon
                  variant=${!this.splitView ? "primary" : "neutral"}
                  @click="${() => (this.splitView = !this.splitView)}"
                >
                  <sl-icon name="vr" label=${msg("Split view")}></sl-icon>
                </btrix-button>
              </sl-tooltip>
            </div>
          `,
        ],
      ])}
    `;
    return html`
      <div
        class="${this.tab === "replay"
          ? "rounded-t-lg"
          : "rounded-lg mb-3"} flex h-12 items-center gap-2 border bg-neutral-50 p-2 text-base"
      >
        ${buttons}
        <div
          class="flex h-8 min-w-0 flex-1 items-center justify-between gap-2 overflow-hidden whitespace-nowrap rounded border bg-neutral-0 px-2 text-sm"
        >
          <div class="fade-out-r scrollbar-hidden flex-1 overflow-x-scroll">
            <span class="pr-2">${this.page?.url || "http://"}</span>
          </div>
          ${when(
            this.page,
            (page) => html`
              <sl-format-date
                lang=${getLocale()}
                class="font-monostyle text-xs text-neutral-500"
                date=${`${page.ts}Z`}
                month="2-digit"
                day="2-digit"
                year="2-digit"
                hour="2-digit"
                minute="2-digit"
              >
              </sl-format-date>
            `,
          )}
        </div>
      </div>
    `;
  }

  private renderPanel() {
    // cache DOM for faster switching between tabs
    const choosePanel = () => {
      switch (this.tab) {
        case "screenshots":
          return renderScreenshots(this.crawlData, this.qaData, this.splitView);
        case "text":
          return renderText(this.crawlData, this.qaData);
        case "resources":
          return renderResources(this.crawlData, this.qaData);
        case "replay":
          return renderReplay(this.crawlData);
        default:
          break;
      }
    };
    return html`
      <section aria-labelledby="${this.tab}-tab" class="flex-1 overflow-hidden">
        ${cache(choosePanel())}
      </section>
    `;
  }

  private readonly renderRWP = (
    rwpId: string,
    { qa, url }: { qa: boolean; url?: string },
  ) => {
    if (!rwpId) return;

    const replaySource = `/api/orgs/${this.orgId}/crawls/${this.itemId}${qa ? `/qa/${rwpId}` : ""}/replay.json`;
    const headers = this.authState?.headers;
    const config = JSON.stringify({ headers });
    console.log("[debug] rendering rwp", rwpId);
    return guard(
      [rwpId, this.page, this.authState],
      () => html`
        <replay-web-page
          source="${replaySource}"
          coll="${rwpId}"
          config="${config}"
          replayBase="/replay/"
          embed="replayonly"
          noCache="true"
          url="${ifDefined(url)}"
        ></replay-web-page>
      `,
    );
  };

  private readonly onTabNavClick = (e: MouseEvent) => {
    this.navigate.link(e, undefined, /* resetScroll: */ false);
  };

  private async onUpdateItemPage(e: CustomEvent<UpdateItemPageDetail>) {
    const updated = e.detail;

    if (!this.page || this.page.id !== updated.id) return;

    const reviewStatusChanged =
      this.page.approved !== updated.approved ||
      this.page.notes?.length !== updated.notes?.length;

    if (reviewStatusChanged) {
      void this.fetchPages();
    }

    this.page = merge<ArchivedItemQAPage>(this.page, updated);
  }

  private async fetchCrawl(): Promise<void> {
    try {
      this.item = await this.getCrawl();
    } catch {
      this.notify.toast({
        message: msg("Sorry, couldn't retrieve archived item at this time."),
        variant: "danger",
        icon: "exclamation-octagon",
      });
    }
  }

  private navNextPage() {
    const [, , nextPage] = this.getPageListSliceByCurrent();
    if (nextPage) {
      this.navToPage(nextPage.id);
    }
  }

  private navPrevPage() {
    const [prevPage] = this.getPageListSliceByCurrent();
    if (prevPage) {
      this.navToPage(prevPage.id);
    }
  }

  private async fetchQARuns(): Promise<void> {
    try {
      this.finishedQARuns = (await this.getQARuns()).filter(({ state }) =>
        finishedCrawlStates.includes(state),
      );
    } catch {
      this.notify.toast({
        message: msg("Sorry, couldn't retrieve QA data at this time."),
        variant: "danger",
        icon: "exclamation-octagon",
      });
    }
  }

  private async getQARuns(): Promise<QARun[]> {
    return this.api.fetch<QARun[]>(
      `/orgs/${this.orgId}/crawls/${this.itemId}/qa?skipFailed=true`,
      this.authState!,
    );
  }

  private async getCrawl(): Promise<ArchivedItem> {
    return this.api.fetch<ArchivedItem>(
      `/orgs/${this.orgId}/crawls/${this.itemId}`,
      this.authState!,
    );
  }

  private async fetchPage(): Promise<void> {
    if (!this.itemPageId) return;

    try {
      this.page = await this.getPage(this.itemPageId);
    } catch {
      this.notify.toast({
        message: msg("Sorry, couldn't retrieve page at this time."),
        variant: "danger",
        icon: "exclamation-octagon",
      });
    }
  }

  private resolveType(url: string, { mime = "", type }: PageResource) {
    if (type) {
      type = type.toLowerCase();
    }

    // Map common mime types where important information would be lost
    // if we only use first half to more descriptive resource types
    if (type === "script" || mime.includes("javascript")) {
      return "javascript";
    }
    if (type === "stylesheet" || mime.includes("css")) {
      return "stylesheet";
    }
    if (type === "image") {
      return "image";
    }
    if (type === "font") {
      return "font";
    }
    if (type === "ping") {
      return "other";
    }

    if (url.endsWith("favicon.ico")) {
      return "favicon";
    }

    let path = "";

    try {
      path = new URL(url).pathname;
    } catch (e) {
      // ignore
    }

    const ext = path.slice(path.lastIndexOf(".") + 1);

    if (type === "fetch" || type === "xhr") {
      if (IMG_EXTS.includes(ext)) {
        return "image";
      }
    }

    if (mime.includes("json") || ext === "json") {
      return "json";
    }

    if (mime.includes("pdf") || ext === "pdf") {
      return "pdf";
    }

    if (
      type === "document" ||
      mime.includes("html") ||
      ext === "html" ||
      ext === "htm"
    ) {
      return "html";
    }

    if (!mime) {
      return "other";
    }

    return mime.split("/")[0];
  }

  private async fetchContentForTab({ qa } = { qa: false }): Promise<void> {
    const page = this.page;
    const tab = this.tab;
    const sourceId = qa ? this.qaRunId : this.itemId;
    const frameWindow = this.replayFrame?.contentWindow;

    if (!page || !sourceId || !frameWindow) {
      console.log(
        "[debug] no page replaId or frameWindow",
        page,
        sourceId,
        frameWindow,
      );
      return;
    }

    if (qa && tab === "replay") {
      return;
    }

    const timestamp = page.ts?.split(".")[0].replace(/\D/g, "");
    const pageUrl = page.url;

    const doLoad = async (isQA: boolean) => {
      const urlPrefix = tabToPrefix[tab];
      const urlPart = `${timestamp}mp_/${urlPrefix ? `urn:${urlPrefix}:` : ""}${pageUrl}`;
      const url = `/replay/w/${sourceId}/${urlPart}`;
      // TODO check status code

      if (tab === "replay") {
        return { replayUrl: url };
      }
      const resp = await frameWindow.fetch(url);

      //console.log("resp:", resp);

      if (!resp.ok) {
        throw resp.status;
      }

      if (tab === "screenshots") {
        const blob = await resp.blob();
        const blobUrl = URL.createObjectURL(blob) || "";
        return { blobUrl };
      } else if (tab === "text") {
        const text = await resp.text();
        return { text };
      } else {
        // tab === "resources"

        const json = (await resp.json()) as {
          urls: PageResource[];
        };
        // console.log(json);

        const typeMap = new Map<string, QATypes.GoodBad>();
        let good = 0,
          bad = 0;

        for (const [url, entry] of Object.entries(json.urls)) {
          const { status = 0, type, mime } = entry;
          const resType = this.resolveType(url, entry);

          // for debugging
          logResource(isQA, resType, url, type, mime, status);

          if (!typeMap.has(resType)) {
            if (status < 400) {
              typeMap.set(resType, { good: 1, bad: 0 });
              good++;
            } else {
              typeMap.set(resType, { good: 0, bad: 1 });
              bad++;
            }
          } else {
            const count = typeMap.get(resType);
            if (status < 400) {
              count!.good++;
              good++;
            } else {
              count!.bad++;
              bad++;
            }
            typeMap.set(resType, count!);
          }
        }

        typeMap.set("Total", { good, bad });

        // const text = JSON.stringify(
        //   Object.fromEntries(typeMap.entries()),
        //   null,
        //   2,
        // );

        return { resources: Object.fromEntries(typeMap.entries()) };
      }
      return { text: "" };
    };

    try {
      const content = await doLoad(qa);

      if (qa) {
        this.qaData = {
          ...this.qaData,
          ...content,
        };
        this.qaDataRegistered = true;
      } else {
        this.crawlData = {
          ...this.crawlData,
          ...content,
        };
        this.crawlDataRegistered = true;
      }
    } catch (e: unknown) {
      console.log("[debug] error:", e);

      // check if this endpoint is registered, if not, ensure re-render
      if (e === 404) {
        let hasEndpoint = false;
        try {
          const resp = await frameWindow.fetch(`/replay/w/api/c/${sourceId}`);
          hasEndpoint = !!resp.ok;
        } catch (e) {
          hasEndpoint = false;
        }
        if (qa) {
          this.qaData = hasEndpoint ? {} : null;
          this.qaDataRegistered = hasEndpoint;
        } else {
          this.crawlData = hasEndpoint ? {} : null;
          this.crawlDataRegistered = hasEndpoint;
        }
      }
    }
  }

  private async getPage(pageId: string): Promise<ArchivedItemQAPage> {
    return this.api.fetch<ArchivedItemQAPage>(
      this.qaRunId
        ? `/orgs/${this.orgId}/crawls/${this.itemId}/qa/${this.qaRunId}/pages/${pageId}`
        : `/orgs/${this.orgId}/crawls/${this.itemId}/pages/${pageId}`,
      this.authState!,
    );
  }

  private async fetchPages(params?: APIPaginationQuery): Promise<void> {
    try {
      this.pages = await this.getPages({
        page: params?.page ?? this.pages?.page ?? 1,
        pageSize: params?.pageSize ?? this.pages?.pageSize ?? DEFAULT_PAGE_SIZE,
        ...this.sortPagesBy,
      });
    } catch {
      this.notify.toast({
        message: msg("Sorry, couldn't retrieve pages at this time."),
        variant: "danger",
        icon: "exclamation-octagon",
      });
    }
  }

  private async getPages(
    params?: APIPaginationQuery & APISortQuery & { reviewed?: boolean },
  ): Promise<APIPaginatedList<ArchivedItemQAPage>> {
    const query = queryString.stringify(
      {
        ...this.filterPagesBy,
        ...params,
      },
      {
        arrayFormat: "comma",
      },
    );
    return this.api.fetch<APIPaginatedList<ArchivedItemQAPage>>(
      `/orgs/${this.orgId}/crawls/${this.itemId ?? ""}/qa/${this.qaRunId ?? ""}/pages?${query}`,
      this.authState!,
    );
  }

  private async onReviewSubmit(e: SubmitEvent) {
    e.preventDefault();
    const form = e.currentTarget as HTMLFormElement;
    const params = serialize(form);

    if (!params.reviewStatus) {
      return;
    }

    try {
      const data = await this.api.fetch<{ updated: boolean }>(
        `/orgs/${this.orgId}/all-crawls/${this.itemId}`,
        this.authState!,
        {
          method: "PATCH",
          body: JSON.stringify({
            reviewStatus: +params.reviewStatus,
            description: params.description,
          }),
        },
      );

      if (!data.updated) {
        throw data;
      }

      void this.reviewDialog?.hide();
      this.notify.toast({
        message: msg("Submitted QA review."),
        variant: "success",
        icon: "check2-circle",
      });
    } catch (e) {
      this.notify.toast({
        message: msg("Sorry, couldn't submit QA review at this time."),
        variant: "danger",
        icon: "exclamation-octagon",
      });
    }
  }
}

// leaving here for further debugging of resources
function logResource(
  _isQA: boolean,
  _resType: string,
  _url: string,
  _type?: string,
  _mime?: string,
  _status = 0,
) {
  // console.log(
  //   _isQA ? "replay" : "crawl",
  //   _status >= 400 ? "bad" : "good",
  //   _resType,
  //   _type,
  //   _mime,
  //   _status,
  //   _url,
  // );
}<|MERGE_RESOLUTION|>--- conflicted
+++ resolved
@@ -326,13 +326,9 @@
     return html`
       ${this.renderHidden()}
 
-<<<<<<< HEAD
       <btrix-beta-badge placement="right"></btrix-beta-badge>
 
-      <article class="grid gap-x-6 gap-y-4 md:gap-y-0">
-=======
       <article class="qa-grid grid gap-x-6 gap-y-0">
->>>>>>> 7710be0f
         <header
           class="grid--header flex flex-wrap items-center justify-between gap-1 border-b py-2"
         >
