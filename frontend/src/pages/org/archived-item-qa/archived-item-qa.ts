--- conflicted
+++ resolved
@@ -396,11 +396,7 @@
         </h1>
       </div>
 
-<<<<<<< HEAD
-      <article class="qa-grid min-h-screen grid gap-x-6 gap-y-0">
-=======
-      <article class="qa-grid grid gap-x-6 gap-y-0 snap-start">
->>>>>>> 8b7ec542
+      <article class="qa-grid min-h-screen grid gap-x-6 gap-y-0 lg:snap-start">
         <header
           class="grid--header flex flex-wrap items-center justify-between gap-1 border-b py-2"
         >
@@ -941,11 +937,7 @@
     return html`
       <section
         aria-labelledby="${this.tab}-tab"
-<<<<<<< HEAD
-        class="flex-1 overflow-hidden lg:contain-size"
-=======
-        class="flex-1 overflow-hidden lg:pb-3"
->>>>>>> 8b7ec542
+        class="flex-1 overflow-hidden lg:pb-3 lg:contain-size"
       >
         ${cache(choosePanel())}
       </section>
