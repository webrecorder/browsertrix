import type { PropertyValues, TemplateResult } from "lit";
import { state, property, customElement } from "lit/decorators.js";
import { when } from "lit/directives/when.js";
import { ifDefined } from "lit/directives/if-defined.js";
import { msg, localized } from "@lit/localize";
import type { SlSelectEvent } from "@shoelace-style/shoelace";

import LiteElement, { html } from "@/utils/LiteElement";
import type { AuthState } from "@/utils/AuthService";
import type { OrgData } from "@/utils/orgs";
import type { SelectNewDialogEvent } from "./index";
import {
  humanizeExecutionSeconds,
  humanizeSeconds,
} from "@/utils/executionTimeFormatter";

type Metrics = {
  storageUsedBytes: number;
  storageUsedCrawls: number;
  storageUsedUploads: number;
  storageUsedProfiles: number;
  storageQuotaBytes: number;
  archivedItemCount: number;
  crawlCount: number;
  uploadCount: number;
  pageCount: number;
  profileCount: number;
  workflowsRunningCount: number;
  maxConcurrentCrawls: number;
  workflowsQueuedCount: number;
  collectionsCount: number;
  publicCollectionsCount: number;
};

@localized()
@customElement("btrix-dashboard")
export class Dashboard extends LiteElement {
  @property({ type: Object })
  authState!: AuthState;

  @property({ type: Boolean })
  isCrawler?: boolean;

  @property({ type: Boolean })
  isAdmin?: boolean;

  @property({ type: String })
  orgId!: string;

  @property({ type: Object })
  org: OrgData | null = null;

  @state()
  private metrics?: Metrics;

  private readonly colors = {
    default: "neutral",
    crawls: "green",
    uploads: "sky",
    browserProfiles: "indigo",
    runningTime: "blue",
  };

  willUpdate(changedProperties: PropertyValues<this>) {
    if (changedProperties.has("orgId")) {
      this.fetchMetrics();
    }
  }

  render() {
    const hasQuota = Boolean(this.metrics?.storageQuotaBytes);
    const quotaReached =
      this.metrics &&
      this.metrics.storageQuotaBytes > 0 &&
      this.metrics.storageUsedBytes >= this.metrics.storageQuotaBytes;

    return html`<header
        class="flex items-center justify-end gap-2 pb-3 mb-7 border-b"
      >
        <h1 class="min-w-0 text-xl font-semibold leading-8 mr-auto">
          ${this.org?.name}
        </h1>
        ${when(
          this.isAdmin,
          () =>
            html` <sl-icon-button
              href=${`${this.orgBasePath}/settings`}
              class="text-lg"
              name="gear"
              label="Edit org settings"
              @click=${this.navLink}
            ></sl-icon-button>`
        )}
        ${when(
          this.isCrawler,
          () => html` <sl-dropdown
            distance="4"
            placement="bottom-end"
            @sl-select=${(e: SlSelectEvent) => {
              this.dispatchEvent(
                <SelectNewDialogEvent>new CustomEvent("select-new-dialog", {
                  detail: e.detail.item.value,
                })
              );
            }}
          >
            <sl-button slot="trigger" size="small" caret>
              <sl-icon slot="prefix" name="plus-lg"></sl-icon>
              ${msg("Create New...")}
            </sl-button>
            <sl-menu>
              <sl-menu-item value="workflow"
                >${msg("Crawl Workflow")}</sl-menu-item
              >
              <sl-menu-item
                value="upload"
                ?disabled=${!this.metrics || quotaReached}
                >${msg("Upload")}</sl-menu-item
              >
              <sl-menu-item value="collection">
                ${msg("Collection")}
              </sl-menu-item>
              <sl-menu-item
                value="browser-profile"
                ?disabled=${!this.metrics || quotaReached}
              >
                ${msg("Browser Profile")}
              </sl-menu-item>
            </sl-menu>
          </sl-dropdown>`
        )}
      </header>
      <main>
        <div class="flex flex-col md:flex-row gap-6">
          ${this.renderCard(
            msg("Storage"),
            (metrics) => html`
              ${this.renderStorageMeter(metrics)}
              <dl>
                ${this.renderStat({
                  value: metrics.crawlCount,
                  secondaryValue: hasQuota
                    ? ""
                    : html`<sl-format-bytes
                        value=${metrics.storageUsedCrawls}
                      ></sl-format-bytes>`,
                  singleLabel: msg("Crawl"),
                  pluralLabel: msg("Crawls"),
                  iconProps: {
                    name: "gear-wide-connected",
                    color: this.colors.crawls,
                  },
                })}
                ${this.renderStat({
                  value: metrics.uploadCount,
                  secondaryValue: hasQuota
                    ? ""
                    : html`<sl-format-bytes
                        value=${metrics.storageUsedUploads}
                      ></sl-format-bytes>`,
                  singleLabel: msg("Upload"),
                  pluralLabel: msg("Uploads"),
                  iconProps: { name: "upload", color: this.colors.uploads },
                })}
                ${this.renderStat({
                  value: metrics.profileCount,
                  secondaryValue: hasQuota
                    ? ""
                    : html`<sl-format-bytes
                        value=${metrics.storageUsedProfiles}
                      ></sl-format-bytes>`,
                  singleLabel: msg("Browser Profile"),
                  pluralLabel: msg("Browser Profiles"),
                  iconProps: {
                    name: "window-fullscreen",
                    color: this.colors.browserProfiles,
                  },
                })}
                <sl-divider
                  style="--spacing:var(--sl-spacing-small)"
                ></sl-divider>
                ${this.renderStat({
                  value: metrics.archivedItemCount,
                  secondaryValue: hasQuota
                    ? ""
                    : html`<sl-format-bytes
                        value=${metrics.storageUsedBytes}
                      ></sl-format-bytes>`,
                  singleLabel: msg("Archived Item"),
                  pluralLabel: msg("Archived Items"),
                  iconProps: { name: "file-zip-fill" },
                })}
              </dl>
            `
          )}
          ${this.renderCard(
            msg("Crawling"),
            (metrics) => html`
              ${this.renderCrawlingMeter(metrics)}
              <dl>
                ${this.renderStat({
                  value:
                    metrics.workflowsRunningCount && metrics.maxConcurrentCrawls
                      ? `${metrics.workflowsRunningCount} / ${metrics.maxConcurrentCrawls}`
                      : metrics.workflowsRunningCount,
                  singleLabel: msg("Crawl Running"),
                  pluralLabel: msg("Crawls Running"),
                  iconProps: {
                    name: "dot",
                    library: "app",
                    color: metrics.workflowsRunningCount ? "green" : "neutral",
                  },
                })}
                ${this.renderStat({
                  value: metrics.workflowsQueuedCount,
                  singleLabel: msg("Crawl Workflow Waiting"),
                  pluralLabel: msg("Crawl Workflows Waiting"),
                  iconProps: { name: "hourglass-split", color: "purple" },
                })}
                ${this.renderStat({
                  value: metrics.pageCount,
                  singleLabel: msg("Page Crawled"),
                  pluralLabel: msg("Pages Crawled"),
                  iconProps: { name: "file-richtext-fill" },
                })}
              </dl>
            `
          )}
          ${this.renderCard(
            msg("Collections"),
            (metrics) => html`
              <dl>
                ${this.renderStat({
                  value: metrics.collectionsCount,
                  singleLabel: msg("Collection Total"),
                  pluralLabel: msg("Collections Total"),
                  iconProps: { name: "collection-fill" },
                })}
                ${this.renderStat({
                  value: metrics.publicCollectionsCount,
                  singleLabel: msg("Shareable Collection"),
                  pluralLabel: msg("Shareable Collections"),
                  iconProps: { name: "people-fill", color: "emerald" },
                })}
              </dl>
            `
          )}
        </div>
        <section class="mt-10">${this.renderUsageHistory()}</section>
      </main> `;
  }

  private renderStorageMeter(metrics: Metrics) {
    const hasQuota = Boolean(metrics.storageQuotaBytes);
    const isStorageFull =
      hasQuota && metrics.storageUsedBytes >= metrics.storageQuotaBytes;
    const renderBar = (value: number, label: string, color: string) => html`
      <btrix-meter-bar
        value=${(value / metrics.storageUsedBytes) * 100}
        style="--background-color:var(--sl-color-${color}-400)"
      >
        <div class="text-center">
          <div>${label}</div>
          <div class="text-xs opacity-80">
            <sl-format-bytes value=${value} display="narrow"></sl-format-bytes>
            | ${this.renderPercentage(value / metrics.storageUsedBytes)}
          </div>
        </div>
      </btrix-meter-bar>
    `;
    return html`
      <div class="font-semibold mb-1">
        ${when(
          isStorageFull,
          () => html`
            <div class="flex gap-2 items-center">
              <sl-icon
                class="text-danger"
                name="exclamation-triangle"
              ></sl-icon>
              <span>${msg("Storage is Full")}</span>
            </div>
          `,
          () =>
            hasQuota
              ? html`
                  <sl-format-bytes
                    value=${metrics.storageQuotaBytes -
                    metrics.storageUsedBytes}
                  ></sl-format-bytes>
                  ${msg("Available")}
                `
              : ""
        )}
      </div>
      ${when(
        hasQuota,
        () => html`
          <div class="mb-2">
            <btrix-meter
              value=${metrics.storageUsedBytes}
              max=${ifDefined(metrics.storageQuotaBytes || undefined)}
              valueText=${msg("gigabyte")}
            >
              ${when(metrics.storageUsedCrawls, () =>
                renderBar(
                  metrics.storageUsedCrawls,
                  msg("Crawls"),
                  this.colors.crawls
                )
              )}
              ${when(metrics.storageUsedUploads, () =>
                renderBar(
                  metrics.storageUsedUploads,
                  msg("Uploads"),
                  this.colors.uploads
                )
              )}
              ${when(metrics.storageUsedProfiles, () =>
                renderBar(
                  metrics.storageUsedProfiles,
                  msg("Profiles"),
                  this.colors.browserProfiles
                )
              )}
              <div slot="available" class="flex-1">
                <sl-tooltip class="text-center">
                  <div slot="content">
                    <div>${msg("Available")}</div>
                    <div class="text-xs opacity-80">
                      ${this.renderPercentage(
                        (metrics.storageQuotaBytes - metrics.storageUsedBytes) /
                          metrics.storageQuotaBytes
                      )}
                    </div>
                  </div>
                  <div class="w-full h-full"></div>
                </sl-tooltip>
              </div>
              <sl-format-bytes
                slot="valueLabel"
                value=${metrics.storageUsedBytes}
                display="narrow"
              ></sl-format-bytes>
              <sl-format-bytes
                slot="maxLabel"
                value=${metrics.storageQuotaBytes}
                display="narrow"
              ></sl-format-bytes>
            </btrix-meter>
          </div>
        `
      )}
    `;
  }

  private renderCrawlingMeter(_metrics: Metrics) {
    let quotaSeconds = 0;

    if (this.org!.quotas && this.org!.quotas.maxExecMinutesPerMonth) {
      quotaSeconds = this.org!.quotas.maxExecMinutesPerMonth * 60;
    }

    let quotaSecondsAllTypes = quotaSeconds;

    let quotaSecondsExtra = 0;
    if (this.org!.extraExecSecondsAvailable) {
      quotaSecondsExtra = this.org!.extraExecSecondsAvailable;
      quotaSecondsAllTypes += this.org!.extraExecSecondsAvailable;
    }

    let quotaSecondsGifted = 0;
    if (this.org!.giftedExecSecondsAvailable) {
      quotaSecondsGifted = this.org!.giftedExecSecondsAvailable;
      quotaSecondsAllTypes += this.org!.giftedExecSecondsAvailable;
    }

    const now = new Date();

    let usageSeconds = 0;
    if (this.org!.monthlyExecSeconds) {
      const actualUsage =
        this.org!.monthlyExecSeconds[
          `${now.getFullYear()}-${now.getUTCMonth() + 1}`
        ];
      if (actualUsage) {
        usageSeconds = actualUsage;
      }
    }

    if (usageSeconds > quotaSeconds) {
      usageSeconds = quotaSeconds;
    }

    let usageSecondsAllTypes = 0;
    if (this.org!.crawlExecSeconds) {
      const actualUsage =
        this.org!.crawlExecSeconds[
          `${now.getFullYear()}-${now.getUTCMonth() + 1}`
        ];
      if (actualUsage) {
        usageSecondsAllTypes = actualUsage;
      }
    }

    let usageSecondsExtra = 0;
    if (this.org!.extraExecSeconds) {
      const actualUsageExtra =
        this.org!.extraExecSeconds[
          `${now.getFullYear()}-${now.getUTCMonth() + 1}`
        ];
      if (actualUsageExtra) {
        usageSecondsExtra = actualUsageExtra;
      }
    }
    const maxExecSecsExtra = this.org!.quotas.extraExecMinutes * 60;
    // Cap usage at quota for display purposes
    if (usageSecondsExtra > maxExecSecsExtra) {
      usageSecondsExtra = maxExecSecsExtra;
    }
    if (usageSecondsExtra) {
      // Quota for extra = this month's usage + remaining available
      quotaSecondsAllTypes += usageSecondsExtra;
      quotaSecondsExtra += usageSecondsExtra;
    }

    let usageSecondsGifted = 0;
    if (this.org!.giftedExecSeconds) {
      const actualUsageGifted =
        this.org!.giftedExecSeconds[
          `${now.getFullYear()}-${now.getUTCMonth() + 1}`
        ];
      if (actualUsageGifted) {
        usageSecondsGifted = actualUsageGifted;
      }
    }
    const maxExecSecsGifted = this.org!.quotas.giftedExecMinutes * 60;
    // Cap usage at quota for display purposes
    if (usageSecondsGifted > maxExecSecsGifted) {
      usageSecondsGifted = maxExecSecsGifted;
    }
    if (usageSecondsGifted) {
      // Quota for gifted = this month's usage + remaining available
      quotaSecondsAllTypes += usageSecondsGifted;
      quotaSecondsGifted += usageSecondsGifted;
    }

    const hasQuota = Boolean(quotaSecondsAllTypes);
    const isReached = hasQuota && usageSecondsAllTypes >= quotaSecondsAllTypes;

    const maxTotalTime = quotaSeconds + quotaSecondsExtra + quotaSecondsGifted;
    if (isReached) {
      usageSecondsAllTypes = maxTotalTime;
      quotaSecondsAllTypes = maxTotalTime;
    }

    const hasExtra =
      usageSecondsExtra ||
      this.org!.extraExecSecondsAvailable ||
      usageSecondsGifted ||
      this.org!.giftedExecSecondsAvailable;

    const renderBar = (
      /** Time in Seconds */
      used: number,
      quota: number,
      label: string,
      color: string,
      divided: boolean = true
    ) => {
      if (divided) {
        return html` <btrix-divided-meter-bar
          value=${(used / quotaSecondsAllTypes) * 100}
          quota=${(quota / quotaSecondsAllTypes) * 100}
          style="--background-color:var(--sl-color-${color}-400); --quota-background-color:var(--sl-color-${color}-100)"
        >
          <div class="text-center">
            <div>${label}</div>
            <div class="text-xs opacity-80">
              ${humanizeExecutionSeconds(used, { displaySeconds: true })} /
              ${humanizeExecutionSeconds(quota, { displaySeconds: true })}
            </div>
          </div>
        </btrix-divided-meter-bar>`;
      } else {
        return html`<btrix-meter-bar
          value=${100}
          style="--background-color:var(--sl-color-${color}-400);"
        >
          <div class="text-center">
            <div>${label}</div>
            <div class="text-xs opacity-80">
              ${humanizeExecutionSeconds(used, { displaySeconds: true })} |
              ${this.renderPercentage(used / quota)}
            </div>
          </div>
        </btrix-meter-bar>`;
      }
    };
    return html`
      <div class="font-semibold mb-1">
        ${when(
          isReached,
          () => html`
            <div class="flex gap-2 items-center">
              <sl-icon
                class="text-danger"
                name="exclamation-triangle"
              ></sl-icon>
              <span>${msg("Execution Minutes Quota Reached")}</span>
            </div>
          `,
          () =>
            hasQuota
              ? html`
                  <span class="inline-flex items-center">
                    ${humanizeExecutionSeconds(
                      quotaSeconds -
                        usageSeconds +
                        this.org!.extraExecSecondsAvailable +
                        this.org!.giftedExecSecondsAvailable,
                      { style: "short", round: "down" }
                    )}
                    <span class="ml-1">${msg("remaining")}</span>
                  </span>
                `
              : ""
        )}
      </div>
      ${when(
        hasQuota,
        () => html`
          <div class="mb-2">
            <btrix-meter
              value=${this.org!.giftedExecSecondsAvailable ||
              this.org!.extraExecSecondsAvailable ||
              isReached
                ? quotaSecondsAllTypes
                : usageSeconds}
              max=${quotaSecondsAllTypes}
              valueText=${msg("time")}
            >
              ${when(usageSeconds || quotaSeconds, () =>
                renderBar(
                  usageSeconds > quotaSeconds ? quotaSeconds : usageSeconds,
                  hasExtra ? quotaSeconds : quotaSecondsAllTypes,
                  msg("Monthly Execution Time Used"),
                  "green",
                  hasExtra ? true : false
                )
              )}
              ${when(
                usageSecondsGifted || this.org!.giftedExecSecondsAvailable,
                () =>
                  renderBar(
                    usageSecondsGifted > quotaSecondsGifted
                      ? quotaSecondsGifted
                      : usageSecondsGifted,
                    quotaSecondsGifted,
                    msg("Gifted Execution Time Used"),
                    "blue"
                  )
              )}
              ${when(
                usageSecondsExtra || this.org!.extraExecSecondsAvailable,
                () =>
                  renderBar(
                    usageSecondsExtra > quotaSecondsExtra
                      ? quotaSecondsExtra
                      : usageSecondsExtra,
                    quotaSecondsExtra,
                    msg("Extra Execution Time Used"),
                    "red"
                  )
              )}
              <div slot="available" class="flex-1">
                <sl-tooltip class="text-center">
                  <div slot="content">
                    <div>${msg("Monthly Execution Time Remaining")}</div>
                    <div class="text-xs opacity-80">
                      ${humanizeExecutionSeconds(quotaSeconds - usageSeconds, {
                        displaySeconds: true,
                      })}
                      |
                      ${this.renderPercentage(
                        (quotaSeconds - usageSeconds) / quotaSeconds
                      )}
                    </div>
                  </div>
                  <div class="w-full h-full"></div>
                </sl-tooltip>
              </div>
              <span slot="valueLabel">
                ${humanizeExecutionSeconds(usageSecondsAllTypes, {
                  style: "short",
                })}
              </span>
              <span slot="maxLabel">
                ${humanizeExecutionSeconds(quotaSecondsAllTypes, {
                  style: "short",
                })}
              </span>
            </btrix-meter>
          </div>
        `
      )}
    `;
  }

  private renderCard(
    title: string,
    renderContent: (metric: Metrics) => TemplateResult,
    renderFooter?: (metric: Metrics) => TemplateResult
  ) {
    return html`
      <section class="flex-1 flex flex-col border rounded p-4">
        <h2 class="text-lg font-semibold leading-none border-b pb-3 mb-3">
          ${title}
        </h2>
        <div class="flex-1">
          ${when(
            this.metrics,
            () => renderContent(this.metrics!),
            this.renderCardSkeleton
          )}
        </div>
        ${when(renderFooter && this.metrics, () =>
          renderFooter!(this.metrics!)
        )}
      </section>
    `;
  }

  private renderStat(stat: {
    value: number | string | TemplateResult;
    secondaryValue?: number | string | TemplateResult;
    singleLabel: string;
    pluralLabel: string;
    iconProps: { name: string; library?: string; color?: string };
  }) {
    const { value, iconProps } = stat;
    return html`
      <div class="flex items-center justify-between mb-2 last:mb-0">
        <div class="flex items-center">
          <sl-icon
            class="text-base text-neutral-500 mr-2"
            name=${iconProps.name}
            library=${ifDefined(iconProps.library)}
            style="color:var(--sl-color-${iconProps.color ||
            this.colors.default}-500)"
          ></sl-icon>
          <dt class="order-last">
            ${value === 1 ? stat.singleLabel : stat.pluralLabel}
          </dt>
          <dd class="mr-1">
            ${typeof value === "number" ? value.toLocaleString() : value}
          </dd>
        </div>
        ${when(
          stat.secondaryValue,
          () =>
            html`
              <div class="text-xs text-neutral-500 font-monostyle">
                ${stat.secondaryValue}
              </div>
            `
        )}
      </div>
    `;
  }

  private renderCardSkeleton = () =>
    html`
      <sl-skeleton class="mb-3" effect="sheen"></sl-skeleton>
      <sl-skeleton class="mb-3" effect="sheen"></sl-skeleton>
      <sl-skeleton class="mb-3" effect="sheen"></sl-skeleton>
      <sl-skeleton class="mb-3" effect="sheen"></sl-skeleton>
    `;

  private hasMonthlyTime = () =>
    Object.keys(this.org!.monthlyExecSeconds).length;

  private hasExtraTime = () => Object.keys(this.org!.extraExecSeconds).length;

  private hasGiftedTime = () => Object.keys(this.org!.giftedExecSeconds).length;

  private renderUsageHistory() {
    if (!this.org) return;

    const usageTableCols = [
      msg("Month"),
      html`
        ${msg("Elapsed Time")}
        <sl-tooltip>
          <div slot="content" style="text-transform: initial">
            ${msg("Total time elapsed between when crawls started and ended")}
          </div>
          <sl-icon name="info-circle" style="vertical-align: -.175em"></sl-icon>
        </sl-tooltip>
      `,
      html`
        ${msg("Total Execution Time")}
        <sl-tooltip>
          <div slot="content" style="text-transform: initial">
            ${msg("Total running time of all crawler instances")}
          </div>
          <sl-icon name="info-circle" style="vertical-align: -.175em"></sl-icon>
        </sl-tooltip>
      `,
    ];

    if (this.hasMonthlyTime()) {
      usageTableCols.push(html`${msg("Execution: Monthly")}
        <sl-tooltip>
          <div slot="content" style="text-transform: initial">
            ${msg("Monthly execution time used on crawls this month")}
          </div>
          <sl-icon name="info-circle" style="vertical-align: -.175em"></sl-icon>
        </sl-tooltip>`);
    }
    if (this.hasExtraTime()) {
      usageTableCols.push(html`${msg("Execution: Extra")}
        <sl-tooltip>
          <div slot="content" style="text-transform: initial">
            ${msg("Billable rollover execution time used on crawls this month")}
          </div>
          <sl-icon name="info-circle" style="vertical-align: -.175em"></sl-icon>
        </sl-tooltip>`);
    }
    if (this.hasGiftedTime()) {
      usageTableCols.push(html`${msg("Execution: Gifted")}
        <sl-tooltip>
          <div slot="content" style="text-transform: initial">
            ${msg("Gifted execution time used on crawls this month")}
          </div>
          <sl-icon name="info-circle" style="vertical-align: -.175em"></sl-icon>
        </sl-tooltip>`);
    }

    const rows = Object.entries(this.org.usage || {})
      // Sort latest
      .reverse()
      .map(([mY, crawlTime]) => {
        let monthlySecondsUsed = this.org!.monthlyExecSeconds?.[mY] || 0;
        let maxMonthlySeconds = 0;
        if (this.org!.quotas.maxExecMinutesPerMonth) {
          maxMonthlySeconds = this.org!.quotas.maxExecMinutesPerMonth * 60;
        }
        if (monthlySecondsUsed > maxMonthlySeconds) {
          monthlySecondsUsed = maxMonthlySeconds;
        }

        let extraSecondsUsed = this.org!.extraExecSeconds?.[mY] || 0;
        let maxExtraSeconds = 0;
        if (this.org!.quotas.extraExecMinutes) {
          maxExtraSeconds = this.org!.quotas.extraExecMinutes * 60;
        }
        if (extraSecondsUsed > maxExtraSeconds) {
          extraSecondsUsed = maxExtraSeconds;
        }

        let giftedSecondsUsed = this.org!.giftedExecSeconds?.[mY] || 0;
        let maxGiftedSeconds = 0;
        if (this.org!.quotas.giftedExecMinutes) {
          maxGiftedSeconds = this.org!.quotas.giftedExecMinutes * 60;
        }
        if (giftedSecondsUsed > maxGiftedSeconds) {
          giftedSecondsUsed = maxGiftedSeconds;
        }

        let totalSecondsUsed = this.org!.crawlExecSeconds?.[mY] || 0;
        const totalMaxQuota =
          maxMonthlySeconds + maxExtraSeconds + maxGiftedSeconds;
        if (totalSecondsUsed > totalMaxQuota) {
          totalSecondsUsed = totalMaxQuota;
        }

        const tableRows = [
          html`
            <sl-format-date
<<<<<<< HEAD
              date="${mY}-01T00:00:00.000Z"
              time-zone="utc"
=======
              date="${mY}-15T00:00:00.000Z"
              timeZone="utc"
>>>>>>> d902cf53
              month="long"
              year="numeric"
            >
            </sl-format-date>
          `,
          humanizeSeconds(crawlTime || 0),
          totalSecondsUsed ? humanizeSeconds(totalSecondsUsed) : "--",
        ];
        if (this.hasMonthlyTime()) {
          tableRows.push(
            monthlySecondsUsed ? humanizeSeconds(monthlySecondsUsed) : "--"
          );
        }
        if (this.hasExtraTime()) {
          tableRows.push(
            extraSecondsUsed ? humanizeSeconds(extraSecondsUsed) : "--"
          );
        }
        if (this.hasGiftedTime()) {
          tableRows.push(
            giftedSecondsUsed ? humanizeSeconds(giftedSecondsUsed) : "--"
          );
        }
        return tableRows;
      });
    return html`
      <btrix-details>
        <span slot="title">${msg("Usage History")}</span>
        <div class="border rounded overflow-hidden">
          <btrix-data-table
            .columns=${usageTableCols}
            .rows=${rows}
          ></btrix-data-table>
        </div>
      </btrix-details>
    `;
  }

  private renderPercentage(ratio: number) {
    const percent = ratio * 100;
    if (percent < 1) return `<1%`;
    return `${percent.toFixed(2)}%`;
  }

  private async fetchMetrics() {
    try {
      const data = await this.apiFetch<Metrics | undefined>(
        `/orgs/${this.orgId}/metrics`,
        this.authState!
      );

      this.metrics = data;
    } catch (e: any) {
      this.notify({
        message: msg("Sorry, couldn't retrieve org metrics at this time."),
        variant: "danger",
        icon: "exclamation-octagon",
      });
    }
  }
}<|MERGE_RESOLUTION|>--- conflicted
+++ resolved
@@ -778,13 +778,8 @@
         const tableRows = [
           html`
             <sl-format-date
-<<<<<<< HEAD
-              date="${mY}-01T00:00:00.000Z"
+              date="${mY}-15T00:00:00.000Z"
               time-zone="utc"
-=======
-              date="${mY}-15T00:00:00.000Z"
-              timeZone="utc"
->>>>>>> d902cf53
               month="long"
               year="numeric"
             >
