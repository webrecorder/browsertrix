--- conflicted
+++ resolved
@@ -267,14 +267,10 @@
                     : this.localize.bytes(metrics.storageUsedUploads),
                   singleLabel: msg("Upload"),
                   pluralLabel: msg("Uploads"),
-<<<<<<< HEAD
-                  iconProps: { name: "upload", color: this.colors.uploads },
+                  iconProps: { name: "upload", class: this.colors.uploads },
                   button: {
                     url: `/orgs/${this.navigate.orgBasePath}/items/upload`,
                   },
-=======
-                  iconProps: { name: "upload", class: this.colors.uploads },
->>>>>>> 53a35219
                 })}
                 ${this.renderStat({
                   value: metrics.profileCount,
