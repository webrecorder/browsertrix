--- conflicted
+++ resolved
@@ -87,7 +87,6 @@
   render() {
     const futureCancelDate = () =>
       html`<sl-format-date
-        lang=${getLocale()}
         class="truncate"
         date=${this.org!.subscription!.futureCancelDate!}
         month="long"
@@ -138,7 +137,6 @@
                               class="text-base"
                             ></sl-icon>
                             <span>
-<<<<<<< HEAD
                               ${org.subscription.status ===
                               SubscriptionStatus.Trialing
                                 ? msg(
@@ -150,19 +148,6 @@
                                     html`Your plan will be canceled on
                                     ${futureCancelDate()}`,
                                   )}
-=======
-                              ${msg(
-                                html`Your plan will be canceled on
-                                  <sl-format-date
-                                    class="truncate"
-                                    date=${org.subscription.futureCancelDate}
-                                    month="long"
-                                    day="numeric"
-                                    year="numeric"
-                                  >
-                                  </sl-format-date>`,
-                              )}
->>>>>>> 37c0b066
                             </span>
                           </div>
                         `
