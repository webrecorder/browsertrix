import { localized, msg, str } from "@lit/localize";
import { Task } from "@lit/task";
import clsx from "clsx";
import { css, html, nothing } from "lit";
import { customElement, property } from "lit/decorators.js";
import { ifDefined } from "lit/directives/if-defined.js";
import { when } from "lit/directives/when.js";
import { capitalize } from "lodash";

import { columns } from "../ui/columns";

import { BtrixElement } from "@/classes/BtrixElement";
import { SubscriptionStatus, type BillingPortal } from "@/types/billing";
import type { OrgData, OrgQuotas } from "@/types/org";
import { humanizeSeconds } from "@/utils/executionTimeFormatter";
import { formatNumber, getLocale } from "@/utils/localization";
import { pluralOf } from "@/utils/pluralize";
import { tw } from "@/utils/tailwind";

const linkClassList = tw`transition-color text-primary hover:text-primary-500`;
const manageLinkClasslist = clsx(
  linkClassList,
  tw`flex items-center gap-2 p-2 text-sm font-semibold leading-none`,
);

@localized()
@customElement("btrix-org-settings-billing")
export class OrgSettingsBilling extends BtrixElement {
  static styles = css`
    .form-label {
      font-size: var(--sl-input-label-font-size-small);
    }
  `;

  @property({ type: String, noAccessor: true })
  salesEmail?: string;

  get portalUrlLabel() {
    const subscription = this.org?.subscription;

    if (!subscription) return;

    let label = msg("Manage Billing");

    switch (subscription.status) {
      case SubscriptionStatus.PausedPaymentFailed: {
        label = msg("Update Billing");
        break;
      }
      case SubscriptionStatus.Cancelled: {
        label = msg("Choose Plan");
        break;
      }
      default:
        break;
    }

    return label;
  }

  private readonly portalUrl = new Task(this, {
    task: async ([appState]) => {
      if (!appState.settings?.billingEnabled || !appState.org?.subscription)
        return;

      try {
<<<<<<< HEAD
        const { portalUrl } = await this.getPortalUrl();
=======
        const { portalUrl } = await this.getPortalUrl(
          appState.org.id,
          this.authState!,
        );
>>>>>>> 96e48b00

        if (portalUrl) {
          return portalUrl;
        } else {
          throw new Error("Missing portalUrl");
        }
      } catch (e) {
        console.debug(e);

        throw new Error(
          msg("Sorry, couldn't retrieve current plan at this time."),
        );
      }
    },
    args: () => [this.appState] as const,
  });

  render() {
    return html`
      <div class="rounded-lg border">
        ${columns([
          [
            html`
              <h4 class="form-label text-neutral-800">
                ${msg("Current Plan")}
              </h4>
              <div class="rounded border px-4 pb-4">
                ${when(
                  this.org,
                  (org) => html`
                    <div
                      class="mb-3 flex items-center justify-between border-b py-2"
                    >
                      <div
                        class="flex items-center gap-2 text-base font-semibold leading-none"
                      >
                        ${this.renderSubscriptionDetails(org.subscription)}
                      </div>
                      ${org.subscription
                        ? this.renderPortalLink()
                        : this.salesEmail
                          ? this.renderContactSalesLink(this.salesEmail)
                          : nothing}
                    </div>
                    ${org.subscription?.futureCancelDate
                      ? html`
                          <div
                            class="mb-3 flex items-center gap-2 border-b pb-3 text-neutral-500"
                          >
                            <sl-icon
                              name="info-circle"
                              class="text-base"
                            ></sl-icon>
                            <span>
                              ${msg(
                                html`Your plan will be canceled on
                                  <sl-format-date
                                    lang=${getLocale()}
                                    class="truncate"
                                    date=${org.subscription.futureCancelDate}
                                    month="long"
                                    day="numeric"
                                    year="numeric"
                                  >
                                  </sl-format-date>`,
                              )}
                            </span>
                          </div>
                        `
                      : nothing}
                    <h5 class="mb-2 mt-4 text-xs leading-none text-neutral-500">
                      ${msg("Monthly quota")}
                    </h5>
                    ${this.renderQuotas(org.quotas)}
                  `,
                )}
              </div>
            `,
            html`
              <p class="mb-3 leading-normal">
                ${msg(
                  "Subscription status, features, and add-ons, if applicable.",
                )}
              </p>
              ${when(this.org, (org) =>
                org.subscription
                  ? html`<p class="mb-3 leading-normal">
                        ${msg(
                          str`You can view plan details, update payment methods, and update billing information by clicking “${this.portalUrlLabel}”.`,
                        )}
                      </p>
                      ${this.salesEmail
                        ? html`<p class="leading-normal">
                            ${msg(
                              html`To upgrade to Pro, contact us at
                                <a
                                  class=${linkClassList}
                                  href=${`mailto:${this.salesEmail}?subject=${msg(str`Upgrade Browsertrix plan (${this.userOrg?.name})`)}`}
                                  rel="noopener noreferrer nofollow"
                                  >${this.salesEmail}</a
                                >.`,
                            )}
                          </p>`
                        : nothing}`
                  : html`<p class="leading-normal">
                      ${this.salesEmail
                        ? msg(
                            str`Contact us at ${this.salesEmail} to make changes to your plan.`,
                          )
                        : msg(
                            str`Contact your Browsertrix host administrator to make changes to your plan.`,
                          )}
                    </p>`,
              )}
            `,
          ],
        ])}

        <div class="p-4">
          <btrix-section-heading style="--margin: var(--sl-spacing-medium)">
            <h4>${msg("Usage History")}</h4>
          </btrix-section-heading>
          <btrix-usage-history-table
            .org=${ifDefined(this.org)}
          ></btrix-usage-history-table>
        </div>
      </div>
    `;
  }

  private getPlanName(planId: string) {
    switch (planId) {
      case "starter":
        return msg("Starter");

      case "standard":
        return msg("Standard");

      case "plus":
        return msg("Plus");

      default:
        return capitalize(planId);
    }
  }

  private readonly renderSubscriptionDetails = (
    subscription: OrgData["subscription"],
  ) => {
    let tierLabel;
    let statusLabel;

    if (subscription) {
      tierLabel = html`
        <sl-icon class="text-neutral-500" name="nut"></sl-icon>
        ${this.getPlanName(subscription.planId)}
      `;

      switch (subscription.status) {
        case SubscriptionStatus.Active: {
          statusLabel = html`
            <span class="text-success-700">${msg("Active")}</span>
          `;
          break;
        }
        case SubscriptionStatus.PausedPaymentFailed: {
          statusLabel = html`
            <span class="text-danger">${msg("Paused, payment failed")}</span>
          `;
          break;
        }
        case SubscriptionStatus.Cancelled: {
          statusLabel = html`
            <span class="text-danger">${msg("Canceled")}</span>
          `;
          break;
        }
        default:
          break;
      }
    } else {
      tierLabel = html`
        <sl-icon class="text-neutral-500" name="rocket-takeoff"></sl-icon>
        ${msg("Pro")}
      `;
    }

    return html`${tierLabel}${statusLabel
      ? html`<hr class="h-6 border-l" aria-orientation="vertical" />
          <span class="text-sm font-medium">${statusLabel}</span>`
      : nothing}`;
  };

  private readonly renderQuotas = (quotas: OrgQuotas) => html`
    <ul class="leading-relaxed text-neutral-700">
      <li>
        ${msg(
          str`${quotas.maxExecMinutesPerMonth ? humanizeSeconds(quotas.maxExecMinutesPerMonth * 60, undefined, undefined, "long") : msg("Unlimited minutes")} of crawl and QA analysis execution time`,
        )}
      </li>
      <li>
        ${msg(
          html`${quotas.storageQuota
            ? html`<sl-format-bytes
                value=${quotas.storageQuota}
              ></sl-format-bytes>`
            : msg("Unlimited")}
          storage`,
        )}
      </li>
      <li>
        ${msg(
          str`${quotas.maxPagesPerCrawl ? formatNumber(quotas.maxPagesPerCrawl) : msg("Unlimited")} ${pluralOf("pages", quotas.maxPagesPerCrawl)} per crawl`,
        )}
      </li>
      <li>
        ${msg(
          str`${quotas.maxConcurrentCrawls ? formatNumber(quotas.maxConcurrentCrawls) : msg("Unlimited")} concurrent ${pluralOf("crawls", quotas.maxConcurrentCrawls)}`,
        )}
      </li>
    </ul>
  `;

  private renderPortalLink() {
    return html`
      <a
        class=${manageLinkClasslist}
        href=${ifDefined(this.portalUrl.value)}
        rel="noreferrer noopener"
        @click=${async (e: MouseEvent) => {
          e.preventDefault();

          // Navigate to freshest portal URL
          try {
            await this.portalUrl.run();

            if (this.portalUrl.value) {
              window.location.href = this.portalUrl.value;
            }
          } catch (e) {
            console.debug(e);
          }
        }}
      >
        ${this.portalUrlLabel}
        <sl-icon name="arrow-right"></sl-icon>
      </a>
    `;
  }

  private renderContactSalesLink(salesEmail: string) {
    return html`
      <a
        class=${manageLinkClasslist}
        href=${`mailto:${salesEmail}?subject=${msg(str`Pro plan change request (${this.userOrg?.name})`)}`}
        rel="noopener noreferrer nofollow"
      >
        <sl-icon name="envelope"></sl-icon>
        ${msg("Contact Sales")}
      </a>
    `;
  }

  private async getPortalUrl() {
    return this.api.fetch<BillingPortal>(`/orgs/${this.orgId}/billing-portal`);
  }
}<|MERGE_RESOLUTION|>--- conflicted
+++ resolved
@@ -64,14 +64,7 @@
         return;
 
       try {
-<<<<<<< HEAD
         const { portalUrl } = await this.getPortalUrl();
-=======
-        const { portalUrl } = await this.getPortalUrl(
-          appState.org.id,
-          this.authState!,
-        );
->>>>>>> 96e48b00
 
         if (portalUrl) {
           return portalUrl;
@@ -195,7 +188,7 @@
             <h4>${msg("Usage History")}</h4>
           </btrix-section-heading>
           <btrix-usage-history-table
-            .org=${ifDefined(this.org)}
+            .org=${this.org}
           ></btrix-usage-history-table>
         </div>
       </div>
