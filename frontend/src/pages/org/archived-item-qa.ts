--- conflicted
+++ resolved
@@ -16,21 +16,15 @@
 import { APIController } from "@/controllers/api";
 import { NavigateController } from "@/controllers/navigate";
 import { NotifyController } from "@/controllers/notify";
-<<<<<<< HEAD
-import { renderName } from "@/utils/crawler";
+import { testData } from "@/features/qa/page-list/test-data";
+import type { APIPaginatedList, APIPaginationQuery } from "@/types/api";
 import type {
   ArchivedItem,
   ArchivedItemPage,
   ArchivedItemQaRun,
 } from "@/types/crawler";
-import type { APIPaginationQuery, APIPaginatedList } from "@/types/api";
-import { testData } from "@/features/qa/page-list/test-data";
-=======
-import type { APIPaginatedList, APIPaginationQuery } from "@/types/api";
-import type { ArchivedItem, ArchivedItemPage } from "@/types/crawler";
 import { type AuthState } from "@/utils/AuthService";
 import { renderName } from "@/utils/crawler";
->>>>>>> b1e2f1b3
 
 const TABS = ["screenshots", "replay"] as const;
 export type QATab = (typeof TABS)[number];
