import {
  html,
  css,
  nothing,
  type PropertyValues,
  type TemplateResult,
} from "lit";
import { state, property, customElement } from "lit/decorators.js";
import { msg, localized } from "@lit/localize";
import { choose } from "lit/directives/choose.js";
import { when } from "lit/directives/when.js";
import queryString from "query-string";

import { TailwindElement } from "@/classes/TailwindElement";
import { type AuthState } from "@/utils/AuthService";
import { TWO_COL_SCREEN_MIN_CSS } from "@/components/ui/tab-list";
import { NavigateController } from "@/controllers/navigate";
import { APIController } from "@/controllers/api";
import { NotifyController } from "@/controllers/notify";
import { renderName } from "@/utils/crawler";
import type { ArchivedItem, ArchivedItemPage } from "@/types/crawler";
import type { APIPaginationQuery, APIPaginatedList } from "@/types/api";

<<<<<<< HEAD
import("@/features/qa");

export type QATab = "screenshots" | "replay";
=======
const TABS = ["screenshots", "replay"] as const;
export type QATab = (typeof TABS)[number];
>>>>>>> 9f312c07

@localized()
@customElement("btrix-archived-item-qa")
export class ArchivedItemQA extends TailwindElement {
  static styles = css`
    :host {
      height: inherit;
      display: flex;
      flex-direction: column;
    }

    article {
      flex-grow: 1;
      display: grid;
      grid-gap: 1rem;
      grid-template:
        "mainHeader"
        "main"
        "pageListHeader"
        "pageList";
      grid-template-columns: 100%;
      grid-template-rows: repeat(4, max-content);
      min-height: 0;
    }

    article > * {
      min-height: 0;
    }

    @media only screen and (min-width: ${TWO_COL_SCREEN_MIN_CSS}) {
      article {
        grid-template:
          "mainHeader pageListHeader"
          "main pageList";
        grid-template-columns: 75% 1fr;
        grid-template-rows: min-content 1fr;
      }
    }

    .mainHeader {
      grid-area: mainHeader;
    }

    .pageListHeader {
      grid-area: pageListHeader;
    }

    .main {
      grid-area: main;
    }

    .pageList {
      grid-area: pageList;
    }
  `;

  @property({ type: Object })
  authState?: AuthState;

  @property({ type: String })
  orgId?: string;

  @property({ type: String })
  itemId?: string;

  @property({ type: String })
  itemPageId?: string;

  @property({ type: Boolean })
  isCrawler = false;

  @property({ type: String })
  tab: QATab = "screenshots";

  @state()
  private item?: ArchivedItem;

  @state()
  private pages?: APIPaginatedList<ArchivedItemPage>;

  @state()
  private page?: ArchivedItemPage;

  private readonly api = new APIController(this);
  private readonly navigate = new NavigateController(this);
  private readonly notify = new NotifyController(this);

  protected willUpdate(
    changedProperties: PropertyValues<this> | Map<PropertyKey, unknown>,
  ): void {
    if (changedProperties.has("itemId") && this.itemId) {
      void this.initItem();
    }
    if (changedProperties.has("itemPageId") && this.itemPageId) {
      void this.fetchPage();
    }
  }

  private async initItem() {
    void this.fetchCrawl();
    await this.fetchPages({ page: 1 });
    const firstPage = this.pages?.items[0];

    if (!this.itemPageId && firstPage) {
      this.navigate.to(
        `${window.location.pathname}?itemPageId=${firstPage.id}`,
      );
    }
  }

  render() {
    if (!this.pages) {
      return html`loading pages...`;
    }

    const crawlBaseUrl = `${this.navigate.orgBasePath}/items/crawl/${this.itemId}`;
    const itemName = this.item ? renderName(this.item) : nothing;
    return html`
      <nav class="mb-7 text-success-600">
        <a
          class="text-sm font-medium text-neutral-500 hover:text-neutral-600"
          href=${`${crawlBaseUrl}`}
          @click=${this.navigate.link}
        >
          <sl-icon
            name="arrow-left"
            class="inline-block align-middle"
          ></sl-icon>
          <span class="inline-block align-middle">
            ${msg("Back to")} ${itemName}
          </span>
        </a>
      </nav>

      <article>
        <header class="mainHeader outline">
          <h1>${msg("Review")} &mdash; ${itemName}</h1>
        </header>
        <section class="main outline">
          <nav class="flex items-center justify-between p-2">
            <div class="flex gap-4">
              <btrix-navigation-button
                id="screenshot-tab"
                href=${`${crawlBaseUrl}/review/screenshots`}
                ?active=${this.tab === "screenshots"}
                @click=${this.navigate.link}
              >
                ${msg("Screenshots")}
              </btrix-navigation-button>
              <btrix-navigation-button
                id="replay-tab"
                href=${`${crawlBaseUrl}/review/replay`}
                ?active=${this.tab === "replay"}
                @click=${this.navigate.link}
              >
                ${msg("Replay")}
              </btrix-navigation-button>
            </div>
            <div class="flex gap-4">
              <sl-button size="small">
                <sl-icon slot="prefix" name="arrow-left"></sl-icon>
                ${msg("Previous Page")}
              </sl-button>
              <btrix-page-qa-toolbar
                .authState=${this.authState}
                .orgId=${this.orgId}
                .itemId=${this.itemId}
                .pageId=${this.itemPageId}
              ></btrix-page-qa-toolbar>
              <sl-button variant="primary" size="small">
                <sl-icon slot="suffix" name="arrow-right"></sl-icon>
                ${msg("Next Page")}
              </sl-button>
            </div>
          </nav>
          ${this.renderToolbar()} ${this.renderSections()}
        </section>
        <h2 class="pageListHeader outline">
          ${msg("Pages List")} <sl-button>${msg("Finish Review")}</sl-button>
        </h2>
<<<<<<< HEAD
        <section class="pageList grid">
          <btrix-qa-page-list
            class="grid min-h-0 content-start justify-stretch"
          ></btrix-qa-page-list>
=======
        <section class="pageList outline">
          <ul>
            ${this.pages.items.map(
              (page) => html`
                <li>
                  <a
                    class="underline"
                    href="${window.location.pathname}?itemPageId=${page.id}"
                    @click=${this.navigate.link}
                  >
                    id: ${page.id}</a
                  >
                </li>
              `,
            )}
          </ul>
          pg ${this.pages.page} of
          ${this.pages
            ? Math.ceil(this.pages.total / this.pages.pageSize)
            : "unknown"}
>>>>>>> 9f312c07
        </section>
      </article>
    `;
  }

  private renderToolbar() {
    return html`
      <div
        class="${this.tab === "replay"
          ? "rounded-t-lg"
          : "rounded-lg"} my-2 flex h-12 items-center border bg-neutral-50 text-base"
      >
        <div class="ml-1 flex">
          ${choose(this.tab, [
            [
              "replay",
              () => html`
                <sl-icon-button name="arrow-clockwise"></sl-icon-button>
              `,
            ],
            [
              "screenshots",
              () => html`
                <sl-icon-button name="intersect"></sl-icon-button>
                <sl-icon-button name="vr"></sl-icon-button>
              `,
            ],
          ])}
        </div>
        <div
          class="mx-1.5 flex h-8 min-w-0 flex-1 items-center justify-between gap-2 overflow-hidden whitespace-nowrap rounded border bg-neutral-0 px-2 text-sm"
        >
          <div class="fade-out-r scrollbar-hidden flex-1 overflow-x-scroll">
            <span class="pr-2">${this.page?.url || "http://"}</span>
          </div>
          ${when(
            this.page,
            (page) => html`
              <sl-format-date
                class="font-monostyle text-xs text-neutral-500"
                date=${`${page.timestamp}Z`}
                month="2-digit"
                day="2-digit"
                year="2-digit"
                hour="2-digit"
                minute="2-digit"
              >
              </sl-format-date>
            `,
          )}
        </div>
      </div>
    `;
  }

  private renderSections() {
    const tabSection: Record<
      QATab,
      { render: () => TemplateResult<1> | undefined }
    > = {
      screenshots: {
        render: this.renderScreenshots,
      },
      replay: {
        render: this.renderReplay,
      },
    };
    return html`
      ${TABS.map((tab) => {
        const section = tabSection[tab];
        const isActive = tab === this.tab;
        return html`
          <section
            class="${isActive ? "" : "invisible absolute -top-full -left-full"}"
            aria-labelledby="${this.tab}-tab"
            aria-hidden=${!isActive}
          >
            ${section.render()}
          </section>
        `;
      })}
    `;
  }

  private readonly renderScreenshots = () => {
    return html`[screenshots]`;
  };

  private readonly renderReplay = () => {
    return html`[replay]`;
  };

  private async fetchCrawl(): Promise<void> {
    try {
      this.item = await this.getCrawl();
    } catch {
      this.notify.toast({
        message: msg("Sorry, couldn't retrieve archived item at this time."),
        variant: "danger",
        icon: "exclamation-octagon",
      });
    }
  }

  private async fetchPages(params?: APIPaginationQuery): Promise<void> {
    try {
      this.pages = await this.getPages(params);
    } catch {
      this.notify.toast({
        message: msg("Sorry, couldn't retrieve archived item at this time."),
        variant: "danger",
        icon: "exclamation-octagon",
      });
    }
  }

  private async getCrawl(): Promise<ArchivedItem> {
    return this.api.fetch<ArchivedItem>(
      `/orgs/${this.orgId}/crawls/${this.itemId}`,
      this.authState!,
    );
  }

  private async getPages(
    params?: APIPaginationQuery,
  ): Promise<APIPaginatedList<ArchivedItemPage>> {
    const query = queryString.stringify(
      {
        ...params,
      },
      {
        arrayFormat: "comma",
      },
    );
    return this.api.fetch<APIPaginatedList<ArchivedItemPage>>(
      `/orgs/${this.orgId}/crawls/${this.itemId}/pages?${query}`,
      this.authState!,
    );
  }
  private async fetchPage(): Promise<void> {
    if (!this.itemPageId) return;
    try {
      this.page = await this.getPage(this.itemPageId);
    } catch {
      this.notify.toast({
        message: msg("Sorry, couldn't retrieve archived item at this time."),
        variant: "danger",
        icon: "exclamation-octagon",
      });
    }
  }

  private async getPage(pageId: string): Promise<ArchivedItemPage> {
    return this.api.fetch<ArchivedItemPage>(
      `/orgs/${this.orgId}/crawls/${this.itemId}/pages/${pageId}`,
      this.authState!,
    );
  }
}<|MERGE_RESOLUTION|>--- conflicted
+++ resolved
@@ -21,14 +21,8 @@
 import type { ArchivedItem, ArchivedItemPage } from "@/types/crawler";
 import type { APIPaginationQuery, APIPaginatedList } from "@/types/api";
 
-<<<<<<< HEAD
-import("@/features/qa");
-
-export type QATab = "screenshots" | "replay";
-=======
 const TABS = ["screenshots", "replay"] as const;
 export type QATab = (typeof TABS)[number];
->>>>>>> 9f312c07
 
 @localized()
 @customElement("btrix-archived-item-qa")
@@ -209,33 +203,10 @@
         <h2 class="pageListHeader outline">
           ${msg("Pages List")} <sl-button>${msg("Finish Review")}</sl-button>
         </h2>
-<<<<<<< HEAD
         <section class="pageList grid">
           <btrix-qa-page-list
             class="grid min-h-0 content-start justify-stretch"
           ></btrix-qa-page-list>
-=======
-        <section class="pageList outline">
-          <ul>
-            ${this.pages.items.map(
-              (page) => html`
-                <li>
-                  <a
-                    class="underline"
-                    href="${window.location.pathname}?itemPageId=${page.id}"
-                    @click=${this.navigate.link}
-                  >
-                    id: ${page.id}</a
-                  >
-                </li>
-              `,
-            )}
-          </ul>
-          pg ${this.pages.page} of
-          ${this.pages
-            ? Math.ceil(this.pages.total / this.pages.pageSize)
-            : "unknown"}
->>>>>>> 9f312c07
         </section>
       </article>
     `;
