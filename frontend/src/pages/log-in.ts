--- conflicted
+++ resolved
@@ -289,11 +289,7 @@
           ? html` <div class="mt-3">
               <btrix-alert variant="warning" class="text-center"
                 >${msg(
-<<<<<<< HEAD
-                  "Please wait while Browsertrix is initializing"
-=======
                   "Please wait while Browsertrix Cloud is initializing",
->>>>>>> 780dd093
                 )}</btrix-alert
               >
             </div>`
