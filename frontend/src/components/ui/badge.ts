<<<<<<< HEAD
import { TailwindElement } from "@/classes/TailwindElement";
import { tw } from "@/utils/tailwind";
import { css, html } from "lit";
=======
import SlBadge from "@shoelace-style/shoelace/dist/components/badge/badge.component.js";
import badgeStyles from "@shoelace-style/shoelace/dist/components/badge/badge.styles.js";
import { css } from "lit";
>>>>>>> b1e2f1b3
import { customElement, property } from "lit/decorators.js";

/**
 * Show numeric value in a label
 *
 * Usage example:
 * ```ts
 * <btrix-badge aria-describedby="text">10</btrix-badge>
 * ```
 */
@customElement("btrix-badge")
export class Badge extends TailwindElement {
  @property({ type: String })
  variant:
    | "success"
    | "warning"
    | "danger"
    | "neutral"
    | "primary"
    | "high-contrast" = "neutral";

  @property({ type: String, reflect: true })
  role: string | null = "status";

  static styles = css`
    :host {
      display: inline-flex;
    }
  `;

  render() {
    return html`
      <span
        class="h-4.5 ${{
          success: tw`bg-success-500 text-neutral-0`,
          warning: tw`bg-warning-600 text-neutral-0`,
          danger: tw`bg-danger-500 text-neutral-0`,
          neutral: tw`bg-neutral-100 text-neutral-600`,
          "high-contrast": tw`bg-neutral-600 text-neutral-0`,
          primary: tw`bg-primary text-neutral-0`,
        }[
          this.variant
        ]} inline-flex items-center justify-center rounded-sm px-2 align-[1px] text-xs"
      >
        <slot></slot>
      </span>
    `;
  }
}<|MERGE_RESOLUTION|>--- conflicted
+++ resolved
@@ -1,13 +1,8 @@
-<<<<<<< HEAD
+import { css, html } from "lit";
+import { customElement, property } from "lit/decorators.js";
+
 import { TailwindElement } from "@/classes/TailwindElement";
 import { tw } from "@/utils/tailwind";
-import { css, html } from "lit";
-=======
-import SlBadge from "@shoelace-style/shoelace/dist/components/badge/badge.component.js";
-import badgeStyles from "@shoelace-style/shoelace/dist/components/badge/badge.styles.js";
-import { css } from "lit";
->>>>>>> b1e2f1b3
-import { customElement, property } from "lit/decorators.js";
 
 /**
  * Show numeric value in a label
