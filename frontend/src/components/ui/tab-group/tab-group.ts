import { html, type PropertyValues } from "lit";
import {
  customElement,
  property,
  queryAssignedElements,
} from "lit/decorators.js";

import type { TabClickDetail, TabGroupTab } from "./tab";
import { type TabGroupPanel } from "./tab-panel";

import { TailwindElement } from "@/classes/TailwindElement";
import { pageSectionsWithNav } from "@/layouts/pageSectionsWithNav";

/**
 * @fires btrix-tab-change
 * @example Usage:
 * ```ts
 * <btrix-tab-group>
 *   <btrix-tab-group-tab slot="nav" panel="first">First</btrix-tab-group-tab>
 *   <btrix-tab-group-tab slot="nav" panel="second">Second</btrix-tab-group-tab>
 *   <btrix-tab-group-panel name="first">First tab content</btrix-tab-group-panel>
 *   <btrix-tab-group-panel name="second">First tab content</btrix-tab-group-panel>
 * </btrix-tab-group>
 * ```
 */
@customElement("btrix-tab-group")
export class TabGroup extends TailwindElement {
  /* Active panel name */
  @property({ type: String, reflect: false })
  active = "";

  @property({ type: String })
  overrideTabLayout?: string;

  /* Nav placement */
  @property({ type: String })
  placement: "top" | "start" = "top";

  /* Nav sticky */
  @property({ type: Boolean })
  sticky = true;

  @property({ type: String, noAccessor: true, reflect: true })
  role = "tablist";

  @queryAssignedElements({ selector: "btrix-tab-group-tab", slot: "nav" })
  tabs!: TabGroupTab[];

  @queryAssignedElements({
    selector: "btrix-tab-group-tab:focus",
    slot: "nav",
  })
  focusedTab!: TabGroupTab[];

  @queryAssignedElements({ selector: "btrix-tab-group-panel" })
  panels!: TabGroupPanel[];

  protected firstUpdated() {
    if (!this.active) {
      this.tabs[0]?.click();
    }
  }

  protected updated(changedProperties: PropertyValues<this>): void {
    if (changedProperties.has("active") && this.active) {
      this.handleActiveChange();
    }
  }

  render() {
<<<<<<< HEAD
    return html`
      <div
        class=${clsx(
          tw`flex flex-col`,
          this.placement === "start" && tw`gap-8 lg:flex-row`,
        )}
      >
        <div
          class=${clsx(
            this.overrideTabLayout || [
              tw`flex flex-1 flex-col gap-2`,
              this.placement === "start"
                ? tw`lg:sticky lg:top-2 lg:max-w-[16.5rem] lg:self-start`
                : tw`lg:flex-row`,
            ],
          )}
          @keydown=${this.onKeyDown}
        >
          <slot name="nav" @btrix-select-tab=${this.onSelectTab}></slot>
        </div>
        <div class="flex-1">
          <slot></slot>
        </div>
      </div>
    `;
=======
    return pageSectionsWithNav({
      nav: html`<slot
        name="nav"
        @btrix-select-tab=${this.onSelectTab}
        @keydown=${this.onKeyDown}
      ></slot>`,
      main: html`<slot></slot>`,
      placement: this.placement,
      sticky: this.sticky,
    });
>>>>>>> 0e9e70f3
  }

  private handleActiveChange() {
    this.tabs.forEach((tab) => {
      tab.active = tab.panel === this.active;
      if (tab.active) {
        this.focusTab(tab);
      } else {
        this.unfocusTab(tab);
      }
    });
    this.panels.forEach((panel) => {
      panel.active = panel.name === this.active;
    });
  }

  private onKeyDown(e: KeyboardEvent) {
    e.stopPropagation();

    switch (e.key) {
      case "ArrowLeft":
        this.focusPrevTab();
        break;
      case "ArrowRight":
        this.focusNextTab();
        break;
      default:
        break;
    }
  }

  private focusNextTab() {
    const currTabIdx = this.tabs.indexOf(this.focusedTab[0]);
    const nextTabIdx = currTabIdx === this.tabs.length - 1 ? 0 : currTabIdx + 1;

    this.tabs.forEach((tab, idx) => {
      if (idx === nextTabIdx) {
        this.focusTab(tab);
      } else {
        this.unfocusTab(tab);
      }
    });
  }

  private focusPrevTab() {
    const currTabIdx = this.tabs.indexOf(this.focusedTab[0]);
    const prevTabIdx = currTabIdx === 0 ? this.tabs.length - 1 : currTabIdx - 1;

    this.tabs.forEach((tab, idx) => {
      if (idx === prevTabIdx) {
        this.focusTab(tab);
      } else {
        this.unfocusTab(tab);
      }
    });
  }

  unfocusTab(tab: TabGroupTab | null) {
    if (!tab) return;
    tab.button?.setAttribute("tabindex", "-1");
  }

  focusTab(tab: TabGroupTab | null) {
    if (!tab || tab.disabled) return;
    tab.button?.setAttribute("tabindex", "0");
    tab.button?.focus();
  }

  private onSelectTab(e: CustomEvent<TabClickDetail>) {
    e.stopPropagation();
    this.active = e.detail.panel;
    this.dispatchEvent(
      new CustomEvent<string>("btrix-tab-change", {
        detail: this.active,
        bubbles: true,
      }),
    );
  }
}<|MERGE_RESOLUTION|>--- conflicted
+++ resolved
@@ -68,33 +68,6 @@
   }
 
   render() {
-<<<<<<< HEAD
-    return html`
-      <div
-        class=${clsx(
-          tw`flex flex-col`,
-          this.placement === "start" && tw`gap-8 lg:flex-row`,
-        )}
-      >
-        <div
-          class=${clsx(
-            this.overrideTabLayout || [
-              tw`flex flex-1 flex-col gap-2`,
-              this.placement === "start"
-                ? tw`lg:sticky lg:top-2 lg:max-w-[16.5rem] lg:self-start`
-                : tw`lg:flex-row`,
-            ],
-          )}
-          @keydown=${this.onKeyDown}
-        >
-          <slot name="nav" @btrix-select-tab=${this.onSelectTab}></slot>
-        </div>
-        <div class="flex-1">
-          <slot></slot>
-        </div>
-      </div>
-    `;
-=======
     return pageSectionsWithNav({
       nav: html`<slot
         name="nav"
@@ -105,7 +78,6 @@
       placement: this.placement,
       sticky: this.sticky,
     });
->>>>>>> 0e9e70f3
   }
 
   private handleActiveChange() {
