--- conflicted
+++ resolved
@@ -17,21 +17,15 @@
   property,
   query,
   queryAssignedElements,
-  state,
 } from "lit/decorators.js";
 import { msg, localized, str } from "@lit/localize";
 import queryString from "query-string";
 
-import type { Button } from "./button";
 import { RelativeDuration } from "./relative-duration";
 import type { Crawl } from "../types/crawler";
 import { srOnly, truncate } from "../utils/css";
 import type { NavigateEvent } from "../utils/LiteElement";
-<<<<<<< HEAD
-import { isActive } from "../utils/crawler";
 import type { OverflowDropdown } from "./overflow-dropdown";
-=======
->>>>>>> b15c5ccd
 
 const mediumBreakpointCss = css`30rem`;
 const largeBreakpointCss = css`60rem`;
