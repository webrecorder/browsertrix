import { localized, msg, str } from "@lit/localize";
import type {
  SlButton,
  SlChangeEvent,
  SlInput,
} from "@shoelace-style/shoelace";
import { serialize } from "@shoelace-style/shoelace/dist/utilities/form.js";
import { css, html, nothing } from "lit";
import { customElement, property, query } from "lit/decorators.js";
import { when } from "lit/directives/when.js";

import { TailwindElement } from "@/classes/TailwindElement";
import type { Dialog } from "@/components/ui/dialog";
import { APIController } from "@/controllers/api";
import { NavigateController } from "@/controllers/navigate";
import { NotifyController } from "@/controllers/notify";
import type { CurrentUser } from "@/types/user";
import type { AuthState } from "@/utils/AuthService";
import { formatNumber, getLocale } from "@/utils/localization";
import type { OrgData } from "@/utils/orgs";

/**
 * @fires update-quotas
 */
@localized()
@customElement("btrix-orgs-list")
export class OrgsList extends TailwindElement {
  static styles = css`
    btrix-table {
      grid-template-columns: min-content [clickable-start] 50ch auto auto auto [clickable-end] min-content;
    }
  `;

  @property({ type: Object })
  authState?: AuthState;

  @property({ type: Object })
  userInfo?: CurrentUser;

  @property({ type: Array })
  orgList?: OrgData[] = [];

  @property({ type: Boolean })
  skeleton? = false;

  @property({ type: Object })
  currOrg?: OrgData | null = null;

  @query("#orgQuotaDialog")
  private readonly orgQuotaDialog?: Dialog | null;

  @query("#orgReadOnlyDialog")
  private readonly orgReadOnlyDialog?: Dialog | null;

  @query("#orgDeleteDialog")
  private readonly orgDeleteDialog?: Dialog | null;

  @query("#orgDeleteButton")
  private readonly orgDeleteButton?: SlButton | null;

  private readonly api = new APIController(this);
  private readonly navigate = new NavigateController(this);
  private readonly notify = new NotifyController(this);

  render() {
    if (this.skeleton) {
      return this.renderSkeleton();
    }

    return html`
      <btrix-table>
        <btrix-table-head class="mb-2">
          <btrix-table-header-cell>
            <span class="sr-only">${msg("Status")}</span>
          </btrix-table-header-cell>
          <btrix-table-header-cell class="px-2">
            ${msg("Name")}
          </btrix-table-header-cell>
          <btrix-table-header-cell class="px-2">
            ${msg("Created")}
          </btrix-table-header-cell>
          <btrix-table-header-cell class="px-2">
            ${msg("Members")}
          </btrix-table-header-cell>
          <btrix-table-header-cell class="px-2">
            ${msg("Bytes Stored")}
          </btrix-table-header-cell>
          <btrix-table-header-cell>
            <span class="sr-only">${msg("Actions")}</span>
          </btrix-table-header-cell>
        </btrix-table-head>
        <btrix-table-body class="rounded border">
          ${this.orgList?.map(this.renderOrg)}
        </btrix-table-body>
      </btrix-table>

      ${this.renderOrgQuotas()} ${this.renderOrgReadOnly()}
      ${this.renderOrgDelete()}
    `;
  }

  private renderOrgQuotas() {
    return html`
      <btrix-dialog
        id="orgQuotaDialog"
        .label=${msg(str`Quotas for: ${this.currOrg?.name || ""}`)}
        @sl-after-hide=${() => (this.currOrg = null)}
      >
        ${when(this.currOrg?.quotas, (quotas) =>
          Object.entries(quotas).map(([key, value]) => {
            let label;
            switch (key) {
              case "maxConcurrentCrawls":
                label = msg("Max Concurrent Crawls");
                break;
              case "maxPagesPerCrawl":
                label = msg("Max Pages Per Crawl");
                break;
              case "storageQuota":
                label = msg("Org Storage Quota (GB)");
                value = Math.floor(value / 1e9);
                break;
              case "maxExecMinutesPerMonth":
                label = msg("Max Execution Minutes Per Month");
                break;
              case "extraExecMinutes":
                label = msg("Extra Execution Minutes");
                break;
              case "giftedExecMinutes":
                label = msg("Gifted Execution Minutes");
                break;
              default:
                label = msg("Unlabeled");
            }
            return html` <sl-input
              class="mb-3 last:mb-0"
              name=${key}
              label=${label}
              value=${value}
              type="number"
              @sl-input="${this.onUpdateQuota}"
            ></sl-input>`;
          }),
        )}
        <div slot="footer" class="flex justify-end">
          <sl-button
            size="small"
            @click="${this.onSubmitQuotas}"
            variant="primary"
            >${msg("Update Quotas")}
          </sl-button>
        </div>
      </btrix-dialog>
    `;
  }

  private renderOrgReadOnly() {
    return html`
      <btrix-dialog
        class="[--width:36rem]"
        id="orgReadOnlyDialog"
        .label=${msg(str`Disable Archiving?`)}
        @sl-after-hide=${() => (this.currOrg = null)}
      >
        ${when(this.currOrg, (org) => {
          return html`
            <p class="mb-3">
              ${msg(
                html`Are you sure you want to disable archiving in
                  <strong class="font-semibold">${org.name}</strong> org?
                  Members will no longer be able to crawl, upload files, create
                  browser profiles, or create collections.`,
              )}
            </p>
            <ul class="mb-3 text-neutral-600">
              <li>
                ${msg("Slug:")}
                <a
                  class="font-semibold text-primary hover:text-primary-500"
                  href="/orgs/${org.slug}"
                  target="_blank"
                >
                  ${org.slug}
                </a>
              </li>
              <li>
                ${msg("Members:")}
                <a
                  class="font-semibold text-primary hover:text-primary-500"
                  href="/orgs/${org.slug}/settings/members"
                  target="_blank"
                >
                  ${formatNumber(Object.keys(org.users || {}).length)}
                </a>
              </li>
            </ul>
            <form @submit=${this.onSubmitReadOnly}>
              <sl-input
                name="readOnlyReason"
                label=${msg("Reason")}
                placeholder=${msg("Enter reason for disabling archiving")}
                required
              ></sl-input>
            </form>

            <div slot="footer" class="flex justify-end">
              <sl-button
                size="small"
                @click=${this.orgReadOnlyDialog?.submit}
                variant="primary"
              >
                ${msg("Disable Archiving")}
              </sl-button>
            </div>
          `;
        })}
      </btrix-dialog>
    `;
  }

  private renderOrgDelete() {
    return html`
      <btrix-dialog
        class="[--width:36rem]"
        id="orgDeleteDialog"
        .label=${msg(str`Confirm Org Deletion: ${this.currOrg?.name || ""}`)}
        @sl-after-hide=${() => (this.currOrg = null)}
      >
        ${when(this.currOrg, (org) => {
          const confirmationStr = msg(str`Delete ${org.name}`);
          return html`
            <p class="mb-3">
              ${msg(
                html`Are you sure you want to delete
                  <strong class="font-semibold">${org.name}</strong>? This
                  cannot be undone.`,
              )}
            </p>
            <ul class="mb-3 text-neutral-600">
              <li>
                ${msg(str`Slug:`)}
                <a
                  class="font-semibold text-primary hover:text-primary-500"
                  href="/orgs/${org.slug}"
                  target="_blank"
                >
                  ${org.slug}
                </a>
              </li>
              <li>
                ${msg("Members:")}
                <a
                  class="font-semibold text-primary hover:text-primary-500"
                  href="/orgs/${org.slug}/settings/members"
                  target="_blank"
                >
                  ${formatNumber(Object.keys(org.users || {}).length)}
                </a>
              </li>
            </ul>
            <p class="mb-3">
              ${msg(
                html`Deleting an org will delete all
                  <strong class="font-semibold">
                    <sl-format-bytes value=${org.bytesStored}></sl-format-bytes>
                  </strong>
                  of data associated with the org.`,
              )}
            </p>
            <ul class="mb-3 text-neutral-600">
              <li>
                ${msg(
                  html`Crawls:
                    <sl-format-bytes
                      value=${org.bytesStoredCrawls}
                    ></sl-format-bytes>`,
                )}
              </li>
              <li>
                ${msg(
                  html`Uploads:
                    <sl-format-bytes
                      value=${org.bytesStoredUploads}
                    ></sl-format-bytes>`,
                )}
              </li>
              <li>
                ${msg(
                  html`Profiles:
                    <sl-format-bytes
                      value=${org.bytesStoredProfiles}
                    ></sl-format-bytes>`,
                )}
              </li>
            </ul>
            <sl-divider></sl-divider>
            <sl-input
              placeholder=${confirmationStr}
              @sl-input=${(e: SlChangeEvent) => {
                const { value } = e.target as SlInput;
                this.orgDeleteButton!.disabled = value !== confirmationStr;
              }}
            >
              <strong slot="label" class="font-semibold">
                ${msg(str`Type "${confirmationStr}" to confirm`)}
              </strong>
            </sl-input>
            <div slot="footer" class="flex justify-between">
              <sl-button
                size="small"
                @click=${() => void this.orgDeleteDialog?.hide()}
              >
                ${msg("Cancel")}
              </sl-button>
              <sl-button
                id="orgDeleteButton"
                size="small"
                variant="danger"
                disabled
                @click=${async () => {
                  await this.deleteOrg(org);
                  void this.orgDeleteDialog?.hide();
                }}
              >
                ${msg("Delete Org")}
              </sl-button>
            </div>
          `;
        })}
      </btrix-dialog>
    `;
  }

  private onUpdateQuota(e: CustomEvent) {
    const inputEl = e.target as SlInput;
    const name = inputEl.name as keyof OrgData["quotas"];
    const quotas = this.currOrg?.quotas;
    if (quotas) {
      if (name === "storageQuota") {
        quotas[name] = Number(inputEl.value) * 1e9;
      } else {
        quotas[name] = Number(inputEl.value);
      }
    }
  }

  private onSubmitQuotas() {
    if (this.currOrg) {
      this.dispatchEvent(
        new CustomEvent("update-quotas", { detail: this.currOrg }),
      );

      void this.orgQuotaDialog?.hide();
    }
  }

  private async onSubmitReadOnly(e: SubmitEvent) {
    e.preventDefault();

    if (!this.currOrg) return;

    const formEl = e.target as HTMLFormElement;
    if (!(await this.checkFormValidity(formEl))) return;

    const { readOnlyReason } = serialize(formEl) as { readOnlyReason: string };

    await this.updateReadOnly(this.currOrg, {
      readOnly: true,
      readOnlyReason: readOnlyReason,
    });

    void this.orgReadOnlyDialog?.hide();
  }

  private async updateReadOnly(
    org: OrgData,
    params: Pick<OrgData, "readOnly" | "readOnlyReason">,
  ) {
    try {
      await this.api.fetch(`/orgs/${org.id}/read-only`, this.authState!, {
        method: "POST",
        body: JSON.stringify(params),
      });

      this.orgList = this.orgList?.map((o) => {
        if (o.id === org.id) {
          return {
            ...o,
            ...params,
          };
        }
        return o;
      });

      this.notify.toast({
        message: params.readOnly
          ? msg(str`Archiving in "${org.name}" is disabled.`)
          : msg(str`Archiving in "${org.name}" is re-enabled.`),
        variant: "success",
        icon: "check2-circle",
      });
    } catch (e) {
      console.debug(e);

      this.notify.toast({
        message: msg(
          "Sorry, couldn't update org archiving ability at this time.",
        ),
        variant: "danger",
        icon: "exclamation-octagon",
      });
    }
  }

  private async deleteOrg(org: OrgData) {
    try {
      await this.api.fetch(`/orgs/${org.id}`, this.authState!, {
        method: "DELETE",
      });

      this.orgList = this.orgList?.filter((o) => o.id !== org.id);

      this.notify.toast({
        message: msg(str`Org "${org.name}" has been deleted.`),
        variant: "success",
        icon: "check2-circle",
      });
    } catch (e) {
      console.debug(e);

      this.notify.toast({
        message: msg("Sorry, couldn't delete org at this time."),
        variant: "danger",
        icon: "exclamation-octagon",
      });
    }
  }

  private readonly renderOrg = (org: OrgData) => {
    if (!this.userInfo) return;

    // There shouldn't really be a case where an org is in the org list but
    // not in user info, but disable clicking into the org just in case
    const isUserOrg = this.userInfo.orgs.some(({ id }) => id === org.id);

    const memberCount = Object.keys(org.users || {}).length;

    const none = html`
      <sl-icon
        name="slash"
        class="text-base text-neutral-400"
        label=${msg("None")}
      ></sl-icon>
    `;

    let status = {
      icon: html`<sl-icon
        class="text-base text-success"
        name="check-circle-fill"
        label=${msg("Good")}
      ></sl-icon>`,
      description: msg("Active"),
    };

    if (org.storageQuotaReached || org.execMinutesQuotaReached) {
      status = {
        icon: html`<sl-icon
          class="text-base text-danger"
          name="exclamation-triangle-fill"
          label=${msg("Issue")}
        >
        </sl-icon>`,
        description: org.storageQuotaReached
          ? msg("Active with issue: Storage quota reached")
          : msg("Active with issue: Execution minutes quota reached"),
      };
    }

    if (org.readOnly) {
      status = {
        icon: html`<sl-icon
<<<<<<< HEAD
          class="text-base text-neutral-500"
          name="slash-circle"
          label=${msg("Read-only")}
=======
          class="text-base text-neutral-400"
          name="ban"
          label=${msg("disabled")}
>>>>>>> 94e985ae
        >
        </sl-icon>`,
        description: org.readOnlyReason
          ? `${msg("Archiving Disabled:")} ${org.readOnlyReason}`
          : msg("Archiving Disabled (no reason specified)"),
      };
    }

    return html`
      <btrix-table-row
        class="${isUserOrg
          ? ""
          : "opacity-50"} cursor-pointer select-none border-b bg-neutral-0 transition-colors first-of-type:rounded-t last-of-type:rounded-b last-of-type:border-none focus-within:bg-neutral-50 hover:bg-neutral-50"
      >
        <btrix-table-cell class="min-w-6 pl-2">
          <sl-tooltip content=${status.description}>
            ${status.icon}
          </sl-tooltip>
        </btrix-table-cell>
        <btrix-table-cell class="p-2" rowClickTarget="a">
          <a
            class=${org.readOnly ? "text-neutral-500" : "text-neutral-900"}
            href="/orgs/${org.slug}"
            @click=${this.navigate.link}
            aria-disabled="${!isUserOrg}"
          >
            ${org.default
              ? html`<btrix-tag class="mr-1">${msg("Default")}</btrix-tag>`
              : nothing}
            ${org.name === org.id
              ? html`<code class="text-neutral-400">${org.id}</code>`
              : org.name}
          </a>
        </btrix-table-cell>

        <btrix-table-cell class="p-2">
          <sl-format-date
            lang=${getLocale()}
            class="truncate"
            date=${`${org.created}Z`}
            month="2-digit"
            day="2-digit"
            year="2-digit"
          ></sl-format-date>
        </btrix-table-cell>
        <btrix-table-cell class="p-2">
          ${memberCount ? formatNumber(memberCount) : none}
        </btrix-table-cell>
        <btrix-table-cell class="p-2">
          ${org.bytesStored
            ? html`<sl-format-bytes
                value=${org.bytesStored}
                display="narrow"
              ></sl-format-bytes>`
            : none}
        </btrix-table-cell>
        <btrix-table-cell class="p-1">
          <btrix-overflow-dropdown
            @click=${(e: MouseEvent) => e.stopPropagation()}
          >
            <sl-menu>
              <sl-menu-item
                @click=${() => {
                  this.currOrg = org;
                  void this.orgQuotaDialog?.show();
                }}
              >
                <sl-icon slot="prefix" name="gear"></sl-icon>
                ${msg("Edit Quotas")}
              </sl-menu-item>
              ${org.readOnly
                ? html`
                    <sl-menu-item
                      @click=${() => {
                        void this.updateReadOnly(org, {
                          readOnly: false,
                          readOnlyReason: "",
                        });
                      }}
                    >
                      <sl-icon
                        slot="prefix"
                        name="arrow-counterclockwise"
                      ></sl-icon>
                      ${msg("Re-enable Archiving")}
                    </sl-menu-item>
                  `
                : html`
                    <sl-menu-item
                      @click=${() => {
                        this.currOrg = org;
                        void this.orgReadOnlyDialog?.show();
                      }}
                    >
                      <sl-icon slot="prefix" name="ban"></sl-icon>
                      ${msg("Disable Archiving")}
                    </sl-menu-item>
                  `}
              <sl-divider></sl-divider>
              <sl-menu-item
                style="--sl-color-neutral-700: var(--danger)"
                @click=${() => {
                  this.currOrg = org;
                  void this.orgDeleteDialog?.show();
                }}
              >
                <sl-icon slot="prefix" name="trash3"></sl-icon>
                ${msg("Delete Org")}
              </sl-menu-item>
            </sl-menu>
          </btrix-overflow-dropdown>
        </btrix-table-cell>
      </btrix-table-row>
    `;
  };

  private renderSkeleton() {
    return html`
      <div class="overflow-hidden rounded-lg border">
        <div class="border-t bg-white p-3 text-primary first:border-t-0 md:p-6">
          <sl-skeleton class="h-6 w-80"></sl-skeleton>
        </div>
      </div>
    `;
  }

  async checkFormValidity(formEl: HTMLFormElement) {
    await this.updateComplete;
    return !formEl.querySelector("[data-invalid]");
  }
}<|MERGE_RESOLUTION|>--- conflicted
+++ resolved
@@ -479,15 +479,9 @@
     if (org.readOnly) {
       status = {
         icon: html`<sl-icon
-<<<<<<< HEAD
-          class="text-base text-neutral-500"
-          name="slash-circle"
-          label=${msg("Read-only")}
-=======
           class="text-base text-neutral-400"
           name="ban"
           label=${msg("disabled")}
->>>>>>> 94e985ae
         >
         </sl-icon>`,
         description: org.readOnlyReason
