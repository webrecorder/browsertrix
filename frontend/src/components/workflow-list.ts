--- conflicted
+++ resolved
@@ -16,20 +16,13 @@
   property,
   query,
   queryAssignedElements,
-  state,
   customElement,
 } from "lit/decorators.js";
 import { msg, localized, str } from "@lit/localize";
-import type { SlIconButton, SlMenu } from "@shoelace-style/shoelace";
 
 import { RelativeDuration } from "./relative-duration";
-<<<<<<< HEAD
-import type { Crawl, ListWorkflow } from "../types/crawler";
+import type { ListWorkflow } from "../types/crawler";
 import { srOnly, truncate } from "../utils/css";
-=======
-import type { ListWorkflow } from "../types/crawler";
-import { srOnly, truncate, dropdown } from "../utils/css";
->>>>>>> b15c5ccd
 import type { NavigateEvent } from "../utils/LiteElement";
 import { humanizeSchedule } from "../utils/cron";
 import { numberFormatter } from "../utils/number";
