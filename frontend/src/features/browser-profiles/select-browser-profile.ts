--- conflicted
+++ resolved
@@ -127,13 +127,8 @@
           class="font-medium text-primary hover:text-indigo-500"
           target="_blank"
         >
-<<<<<<< HEAD
-          <span class="inline-block align-middle mr-1"
+          <span class="mr-1 inline-block align-middle"
             >${msg("Check profile")}</span
-=======
-          <span class="mr-1 inline-block align-middle"
-            >${msg("View profile")}</span
->>>>>>> a898c2b4
           >
           <sl-icon
             class="inline-block align-middle"
