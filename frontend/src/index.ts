--- conflicted
+++ resolved
@@ -22,12 +22,7 @@
 } from "./utils/AuthService";
 import type { ViewState } from "./utils/APIRouter";
 import type { CurrentUser, UserOrg } from "./types/user";
-<<<<<<< HEAD
-import type { AuthStorageEventData } from "./utils/AuthService";
-=======
 import type { AuthStorageEventDetail } from "./utils/AuthService";
-import theme from "./theme";
->>>>>>> 2bb21c61
 import { ROUTES } from "./routes";
 import "./shoelace";
 import "./components";
