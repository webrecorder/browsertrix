--- conflicted
+++ resolved
@@ -79,10 +79,7 @@
     } catch (e) {
       console.debug(e);
     }
-<<<<<<< HEAD
-=======
     this.syncViewState();
->>>>>>> 92fdcfd9
     if (authState) {
       this.authService.saveLogin(authState);
     }
@@ -106,10 +103,6 @@
   }
 
   willUpdate(changedProperties: Map<string, unknown>) {
-<<<<<<< HEAD
-    if (changedProperties.get("viewState")) {
-      this.updateOrgSlugIfNeeded();
-=======
     if (changedProperties.has("viewState")) {
       if (this.viewState.route === "orgs") {
         this.navigate(this.orgBasePath);
@@ -119,7 +112,6 @@
       ) {
         this.updateOrgSlugIfNeeded();
       }
->>>>>>> 92fdcfd9
     }
   }
 
@@ -660,15 +652,8 @@
           .viewState=${this.viewState}
         ></btrix-reset-password>`;
 
-<<<<<<< HEAD
-      case "admin":
-        return html`<btrix-admin
-          class="w-full md:bg-neutral-50"
-        ></btrix-admin>`;
-=======
       case "home":
         return html`<btrix-home class="w-full md:bg-neutral-50"></btrix-home>`;
->>>>>>> 92fdcfd9
 
       case "orgs":
         return html`<btrix-orgs class="w-full md:bg-neutral-50"></btrix-orgs>`;
@@ -677,16 +662,11 @@
         const slug = this.viewState.params.slug;
         const orgPath = this.viewState.pathname;
         const pathname = this.getLocationPathname();
-<<<<<<< HEAD
-        const orgTab: OrgTab =
-          (pathname
-=======
         const orgTab =
           pathname
->>>>>>> 92fdcfd9
             .slice(pathname.indexOf(slug) + slug.length)
             .replace(/(^\/|\/$)/, "")
-            .split("/")[0] as "" | OrgTab) || "dashboard";
+            .split("/")[0] || "home";
         return html`<btrix-org
           class="w-full"
           .viewStateData=${this.viewState.data}
