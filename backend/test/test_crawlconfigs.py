--- conflicted
+++ resolved
@@ -172,7 +172,6 @@
     assert r.status_code == 400
     assert r.json()["detail"] == "invalid_regex"
 
-
 def test_update_config_invalid_link_selector(
     crawler_auth_headers, default_org_id, sample_crawl_data
 ):
@@ -191,7 +190,6 @@
     )
     assert r.status_code == 400
     assert r.json()["detail"] == "invalid_link_selector"
-
 
 def test_verify_default_select_links(
     crawler_auth_headers, default_org_id, sample_crawl_data
@@ -565,28 +563,38 @@
     assert r.json()["detail"] == "invalid_regex"
 
 
-<<<<<<< HEAD
 def test_add_crawl_config_invalid_link_selectors(
     crawler_auth_headers, default_org_id, sample_crawl_data
 ):
     sample_crawl_data["config"]["selectLinks"] = []
-=======
+    r = requests.post(
+        f"{API_PREFIX}/orgs/{default_org_id}/crawlconfigs/",
+        headers=crawler_auth_headers,
+        json=sample_crawl_data,
+    )
+    assert r.status_code == 400
+    assert r.json()["detail"] == "invalid_link_selector"
+
+    sample_crawl_data["config"]["selectLinks"] = ["a[href]->href", "->href"]
+    r = requests.post(
+        f"{API_PREFIX}/orgs/{default_org_id}/crawlconfigs/",
+        headers=crawler_auth_headers,
+        json=sample_crawl_data,
+    )
+    assert r.status_code == 400
+    assert r.json()["detail"] == "invalid_link_selector"
+
+
 def test_add_crawl_config_custom_behaviors_invalid_url(
     crawler_auth_headers, default_org_id, sample_crawl_data
 ):
     sample_crawl_data["config"]["customBehaviors"] = ["http"]
->>>>>>> 23f9e08a
     r = requests.post(
         f"{API_PREFIX}/orgs/{default_org_id}/crawlconfigs/",
         headers=crawler_auth_headers,
         json=sample_crawl_data,
     )
     assert r.status_code == 400
-<<<<<<< HEAD
-    assert r.json()["detail"] == "invalid_link_selector"
-
-    sample_crawl_data["config"]["selectLinks"] = ["a[href]->href", "->href"]
-=======
     assert r.json()["detail"] == "invalid_custom_behavior"
 
 
@@ -595,16 +603,11 @@
 ):
     url = "https://raw.githubusercontent.com/webrecorder/custom-behaviors/refs/heads/main/behaviors/fulcrum.js"
     sample_crawl_data["config"]["customBehaviors"] = [url]
->>>>>>> 23f9e08a
     r = requests.post(
         f"{API_PREFIX}/orgs/{default_org_id}/crawlconfigs/",
         headers=crawler_auth_headers,
         json=sample_crawl_data,
     )
-<<<<<<< HEAD
-    assert r.status_code == 400
-    assert r.json()["detail"] == "invalid_link_selector"
-=======
     assert r.status_code == 200
     data = r.json()
     config_id = data["id"]
@@ -768,5 +771,4 @@
         json={"customBehavior": git_url_invalid_branch},
     )
     assert r.status_code == 404
-    assert r.json()["detail"] == "custom_behavior_branch_not_found"
->>>>>>> 23f9e08a
+    assert r.json()["detail"] == "custom_behavior_branch_not_found"