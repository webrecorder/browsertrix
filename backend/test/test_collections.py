--- conflicted
+++ resolved
@@ -382,11 +382,7 @@
     assert data["dateEarliest"]
     assert data["dateLatest"]
     assert data["defaultThumbnailName"]
-<<<<<<< HEAD
     assert data["initialPages"]
-=======
-    assert data["seedPages"]
->>>>>>> dd664cb2
     assert data["pagesQueryUrl"].endswith(
         f"/orgs/{default_org_id}/collections/{_coll_id}/pages"
     )
@@ -423,11 +419,7 @@
         headers=crawler_auth_headers,
     )
     data = r.json()
-<<<<<<< HEAD
     assert data["initialPages"]
-=======
-    assert data["seedPages"]
->>>>>>> dd664cb2
     assert data["pagesQueryUrl"].endswith(
         f"/orgs/{default_org_id}/collections/{_coll_id}/public/pages"
     )
