import requests
import time

from .conftest import (
    API_PREFIX,
    CRAWLER_USERNAME,
    ADMIN_PW,
    ADMIN_USERNAME,
    FINISHED_STATES,
)

VALID_USER_EMAIL = "validpassword@example.com"
VALID_USER_PW = "validpassw0rd!"
VALID_USER_PW_RESET = "new!password"
VALID_USER_PW_RESET_AGAIN = "new!password1"


my_id = None
valid_user_headers = None


def test_create_super_user(admin_auth_headers):
    assert admin_auth_headers
    auth = admin_auth_headers["Authorization"]
    token = auth.replace("Bearer ", "")
    assert token != "None"
    assert len(token) > 4


def test_create_non_super_user(viewer_auth_headers):
    assert viewer_auth_headers
    auth = viewer_auth_headers["Authorization"]
    token = auth.replace("Bearer ", "")
    assert token != "None"
    assert len(token) > 4


def test_me_with_orgs(crawler_auth_headers, default_org_id):
    r = requests.get(
        f"{API_PREFIX}/users/me",
        headers=crawler_auth_headers,
    )
    assert r.status_code == 200

    data = r.json()
    assert data["email"] == CRAWLER_USERNAME
    assert data["id"]
    # assert data["is_active"]
    assert data["is_superuser"] is False
    assert data["is_verified"] is True
    assert data["name"] == "new-crawler"

    orgs = data["orgs"]
    assert len(orgs) == 1

    global my_id
    my_id = data["id"]

    default_org = orgs[0]
    assert default_org["id"] == default_org_id
    assert default_org["name"]
    assert default_org["default"]
    assert default_org["role"] == 20


def test_me_id(admin_auth_headers, default_org_id):
    r = requests.get(
        f"{API_PREFIX}/users/{my_id}",
        headers=admin_auth_headers,
    )
    assert r.status_code == 404


def test_add_user_to_org_invalid_password(admin_auth_headers, default_org_id):
    r = requests.post(
        f"{API_PREFIX}/orgs/{default_org_id}/add-user",
        json={
            "email": "invalidpassword@example.com",
            "password": "pw",
            "name": "invalid pw user",
            "description": "test invalid password",
            "role": 20,
        },
        headers=admin_auth_headers,
    )
    assert r.status_code == 400
    assert r.json()["detail"] == "invalid_password"


def test_register_user_invalid_password(admin_auth_headers, default_org_id):
    email = "invalidpassword@example.com"
    # Send invite
    r = requests.post(
        f"{API_PREFIX}/orgs/{default_org_id}/invite",
        headers=admin_auth_headers,
        json={"email": email, "role": 20},
    )
    assert r.status_code == 200
    data = r.json()
    assert data["invited"] == "new_user"

    # Look up token
    r = requests.get(
        f"{API_PREFIX}/orgs/{default_org_id}/invites",
        headers=admin_auth_headers,
    )
    assert r.status_code == 200
    data = r.json()
    invites_matching_email = [
        invite for invite in data["items"] if invite["email"] == email
    ]
    token = invites_matching_email[0]["id"]

    # Create user with invite
    r = requests.post(
        f"{API_PREFIX}/auth/register",
        headers=admin_auth_headers,
        json={
            "name": "invalid",
            "email": email,
            "password": "passwd",
            "inviteToken": token,
            "newOrg": False,
        },
    )
    assert r.status_code == 400
    detail = r.json()["detail"]
    # assert detail["code"] == "invalid_password"
    assert detail == "invalid_password"


def test_register_user_valid_password(admin_auth_headers, default_org_id):
    # Send invite
    r = requests.post(
        f"{API_PREFIX}/orgs/{default_org_id}/invite",
        headers=admin_auth_headers,
        json={"email": VALID_USER_EMAIL, "role": 20},
    )
    assert r.status_code == 200
    data = r.json()
    assert data["invited"] == "new_user"

    # Look up token
    r = requests.get(
        f"{API_PREFIX}/orgs/{default_org_id}/invites",
        headers=admin_auth_headers,
    )
    assert r.status_code == 200
    data = r.json()
    invites_matching_email = [
        invite for invite in data["items"] if invite["email"] == VALID_USER_EMAIL
    ]
    token = invites_matching_email[0]["id"]

    # Create user with invite
    r = requests.post(
        f"{API_PREFIX}/auth/register",
        headers=admin_auth_headers,
        json={
            "name": "valid",
            "email": VALID_USER_EMAIL,
            "password": VALID_USER_PW,
            "inviteToken": token,
            "newOrg": False,
        },
    )
    assert r.status_code == 201


def test_reset_invalid_password(admin_auth_headers):
    r = requests.put(
        f"{API_PREFIX}/users/me/password-change",
        headers=admin_auth_headers,
        json={"email": ADMIN_USERNAME, "password": "PASSW0RD!", "newPassword": "12345"},
    )
    assert r.status_code == 400
    detail = r.json()["detail"]
    assert detail == "invalid_password"


def test_reset_patch_id_endpoint_invalid(admin_auth_headers, default_org_id):
    r = requests.patch(
        f"{API_PREFIX}/users/{my_id}",
        headers=admin_auth_headers,
        json={"email": ADMIN_USERNAME, "password": "newpassword"},
    )
    assert r.status_code == 404


def test_reset_password_invalid_current(admin_auth_headers):
    r = requests.put(
        f"{API_PREFIX}/users/me/password-change",
        headers=admin_auth_headers,
        json={
            "email": ADMIN_USERNAME,
            "password": "invalid",
            "newPassword": "newpassword",
        },
    )
    assert r.status_code == 400
    assert r.json()["detail"] == "invalid_current_password"


def test_reset_valid_password(admin_auth_headers, default_org_id):
    count = 0
    while True:
        r = requests.post(
            f"{API_PREFIX}/auth/jwt/login",
            data={
                "username": VALID_USER_EMAIL,
                "password": VALID_USER_PW,
                "grant_type": "password",
            },
        )
        data = r.json()
        try:
            global valid_user_headers
            valid_user_headers = {"Authorization": f"Bearer {data['access_token']}"}
            break
        except:
            print("Waiting for valid user auth headers")
            time.sleep(5)
            if count > 5:
                break

            count += 1

    r = requests.put(
        f"{API_PREFIX}/users/me/password-change",
        headers=valid_user_headers,
        json={
            "email": VALID_USER_EMAIL,
            "password": VALID_USER_PW,
            "newPassword": VALID_USER_PW_RESET,
        },
    )
    assert r.status_code == 200
    # assert r.json()["email"] == VALID_USER_EMAIL
    assert r.json()["updated"] == True


<<<<<<< HEAD
def test_lock_out_user_after_failed_logins():
    # Almost lock out user by making 4 consecutive failed login attempts
    for _ in range(4):
        requests.post(
            f"{API_PREFIX}/auth/jwt/login",
            data={
                "username": VALID_USER_EMAIL,
                "password": "incorrect",
                "grant_type": "password",
            },
        )
        time.sleep(1)

    # Ensure we get a 429 response on the 5th failed attempt
    r = requests.post(
        f"{API_PREFIX}/auth/jwt/login",
        data={
            "username": VALID_USER_EMAIL,
            "password": "incorrect",
            "grant_type": "password",
        },
    )
    assert r.status_code == 429
    assert r.json()["detail"] == "too_many_login_attempts"

    # Try again with correct password and ensure we still can't log in
    r = requests.post(
        f"{API_PREFIX}/auth/jwt/login",
        data={
            "username": VALID_USER_EMAIL,
            "password": VALID_USER_PW_RESET,
            "grant_type": "password",
        },
    )
    assert r.status_code in (400, 429)

    # Reset password
    r = requests.put(
        f"{API_PREFIX}/users/me/password-change",
        headers=valid_user_headers,
        json={
            "email": VALID_USER_EMAIL,
            "password": VALID_USER_PW_RESET,
            "newPassword": VALID_USER_PW_RESET_AGAIN,
        },
    )
    assert r.status_code == 200

    time.sleep(5)

    # Try once more again with invalid password and ensure we no longer get a
    # 429 response since password reset unlocked user
    r = requests.post(
        f"{API_PREFIX}/auth/jwt/login",
        data={
            "username": VALID_USER_EMAIL,
            "password": "incorrect",
            "grant_type": "password",
        },
    )
    assert r.status_code == 400
    assert r.json()["detail"] == "login_bad_credentials"

    # Try again with correct reset password and this time it should work
    r = requests.post(
        f"{API_PREFIX}/auth/jwt/login",
        data={
            "username": VALID_USER_EMAIL,
            "password": VALID_USER_PW_RESET_AGAIN,
            "grant_type": "password",
        },
    )
    assert r.status_code == 200


def test_lock_out_unregistered_user_after_failed_logins():
    unregistered_email = "notregistered@example.com"
    # Almost lock out email by making 4 consecutive failed login attempts
    for _ in range(4):
        requests.post(
            f"{API_PREFIX}/auth/jwt/login",
            data={
                "username": unregistered_email,
                "password": "incorrect",
                "grant_type": "password",
            },
        )
        time.sleep(1)

    # Ensure we get a 429 response on the 5th failed attempt
    r = requests.post(
        f"{API_PREFIX}/auth/jwt/login",
        data={
            "username": unregistered_email,
            "password": "incorrect",
            "grant_type": "password",
        },
    )
    assert r.status_code == 429
    assert r.json()["detail"] == "too_many_login_attempts"


def test_patch_me_endpoint(admin_auth_headers, default_org_id):
=======
def test_patch_me_endpoint(admin_auth_headers, default_org_id, admin_userid):
    # Start a new crawl
    crawl_data = {
        "runNow": True,
        "name": "name change test crawl",
        "config": {
            "seeds": [{"url": "https://specs.webrecorder.net/", "depth": 1}],
        },
    }
    r = requests.post(
        f"{API_PREFIX}/orgs/{default_org_id}/crawlconfigs/",
        headers=admin_auth_headers,
        json=crawl_data,
    )
    data = r.json()
    crawl_id = data["run_now_job"]

    # Wait for it to complete
    while True:
        r = requests.get(
            f"{API_PREFIX}/orgs/{default_org_id}/crawls/{crawl_id}/replay.json",
            headers=admin_auth_headers,
        )
        data = r.json()
        if data["state"] in FINISHED_STATES:
            break
        time.sleep(5)

    # Change user name and email
    new_name = "New Admin"
>>>>>>> 733809b5
    r = requests.patch(
        f"{API_PREFIX}/users/me",
        headers=admin_auth_headers,
        json={"email": "admin2@example.com", "name": new_name},
    )
    assert r.status_code == 200

    # Verify that name was updated in workflows and crawls
    for workflow_field in ["createdBy", "modifiedBy", "lastStartedBy"]:
        r = requests.get(
            f"{API_PREFIX}/orgs/{default_org_id}/crawlconfigs?{workflow_field}={admin_userid}",
            headers=admin_auth_headers,
        )
        assert r.status_code == 200
        data = r.json()
        assert data["total"] > 0
        for workflow in data["items"]:
            if workflow[workflow_field] == admin_userid:
                assert workflow[f"{workflow_field}Name"] == new_name

    r = requests.get(
        f"{API_PREFIX}/orgs/{default_org_id}/crawls?userid={admin_userid}",
        headers=admin_auth_headers,
    )
    assert r.status_code == 200
    data = r.json()
    assert data["total"] > 0
    for item in data["items"]:
        if item["userid"] == admin_userid:
            assert item["userName"] == new_name


def test_patch_me_invalid_email_in_use(admin_auth_headers, default_org_id):
    r = requests.patch(
        f"{API_PREFIX}/users/me",
        headers=admin_auth_headers,
        json={"email": VALID_USER_EMAIL},
    )
    assert r.status_code == 400
    assert r.json()["detail"] == "user_already_exists"<|MERGE_RESOLUTION|>--- conflicted
+++ resolved
@@ -239,7 +239,6 @@
     assert r.json()["updated"] == True
 
 
-<<<<<<< HEAD
 def test_lock_out_user_after_failed_logins():
     # Almost lock out user by making 4 consecutive failed login attempts
     for _ in range(4):
@@ -342,8 +341,6 @@
     assert r.json()["detail"] == "too_many_login_attempts"
 
 
-def test_patch_me_endpoint(admin_auth_headers, default_org_id):
-=======
 def test_patch_me_endpoint(admin_auth_headers, default_org_id, admin_userid):
     # Start a new crawl
     crawl_data = {
@@ -374,7 +371,6 @@
 
     # Change user name and email
     new_name = "New Admin"
->>>>>>> 733809b5
     r = requests.patch(
         f"{API_PREFIX}/users/me",
         headers=admin_auth_headers,
