""" entrypoint module for operator """

import os
import sys

from fastapi import FastAPI

from .crawlmanager import CrawlManager
from .db import init_db
from .emailsender import EmailSender
from .operator import init_operator_api
from .utils import register_exit_handler

from .invites import InviteOps
from .users import init_user_manager
from .orgs import OrgOps
from .colls import CollectionOps
from .crawlconfigs import CrawlConfigOps
from .crawls import CrawlOps
from .profiles import ProfileOps
from .storages import init_storages_api
from .webhooks import EventWebhookOps
from .background_jobs import BackgroundJobOps

app_root = FastAPI()


# ============================================================================
# pylint: disable=too-many-function-args, duplicate-code
def main():
    """main init"""
    email = EmailSender()
    crawl_manager = None

    dbclient, mdb = init_db()

    invite_ops = InviteOps(mdb, email)

    user_manager = init_user_manager(mdb, email, invite_ops)

    org_ops = OrgOps(mdb, invite_ops)

    event_webhook_ops = EventWebhookOps(mdb, org_ops)

    # pylint: disable=import-outside-toplevel
    if not os.environ.get("KUBERNETES_SERVICE_HOST"):
        print(
            "Sorry, the Browsertrix Cloud Backend must be run inside a Kubernetes environment.\
             Kubernetes not detected (KUBERNETES_SERVICE_HOST is not set), Exiting"
        )
        sys.exit(1)

    crawl_manager = CrawlManager()

    storage_ops = init_storages_api(org_ops, crawl_manager)

    background_job_ops = BackgroundJobOps(mdb, org_ops, crawl_manager)

    profile_ops = ProfileOps(
        mdb, org_ops, crawl_manager, storage_ops, background_job_ops
    )

    crawl_config_ops = CrawlConfigOps(
        dbclient,
        mdb,
        user_manager,
        org_ops,
        crawl_manager,
        profile_ops,
    )

    user_manager.set_ops(org_ops, crawl_config_ops, None)

    coll_ops = CollectionOps(mdb, crawl_manager, org_ops, event_webhook_ops)

    crawl_ops = CrawlOps(
        mdb,
        user_manager,
        org_ops,
        crawl_manager,
        crawl_config_ops,
        coll_ops,
        storage_ops,
        background_job_ops,
        event_webhook_ops,
    )

    return init_operator_api(
        app_root,
        crawl_config_ops,
        crawl_ops,
        org_ops,
        coll_ops,
<<<<<<< HEAD
        event_webhook_ops,
        background_job_ops,
=======
        storage_ops,
        event_webhook_ops,
>>>>>>> 420ced8a
    )


# ============================================================================
@app_root.on_event("startup")
async def startup():
    """init on startup"""
    register_exit_handler()
    oper = main()
    await oper.async_init()<|MERGE_RESOLUTION|>--- conflicted
+++ resolved
@@ -91,13 +91,9 @@
         crawl_ops,
         org_ops,
         coll_ops,
-<<<<<<< HEAD
+        storage_ops,
         event_webhook_ops,
         background_job_ops,
-=======
-        storage_ops,
-        event_webhook_ops,
->>>>>>> 420ced8a
     )
 
 
