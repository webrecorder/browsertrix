"""
Crawl-related models and types
"""

from datetime import datetime
from enum import Enum, IntEnum
import os

from typing import Optional, List, Dict, Union, Literal, Any
from pydantic import BaseModel, UUID4, conint, Field, HttpUrl, AnyHttpUrl, EmailStr

# from fastapi_users import models as fastapi_users_models

from .db import BaseMongoModel

# crawl scale for constraint
MAX_CRAWL_SCALE = int(os.environ.get("MAX_CRAWL_SCALE", 3))


# pylint: disable=invalid-name, too-many-lines
# ============================================================================
class UserRole(IntEnum):
    """User role"""

    VIEWER = 10
    CRAWLER = 20
    OWNER = 40
    SUPERADMIN = 100


# ============================================================================

### INVITES ###


# ============================================================================
class InvitePending(BaseMongoModel):
    """An invite for a new user, with an email and invite token as id"""

    created: datetime
    inviterEmail: str
    oid: Optional[UUID4]
    role: Optional[UserRole] = UserRole.VIEWER
    email: Optional[str]


# ============================================================================
class InviteRequest(BaseModel):
    """Request to invite another user"""

    email: str


# ============================================================================
class InviteToOrgRequest(InviteRequest):
    """Request to invite another user to an organization"""

    role: UserRole


# ============================================================================
class AddToOrgRequest(InviteRequest):
    """Request to add a new user to an organization directly"""

    role: UserRole
    password: str
    name: str


# ============================================================================

### MAIN USER MODEL ###


# ============================================================================
class User(BaseModel):
    """
    User Model
    """

    id: UUID4

    name: Optional[str] = ""
    email: EmailStr
    is_superuser: bool = False
    is_verified: bool = False

    invites: Dict[str, InvitePending] = {}
    hashed_password: str

    def dict(self, *a, **kw):
        """ensure invites / hashed_password never serialize, just in case"""
        exclude = kw.get("exclude") or set()
        exclude.add("invites")
        exclude.add("hashed_password")
        return super().dict(*a, **kw)


# ============================================================================
class FailedLogin(BaseMongoModel):
    """
    Failed login model
    """

    attempted: datetime = datetime.now()
    email: str

    # Consecutive failed logins, reset to 0 on successful login or after
    # password is reset. On failed_logins >= 5 within the hour before this
    # object is deleted, the user is unable to log in until they reset their
    # password.
    count: int = 1


# ============================================================================
class UserOrgInfoOut(BaseModel):
    """org per user"""

    id: UUID4

    name: str
    slug: str
    default: bool
    role: UserRole


# ============================================================================
class UserOut(BaseModel):
    """Output User model"""

    id: UUID4

    name: Optional[str] = ""
    email: EmailStr
    is_superuser: bool = False
    is_verified: bool = False

    orgs: List[UserOrgInfoOut]


# ============================================================================

### CRAWL CONFIGS ###


# ============================================================================
class JobType(str, Enum):
    """Job Types"""

    URL_LIST = "url-list"
    SEED_CRAWL = "seed-crawl"
    CUSTOM = "custom"


# ============================================================================
class ScopeType(str, Enum):
    """Crawl scope type"""

    PAGE = "page"
    PAGE_SPA = "page-spa"
    PREFIX = "prefix"
    HOST = "host"
    DOMAIN = "domain"
    ANY = "any"
    CUSTOM = "custom"


# ============================================================================
class Seed(BaseModel):
    """Crawl seed"""

    url: HttpUrl
    scopeType: Optional[ScopeType] = None

    include: Union[str, List[str], None] = None
    exclude: Union[str, List[str], None] = None
    sitemap: Union[bool, HttpUrl, None] = None
    allowHash: Optional[bool] = None
    depth: Optional[int] = None
    extraHops: Optional[int] = None


# ============================================================================
class RawCrawlConfig(BaseModel):
    """Base Crawl Config"""

    seeds: Optional[List[Seed]]

    scopeType: Optional[ScopeType] = ScopeType.PREFIX

    include: Union[str, List[str], None] = None
    exclude: Union[str, List[str], None] = None

    depth: Optional[int] = -1
    limit: Optional[int] = 0
    extraHops: Optional[int] = 0

    lang: Optional[str]
    blockAds: Optional[bool] = False

    behaviorTimeout: Optional[int]
    pageLoadTimeout: Optional[int]
    pageExtraDelay: Optional[int] = 0

    workers: Optional[int] = None

    headless: Optional[bool] = None

    generateWACZ: Optional[bool] = None
    combineWARC: Optional[bool] = None

    useSitemap: Optional[bool] = False
    failOnFailedSeed: Optional[bool] = False

    logging: Optional[str] = None
    behaviors: Optional[str] = "autoscroll,autoplay,autofetch,siteSpecific"


# ============================================================================
class CrawlConfigIn(BaseModel):
    """CrawlConfig input model, submitted via API"""

    schedule: Optional[str] = ""
    runNow: Optional[bool] = False

    config: RawCrawlConfig

    name: str

    description: Optional[str]

    jobType: Optional[JobType] = JobType.CUSTOM

    profileid: Optional[str]

    autoAddCollections: Optional[List[UUID4]] = []
    tags: Optional[List[str]] = []

    crawlTimeout: int = 0
    maxCrawlSize: int = 0
    scale: Optional[conint(ge=1, le=MAX_CRAWL_SCALE)] = 1  # type: ignore

    crawlFilenameTemplate: Optional[str] = None


# ============================================================================
class ConfigRevision(BaseMongoModel):
    """Crawl Config Revision"""

    cid: UUID4

    schedule: Optional[str] = ""

    config: RawCrawlConfig

    profileid: Optional[UUID4]

    crawlTimeout: Optional[int] = 0
    maxCrawlSize: Optional[int] = 0
    scale: Optional[conint(ge=1, le=MAX_CRAWL_SCALE)] = 1  # type: ignore

    modified: datetime
    modifiedBy: Optional[UUID4]

    rev: int = 0


# ============================================================================
class CrawlConfigCore(BaseMongoModel):
    """Core data shared between crawls and crawlconfigs"""

    schedule: Optional[str] = ""

    jobType: Optional[JobType] = JobType.CUSTOM
    config: Optional[RawCrawlConfig]

    tags: Optional[List[str]] = []

    crawlTimeout: Optional[int] = 0
    maxCrawlSize: Optional[int] = 0
    scale: Optional[conint(ge=1, le=MAX_CRAWL_SCALE)] = 1  # type: ignore

    oid: UUID4

    profileid: Optional[UUID4]


# ============================================================================
class CrawlConfigAdditional(BaseModel):
    """Additional fields shared by CrawlConfig and CrawlConfigOut."""

    name: Optional[str]
    description: Optional[str]

    created: datetime
    createdBy: Optional[UUID4]

    modified: Optional[datetime]
    modifiedBy: Optional[UUID4]

    autoAddCollections: Optional[List[UUID4]] = []

    inactive: Optional[bool] = False

    rev: int = 0

    crawlAttemptCount: Optional[int] = 0
    crawlCount: Optional[int] = 0
    crawlSuccessfulCount: Optional[int] = 0

    totalSize: Optional[int] = 0

    lastCrawlId: Optional[str]
    lastCrawlStartTime: Optional[datetime]
    lastStartedBy: Optional[UUID4]
    lastCrawlTime: Optional[datetime]
    lastCrawlState: Optional[str]
    lastCrawlSize: Optional[int]

    lastRun: Optional[datetime]

    isCrawlRunning: Optional[bool] = False


# ============================================================================
class CrawlConfig(CrawlConfigCore, CrawlConfigAdditional):
    """Schedulable config"""

    id: UUID4

    config: RawCrawlConfig
    createdByName: Optional[str]
    modifiedByName: Optional[str]
    lastStartedByName: Optional[str]

    def get_raw_config(self):
        """serialize config for browsertrix-crawler"""
        return self.config.dict(exclude_unset=True, exclude_none=True)


# ============================================================================
class CrawlConfigOut(CrawlConfigCore, CrawlConfigAdditional):
    """Crawl Config Output"""

    lastCrawlStopping: Optional[bool] = False
    profileName: Optional[str]
    firstSeed: Optional[str]
    seedCount: int = 0

    createdByName: Optional[str]
    modifiedByName: Optional[str]
    lastStartedByName: Optional[str]


# ============================================================================
class CrawlConfigIdNameOut(BaseMongoModel):
    """Crawl Config id and name output only"""

    name: str


# ============================================================================
class UpdateCrawlConfig(BaseModel):
    """Update crawl config name, crawl schedule, or tags"""

    # metadata: not revision tracked
    name: Optional[str] = None
    tags: Optional[List[str]] = None
    description: Optional[str] = None
    autoAddCollections: Optional[List[UUID4]] = None
    runNow: bool = False

    # crawl data: revision tracked
    schedule: Optional[str] = None
    profileid: Optional[str] = None
    crawlTimeout: Optional[int] = None
    maxCrawlSize: Optional[int] = None
    scale: Optional[conint(ge=1, le=MAX_CRAWL_SCALE)] = None  # type: ignore
    crawlFilenameTemplate: Optional[str] = None
    config: Optional[RawCrawlConfig] = None


# ============================================================================

### BASE CRAWLS ###


# ============================================================================
class StorageRef(BaseModel):
    """Reference to actual storage"""

    name: str
    custom: Optional[bool]

    def __init__(self, *args, **kwargs):
        if args:
            if args[0].startswith("cs-"):
                super().__init__(name=args[0][2:], custom=True)
            else:
                super().__init__(name=args[0], custom=False)
        else:
            super().__init__(**kwargs)

    def __str__(self):
        if not self.custom:
            return self.name
        return "cs-" + self.name

    def get_storage_secret_name(self, oid: str) -> str:
        """get k8s secret name for this storage and oid"""
        if not self.custom:
            return "storage-" + self.name
        return f"storage-cs-{self.name}-{oid[:12]}"

    def get_storage_extra_path(self, oid: str) -> str:
        """return extra path added to the endpoint
        using oid for default storages, no extra path for custom"""
        if not self.custom:
            return oid + "/"
        return ""


# ============================================================================
class BaseFile(BaseModel):
    """Base model for crawl and profile files"""

    filename: str
    hash: str
    size: int
    storage: StorageRef

    replicas: Optional[List[StorageRef]] = None


# ============================================================================
class CrawlFile(BaseFile):
    """file from a crawl"""

    presignedUrl: Optional[str]
    expireAt: Optional[datetime]
    crc32: int = 0


# ============================================================================
class CrawlFileOut(BaseModel):
    """output for file from a crawl (conformance to Data Resource Spec)"""

    name: str
    path: str
    hash: str
    crc32: int = 0
    size: int

    crawlId: Optional[str]
<<<<<<< HEAD
    numReplicas: int = 0
=======
    expireAt: Optional[str]
>>>>>>> 4b9ca44a


# ============================================================================
class BaseCrawl(BaseMongoModel):
    """Base Crawl object (representing crawls, uploads and manual sessions)"""

    id: str

    userid: UUID4
    userName: Optional[str]
    oid: UUID4

    started: datetime
    finished: Optional[datetime] = None

    name: Optional[str] = ""

    state: str

    stats: Optional[Dict[str, int]] = None

    files: Optional[List[CrawlFile]] = []

    description: Optional[str] = ""

    errors: Optional[List[str]] = []

    collectionIds: Optional[List[UUID4]] = []

    fileSize: int = 0
    fileCount: int = 0


# ============================================================================
class CollIdName(BaseModel):
    """Collection id and name object"""

    id: UUID4
    name: str


# ============================================================================
class CrawlOut(BaseMongoModel):
    """Crawl output model, shared across all crawl types"""

    # pylint: disable=duplicate-code

    type: Optional[str]

    id: str

    userid: UUID4
    userName: Optional[str]
    oid: UUID4

    name: Optional[str]
    description: Optional[str]

    started: datetime
    finished: Optional[datetime]

    state: str

    stats: Optional[Dict[str, int]]

    fileSize: int = 0
    fileCount: int = 0

    tags: Optional[List[str]] = []

    errors: Optional[List[str]] = []

    collectionIds: Optional[List[UUID4]] = []

    crawlExecSeconds: int = 0

    # automated crawl fields
    config: Optional[RawCrawlConfig]
    cid: Optional[UUID4]
    firstSeed: Optional[str]
    seedCount: Optional[int]
    profileName: Optional[str]
    stopping: Optional[bool]
    manual: Optional[bool]
    cid_rev: Optional[int]

    storageQuotaReached: Optional[bool]


# ============================================================================
class CrawlOutWithResources(CrawlOut):
    """Crawl output model including resources"""

    resources: Optional[List[CrawlFileOut]] = []
    collections: Optional[List[CollIdName]] = []


# ============================================================================
class UpdateCrawl(BaseModel):
    """Update crawl"""

    name: Optional[str]
    description: Optional[str]
    tags: Optional[List[str]]
    collectionIds: Optional[List[UUID4]]


# ============================================================================
class DeleteCrawlList(BaseModel):
    """delete crawl list POST body"""

    crawl_ids: List[str]


# ============================================================================

### AUTOMATED CRAWLS ###


# ============================================================================
class CrawlScale(BaseModel):
    """scale the crawl to N parallel containers"""

    scale: conint(ge=1, le=MAX_CRAWL_SCALE) = 1  # type: ignore


# ============================================================================
class Crawl(BaseCrawl, CrawlConfigCore):
    """Store State of a Crawl (Finished or Running)"""

    type: Literal["crawl"] = "crawl"

    cid: UUID4

    config: RawCrawlConfig

    cid_rev: int = 0

    # schedule: Optional[str]
    manual: Optional[bool]

    stopping: Optional[bool] = False

    crawlExecSeconds: int = 0


# ============================================================================
class CrawlCompleteIn(BaseModel):
    """Completed Crawl Webhook POST message"""

    id: str

    user: str

    filename: str
    size: int
    hash: str
    crc32: int = 0

    completed: Optional[bool] = True


# ============================================================================

### UPLOADED CRAWLS ###


# ============================================================================
class UploadedCrawl(BaseCrawl):
    """Store State of a Crawl Upload"""

    type: Literal["upload"] = "upload"

    tags: Optional[List[str]] = []


# ============================================================================
class UpdateUpload(UpdateCrawl):
    """Update modal that also includes name"""


# ============================================================================

### COLLECTIONS ###


# ============================================================================
class Collection(BaseMongoModel):
    """Org collection structure"""

    name: str = Field(..., min_length=1)
    oid: UUID4
    description: Optional[str]
    modified: Optional[datetime]

    crawlCount: Optional[int] = 0
    pageCount: Optional[int] = 0
    totalSize: Optional[int] = 0

    # Sorted by count, descending
    tags: Optional[List[str]] = []

    isPublic: Optional[bool] = False


# ============================================================================
class CollIn(BaseModel):
    """Collection Passed in By User"""

    name: str = Field(..., min_length=1)
    description: Optional[str]
    crawlIds: Optional[List[str]] = []

    isPublic: Optional[bool] = False


# ============================================================================
class CollOut(Collection):
    """Collection output model with annotations."""

    resources: Optional[List[CrawlFileOut]] = []


# ============================================================================
class UpdateColl(BaseModel):
    """Update collection"""

    name: Optional[str]
    description: Optional[str]
    isPublic: Optional[bool]


# ============================================================================
class AddRemoveCrawlList(BaseModel):
    """Collections to add or remove from collection"""

    crawlIds: Optional[List[str]] = []


# ============================================================================

### ORGS ###


# ============================================================================
class UpdateRole(InviteToOrgRequest):
    """Update existing role for user"""


# ============================================================================
class RemoveFromOrg(InviteRequest):
    """Remove this user from org"""


# ============================================================================
class RemovePendingInvite(InviteRequest):
    """Delete pending invite to org by email"""


# ============================================================================
class RenameOrg(BaseModel):
    """Rename an existing org"""

    name: str
    slug: Optional[str] = None


# ============================================================================
class CreateOrg(RenameOrg):
    """Create a new org"""


# ============================================================================
class OrgStorageRefs(BaseModel):
    """Input model for setting primary storage + optional replicas"""

    storage: StorageRef

    storageReplicas: List[StorageRef] = []


# ============================================================================
class S3StorageIn(BaseModel):
    """Custom S3 Storage input model"""

    type: Literal["s3"] = "s3"

    name: str

    access_key: str
    secret_key: str
    endpoint_url: str
    bucket: str
    access_endpoint_url: Optional[str]
    region: str = ""


# ============================================================================
class S3Storage(BaseModel):
    """S3 Storage Model"""

    type: Literal["s3"] = "s3"

    endpoint_url: str
    endpoint_no_bucket_url: str
    access_key: str
    secret_key: str
    access_endpoint_url: str
    region: str = ""
    use_access_for_presign: bool = True


# ============================================================================
class OrgQuotas(BaseModel):
    """Organization quotas (settable by superadmin)"""

    maxConcurrentCrawls: Optional[int] = 0
    maxPagesPerCrawl: Optional[int] = 0
    storageQuota: Optional[int] = 0


# ============================================================================
class OrgWebhookUrls(BaseModel):
    """Organization webhook URLs"""

    crawlStarted: Optional[AnyHttpUrl] = None
    crawlFinished: Optional[AnyHttpUrl] = None
    uploadFinished: Optional[AnyHttpUrl] = None
    addedToCollection: Optional[AnyHttpUrl] = None
    removedFromCollection: Optional[AnyHttpUrl] = None


# ============================================================================
class OrgOut(BaseMongoModel):
    """Organization API output model"""

    id: UUID4
    name: str
    slug: str
    users: Optional[Dict[str, Any]]
    usage: Optional[Dict[str, int]]
    crawlExecSeconds: Optional[Dict[str, int]]
    default: bool = False
    bytesStored: int
    bytesStoredCrawls: int
    bytesStoredUploads: int
    bytesStoredProfiles: int
    origin: Optional[AnyHttpUrl] = None

    webhookUrls: Optional[OrgWebhookUrls] = OrgWebhookUrls()
    quotas: Optional[OrgQuotas] = OrgQuotas()


# ============================================================================
class Organization(BaseMongoModel):
    """Organization Base Model"""

    id: UUID4

    name: str
    slug: str

    users: Dict[str, UserRole]

    storage: StorageRef

    storageReplicas: List[StorageRef] = []

    customStorages: Dict[str, S3Storage] = {}

    usage: Dict[str, int] = {}
    crawlExecSeconds: Dict[str, int] = {}

    bytesStored: int = 0
    bytesStoredCrawls: int = 0
    bytesStoredUploads: int = 0
    bytesStoredProfiles: int = 0

    default: bool = False

    quotas: Optional[OrgQuotas] = OrgQuotas()

    webhookUrls: Optional[OrgWebhookUrls] = OrgWebhookUrls()

    origin: Optional[AnyHttpUrl] = None

    def is_owner(self, user):
        """Check if user is owner"""
        return self._is_auth(user, UserRole.OWNER)

    def is_crawler(self, user):
        """Check if user can crawl (write)"""
        return self._is_auth(user, UserRole.CRAWLER)

    def is_viewer(self, user):
        """Check if user can view (read)"""
        return self._is_auth(user, UserRole.VIEWER)

    def _is_auth(self, user, value):
        """Check if user has at least specified permission level"""
        if user.is_superuser:
            return True

        res = self.users.get(str(user.id))
        if not res:
            return False

        return res >= value

    async def serialize_for_user(self, user: User, user_manager) -> OrgOut:
        """Serialize result based on current user access"""

        exclude = {"storage"}

        if not self.is_owner(user):
            exclude.add("users")

        if not self.is_crawler(user):
            exclude.add("usage")
            exclude.add("crawlExecSeconds")

        result = self.to_dict(
            exclude_unset=True,
            exclude_none=True,
            exclude=exclude,
        )

        if self.is_owner(user):
            result["users"] = {}

            keys = list(self.users.keys())
            user_list = await user_manager.get_user_names_by_ids(keys)

            for org_user in user_list:
                id_ = str(org_user["id"])
                role = self.users.get(id_)
                if not role:
                    continue

                result["users"][id_] = {
                    "role": role,
                    "name": org_user.get("name", ""),
                    "email": org_user.get("email", ""),
                }

        return OrgOut.from_dict(result)


# ============================================================================
class OrgMetrics(BaseModel):
    """Organization API metrics model"""

    storageUsedBytes: int
    storageUsedCrawls: int
    storageUsedUploads: int
    storageUsedProfiles: int
    storageQuotaBytes: int
    archivedItemCount: int
    crawlCount: int
    uploadCount: int
    pageCount: int
    profileCount: int
    workflowsRunningCount: int
    maxConcurrentCrawls: int
    workflowsQueuedCount: int
    collectionsCount: int
    publicCollectionsCount: int


# ============================================================================

### PAGINATION ###


# ============================================================================
class PaginatedResponse(BaseModel):
    """Paginated response model"""

    items: List[Any]
    total: int
    page: int
    pageSize: int


# ============================================================================

### PROFILES ###


# ============================================================================
class ProfileFile(BaseFile):
    """file for storing profile data"""


# ============================================================================
class Profile(BaseMongoModel):
    """Browser profile"""

    name: str
    description: Optional[str] = ""

    userid: UUID4
    oid: UUID4

    origins: List[str]
    resource: Optional[ProfileFile]

    created: Optional[datetime]
    baseid: Optional[UUID4] = None


# ============================================================================
class ProfileWithCrawlConfigs(Profile):
    """Profile with list of crawlconfigs using this profile"""

    crawlconfigs: List[CrawlConfigIdNameOut] = []


# ============================================================================
class UrlIn(BaseModel):
    """Request to set url"""

    url: HttpUrl


# ============================================================================
class ProfileLaunchBrowserIn(UrlIn):
    """Request to launch new browser for creating profile"""

    profileId: Optional[UUID4]


# ============================================================================
class BrowserId(BaseModel):
    """Profile id on newly created profile"""

    browserid: str


# ============================================================================
class ProfileCreate(BaseModel):
    """Create new profile for browser id"""

    browserid: str
    name: str
    description: Optional[str] = ""


# ============================================================================
class ProfileUpdate(BaseModel):
    """Update existing profile with new browser profile or metadata only"""

    browserid: Optional[str] = ""
    name: str
    description: Optional[str] = ""


# ============================================================================

### USERS ###


# ============================================================================
class UserCreateIn(BaseModel):
    """
    User Creation Model exposed to API
    """

    email: EmailStr
    password: str

    name: Optional[str] = ""

    inviteToken: Optional[UUID4] = None

    newOrg: bool
    newOrgName: Optional[str] = ""


# ============================================================================
class UserCreate(UserCreateIn):
    """
    User Creation Model
    """

    is_superuser: Optional[bool] = False
    is_verified: Optional[bool] = False


# ============================================================================
class UserUpdateEmailName(BaseModel):
    """
    Update email and/or name
    """

    email: Optional[EmailStr] = None
    name: Optional[str] = None


# ============================================================================
class UserUpdatePassword(BaseModel):
    """
    Update password, requires current password to reset
    """

    email: EmailStr
    password: str
    newPassword: str


# ============================================================================

### WEBHOOKS ###


# ============================================================================
class WebhookNotificationBody(BaseModel):
    """Base POST body model for webhook notifications"""

    downloadUrls: Optional[List] = None

    # Store as str, not UUID, to make JSON-serializable
    orgId: str


# ============================================================================
class WebhookEventType(str, Enum):
    """Webhook Event Types"""

    CRAWL_STARTED = "crawlStarted"
    CRAWL_FINISHED = "crawlFinished"
    UPLOAD_FINISHED = "uploadFinished"

    ADDED_TO_COLLECTION = "addedToCollection"
    REMOVED_FROM_COLLECTION = "removedFromCollection"


# ============================================================================
class BaseCollectionItemBody(WebhookNotificationBody):
    """Webhook notification base POST body for collection changes"""

    collectionId: str
    itemIds: List[str]


# ============================================================================
class CollectionItemAddedBody(BaseCollectionItemBody):
    """Webhook notification POST body for collection additions"""

    event: Literal[
        WebhookEventType.ADDED_TO_COLLECTION
    ] = WebhookEventType.ADDED_TO_COLLECTION


# ============================================================================
class CollectionItemRemovedBody(BaseCollectionItemBody):
    """Webhook notification POST body for collection removals"""

    event: Literal[
        WebhookEventType.REMOVED_FROM_COLLECTION
    ] = WebhookEventType.REMOVED_FROM_COLLECTION


# ============================================================================
class BaseArchivedItemBody(WebhookNotificationBody):
    """Webhook notification POST body for when archived item is started or finished"""

    itemId: str
    resources: Optional[List[CrawlFileOut]] = None


# ============================================================================
class CrawlStartedBody(BaseArchivedItemBody):
    """Webhook notification POST body for when crawl starts"""

    scheduled: bool = False
    event: Literal[WebhookEventType.CRAWL_STARTED] = WebhookEventType.CRAWL_STARTED


# ============================================================================
class CrawlFinishedBody(BaseArchivedItemBody):
    """Webhook notification POST body for when crawl finishes"""

    event: Literal[WebhookEventType.CRAWL_FINISHED] = WebhookEventType.CRAWL_FINISHED
    state: str


# ============================================================================
class UploadFinishedBody(BaseArchivedItemBody):
    """Webhook notification POST body for when upload finishes"""

    event: Literal[WebhookEventType.UPLOAD_FINISHED] = WebhookEventType.UPLOAD_FINISHED
    state: str


# ============================================================================
class WebhookNotification(BaseMongoModel):
    """Base POST body model for webhook notifications"""

    event: WebhookEventType
    oid: UUID4
    body: Union[
        CrawlStartedBody,
        CrawlFinishedBody,
        UploadFinishedBody,
        CollectionItemAddedBody,
        CollectionItemRemovedBody,
    ]
    success: bool = False
    attempts: int = 0
    created: datetime
    lastAttempted: Optional[datetime] = None<|MERGE_RESOLUTION|>--- conflicted
+++ resolved
@@ -452,11 +452,8 @@
     size: int
 
     crawlId: Optional[str]
-<<<<<<< HEAD
     numReplicas: int = 0
-=======
     expireAt: Optional[str]
->>>>>>> 4b9ca44a
 
 
 # ============================================================================
