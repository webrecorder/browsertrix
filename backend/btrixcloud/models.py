--- conflicted
+++ resolved
@@ -571,11 +571,7 @@
 
     # automated crawl fields
     config: Optional[RawCrawlConfig]
-<<<<<<< HEAD
-    cid: UUID4
-=======
-    cid: Optional[UUID]
->>>>>>> b8351a7f
+    cid: UUID
     firstSeed: Optional[str]
     seedCount: Optional[int]
     profileName: Optional[str]
@@ -1031,11 +1027,7 @@
 class ProfileLaunchBrowserIn(UrlIn):
     """Request to launch new browser for creating profile"""
 
-<<<<<<< HEAD
-    profileId: Optional[UUID4] = None
-=======
-    profileId: Optional[UUID]
->>>>>>> b8351a7f
+    profileId: Optional[UUID] = None
 
 
 # ============================================================================
