"""
Crawl-related models and types
"""

from datetime import datetime
from enum import Enum, IntEnum
from uuid import UUID
import os

from typing import Optional, List, Dict, Union, Literal, Any, get_args
from typing_extensions import Annotated

from pydantic import (
    BaseModel,
    Field,
    HttpUrl as HttpUrlNonStr,
    AnyHttpUrl as AnyHttpUrlNonStr,
    EmailStr,
    RootModel,
    BeforeValidator,
    TypeAdapter,
)

# from fastapi_users import models as fastapi_users_models

from .db import BaseMongoModel

# crawl scale for constraint
MAX_CRAWL_SCALE = int(os.environ.get("MAX_CRAWL_SCALE", 3))

# annotated types
# ============================================================================

EmptyStr = Annotated[str, Field(min_length=0, max_length=0)]

Scale = Annotated[int, Field(strict=True, ge=1, le=MAX_CRAWL_SCALE)]
ReviewStatus = Optional[Annotated[int, Field(strict=True, ge=1, le=5)]]

any_http_url_adapter = TypeAdapter(AnyHttpUrlNonStr)
AnyHttpUrl = Annotated[
    str, BeforeValidator(lambda value: str(any_http_url_adapter.validate_python(value)))
]

http_url_adapter = TypeAdapter(HttpUrlNonStr)
HttpUrl = Annotated[
    str, BeforeValidator(lambda value: str(http_url_adapter.validate_python(value)))
]


# pylint: disable=invalid-name, too-many-lines
# ============================================================================
class UserRole(IntEnum):
    """User role"""

    VIEWER = 10
    CRAWLER = 20
    OWNER = 40
    SUPERADMIN = 100


# ============================================================================

### INVITES ###


# ============================================================================
class InvitePending(BaseMongoModel):
    """An invite for a new user, with an email and invite token as id"""

    id: UUID
    created: datetime
    tokenHash: str
    inviterEmail: str
    fromSuperuser: Optional[bool] = False
    oid: Optional[UUID] = None
    role: UserRole = UserRole.VIEWER
    email: Optional[str] = ""
    # set if existing user
    userid: Optional[UUID] = None


# ============================================================================
class InviteOut(BaseModel):
    """Single invite output model"""

    created: datetime
    inviterEmail: str
    inviterName: str
    oid: Optional[UUID] = None
    orgName: Optional[str] = None
    orgSlug: Optional[str] = None
    role: UserRole = UserRole.VIEWER
    email: Optional[str] = ""
    firstOrgAdmin: Optional[bool] = None


# ============================================================================
class InviteRequest(BaseModel):
    """Request to invite another user"""

    email: str


# ============================================================================
class InviteToOrgRequest(InviteRequest):
    """Request to invite another user to an organization"""

    role: UserRole


# ============================================================================
class AddToOrgRequest(InviteRequest):
    """Request to add a new user to an organization directly"""

    role: UserRole
    password: str
    name: str


# ============================================================================
class InviteAddedResponse(BaseModel):
    """Response for API endpoints that add resource and return id and name"""

    added: bool
    id: UUID
    invited: str
    token: UUID


# ============================================================================

### MAIN USER MODEL ###


# ============================================================================
class User(BaseModel):
    """
    User Model
    """

    id: UUID

    name: str = ""
    email: EmailStr
    is_superuser: bool = False
    is_verified: bool = False

    hashed_password: str

    def dict(self, *a, **kw):
        """ensure invites / hashed_password never serialize, just in case"""
        exclude = kw.get("exclude") or set()
        exclude.add("invites")
        exclude.add("hashed_password")
        return super().dict(*a, **kw)


# ============================================================================
class FailedLogin(BaseMongoModel):
    """
    Failed login model
    """

    attempted: datetime
    email: str

    # Consecutive failed logins, reset to 0 on successful login or after
    # password is reset. On failed_logins >= 5 within the hour before this
    # object is deleted, the user is unable to log in until they reset their
    # password.
    count: int = 1


# ============================================================================
class UserOrgInfoOut(BaseModel):
    """org per user"""

    id: UUID

    name: str
    slug: str
    default: bool
    role: UserRole


# ============================================================================
class UserOut(BaseModel):
    """Output User model"""

    id: UUID

    name: str = ""
    email: EmailStr
    is_superuser: bool = False
    is_verified: bool = False

    orgs: List[UserOrgInfoOut]


# ============================================================================

### CRAWL STATES

# ============================================================================
TYPE_RUNNING_STATES = Literal[
    "running", "pending-wait", "generate-wacz", "uploading-wacz"
]
RUNNING_STATES = get_args(TYPE_RUNNING_STATES)

TYPE_WAITING_STATES = Literal["starting", "waiting_capacity", "waiting_org_limit"]
WAITING_STATES = get_args(TYPE_WAITING_STATES)

TYPE_FAILED_STATES = Literal[
    "canceled",
    "failed",
    "skipped_storage_quota_reached",
    "skipped_time_quota_reached",
]
FAILED_STATES = get_args(TYPE_FAILED_STATES)

TYPE_SUCCESSFUL_STATES = Literal[
    "complete",
    "stopped_by_user",
    "stopped_storage_quota_reached",
    "stopped_time_quota_reached",
    "stopped_org_readonly",
]
SUCCESSFUL_STATES = get_args(TYPE_SUCCESSFUL_STATES)

TYPE_RUNNING_AND_WAITING_STATES = Literal[TYPE_WAITING_STATES, TYPE_RUNNING_STATES]
RUNNING_AND_WAITING_STATES = [*WAITING_STATES, *RUNNING_STATES]

RUNNING_AND_STARTING_ONLY = ["starting", *RUNNING_STATES]

TYPE_NON_RUNNING_STATES = Literal[TYPE_FAILED_STATES, TYPE_SUCCESSFUL_STATES]
NON_RUNNING_STATES = [*FAILED_STATES, *SUCCESSFUL_STATES]

TYPE_ALL_CRAWL_STATES = Literal[
    TYPE_RUNNING_AND_WAITING_STATES, TYPE_NON_RUNNING_STATES
]
ALL_CRAWL_STATES = [*RUNNING_AND_WAITING_STATES, *NON_RUNNING_STATES]


# ============================================================================

### CRAWL CONFIGS ###


# ============================================================================
class JobType(str, Enum):
    """Job Types"""

    URL_LIST = "url-list"
    SEED_CRAWL = "seed-crawl"
    CUSTOM = "custom"


# ============================================================================
class ScopeType(str, Enum):
    """Crawl scope type"""

    PAGE = "page"
    PAGE_SPA = "page-spa"
    PREFIX = "prefix"
    HOST = "host"
    DOMAIN = "domain"
    ANY = "any"
    CUSTOM = "custom"


# ============================================================================
class Seed(BaseModel):
    """Crawl seed"""

    url: HttpUrl
    scopeType: Optional[ScopeType] = None

    include: Union[str, List[str], None] = None
    exclude: Union[str, List[str], None] = None
    sitemap: Union[bool, HttpUrl, None] = None
    allowHash: Optional[bool] = None
    depth: Optional[int] = None
    extraHops: Optional[int] = None


# ============================================================================
class RawCrawlConfig(BaseModel):
    """Base Crawl Config"""

    seeds: Optional[List[Seed]] = []

    scopeType: Optional[ScopeType] = ScopeType.PREFIX

    include: Union[str, List[str], None] = None
    exclude: Union[str, List[str], None] = None

    depth: Optional[int] = -1
    limit: Optional[int] = 0
    extraHops: Optional[int] = 0

    lang: Optional[str] = None
    blockAds: Optional[bool] = False

    behaviorTimeout: Optional[int] = None
    pageLoadTimeout: Optional[int] = None
    pageExtraDelay: Optional[int] = 0
    postLoadDelay: Optional[int] = 0

    workers: Optional[int] = None

    headless: Optional[bool] = None

    generateWACZ: Optional[bool] = None
    combineWARC: Optional[bool] = None

    useSitemap: Optional[bool] = False
    failOnFailedSeed: Optional[bool] = False

    logging: Optional[str] = None
    behaviors: Optional[str] = "autoscroll,autoplay,autofetch,siteSpecific"

    userAgent: Optional[str] = None


# ============================================================================
class CrawlConfigIn(BaseModel):
    """CrawlConfig input model, submitted via API"""

    schedule: Optional[str] = ""
    runNow: bool = False

    config: RawCrawlConfig

    name: str

    description: Optional[str] = ""

    jobType: Optional[JobType] = JobType.CUSTOM

    profileid: Union[UUID, EmptyStr, None] = None
    crawlerChannel: str = "default"
    proxyId: Optional[str] = None

    autoAddCollections: Optional[List[UUID]] = []
    tags: Optional[List[str]] = []

    crawlTimeout: int = 0
    maxCrawlSize: int = 0
    scale: Scale = 1

    crawlFilenameTemplate: Optional[str] = None


# ============================================================================
class ConfigRevision(BaseMongoModel):
    """Crawl Config Revision"""

    cid: UUID

    schedule: Optional[str] = ""

    config: RawCrawlConfig

    profileid: Optional[UUID] = None
    crawlerChannel: Optional[str] = None
    proxyId: Optional[str] = None

    crawlTimeout: Optional[int] = 0
    maxCrawlSize: Optional[int] = 0
    scale: Scale = 1

    modified: datetime
    modifiedBy: Optional[UUID] = None

    rev: int = 0


# ============================================================================
class CrawlConfigCore(BaseMongoModel):
    """Core data shared between crawls and crawlconfigs"""

    schedule: Optional[str] = ""

    jobType: Optional[JobType] = JobType.CUSTOM
    config: Optional[RawCrawlConfig] = None

    tags: Optional[List[str]] = []

    crawlTimeout: Optional[int] = 0
    maxCrawlSize: Optional[int] = 0
    scale: Scale = 1

    oid: UUID

    profileid: Optional[UUID] = None
    crawlerChannel: Optional[str] = None
    proxyId: Optional[str] = None


# ============================================================================
class CrawlConfigAdditional(BaseModel):
    """Additional fields shared by CrawlConfig and CrawlConfigOut."""

    name: Optional[str] = None
    description: Optional[str] = None

    created: datetime
    createdBy: Optional[UUID] = None

    modified: Optional[datetime] = None
    modifiedBy: Optional[UUID] = None

    autoAddCollections: Optional[List[UUID]] = []

    inactive: Optional[bool] = False

    rev: int = 0

    crawlAttemptCount: Optional[int] = 0
    crawlCount: Optional[int] = 0
    crawlSuccessfulCount: Optional[int] = 0

    totalSize: Optional[int] = 0

    lastCrawlId: Optional[str] = None
    lastCrawlStartTime: Optional[datetime] = None
    lastStartedBy: Optional[UUID] = None
    lastCrawlTime: Optional[datetime] = None
    lastCrawlState: Optional[str] = None
    lastCrawlSize: Optional[int] = None

    lastRun: Optional[datetime] = None

    isCrawlRunning: Optional[bool] = False

    crawlFilenameTemplate: Optional[str] = None


# ============================================================================
class CrawlConfig(CrawlConfigCore, CrawlConfigAdditional):
    """Schedulable config"""

    id: UUID

    config: RawCrawlConfig
    createdByName: Optional[str] = None
    modifiedByName: Optional[str] = None
    lastStartedByName: Optional[str] = None

    def get_raw_config(self):
        """serialize config for browsertrix-crawler"""
        return self.config.dict(exclude_unset=True, exclude_none=True)


# ============================================================================
class CrawlConfigOut(CrawlConfigCore, CrawlConfigAdditional):
    """Crawl Config Output"""

    id: UUID

    lastCrawlStopping: Optional[bool] = False
    profileName: Optional[str] = None
    firstSeed: Optional[str] = None
    seedCount: int = 0

    createdByName: Optional[str] = None
    modifiedByName: Optional[str] = None
    lastStartedByName: Optional[str] = None


# ============================================================================
class CrawlConfigProfileOut(BaseMongoModel):
    """Crawl Config basic info for profiles"""

    name: str
    firstSeed: str
    seedCount: int


# ============================================================================
class UpdateCrawlConfig(BaseModel):
    """Update crawl config name, crawl schedule, or tags"""

    # metadata: not revision tracked
    name: Optional[str] = None
    tags: Optional[List[str]] = None
    description: Optional[str] = None
    autoAddCollections: Optional[List[UUID]] = None
    runNow: bool = False

    # crawl data: revision tracked
    schedule: Optional[str] = None
    profileid: Union[UUID, EmptyStr, None] = None
    crawlerChannel: Optional[str] = None
    proxyId: Optional[str] = None
    crawlTimeout: Optional[int] = None
    maxCrawlSize: Optional[int] = None
    scale: Scale = 1
    crawlFilenameTemplate: Optional[str] = None
    config: Optional[RawCrawlConfig] = None


# ============================================================================
class CrawlConfigDefaults(BaseModel):
    """Crawl Config Org Defaults"""

    crawlTimeout: Optional[int] = None
    maxCrawlSize: Optional[int] = None

    pageLoadTimeout: Optional[int] = None
    postLoadDelay: Optional[int] = None
    behaviorTimeout: Optional[int] = None
    pageExtraDelay: Optional[int] = None

    blockAds: Optional[bool] = None

    profileid: Optional[UUID] = None
    crawlerChannel: Optional[str] = None

    lang: Optional[str] = None

    userAgent: Optional[str] = None

    exclude: Optional[List[str]] = None


# ============================================================================
class CrawlConfigAddedResponse(BaseModel):
    """Response model for adding crawlconfigs"""

    added: bool
    id: str
    run_now_job: Optional[str] = None
    storageQuotaReached: bool
    execMinutesQuotaReached: bool


# ============================================================================
class CrawlConfigTags(BaseModel):
    """Response model for crawlconfig tags"""

    tags: List[str]


# ============================================================================
class CrawlConfigSearchValues(BaseModel):
    """Response model for adding crawlconfigs"""

    names: List[str]
    descriptions: List[str]
    firstSeeds: List[AnyHttpUrl]
    workflowIds: List[UUID]


# ============================================================================
class CrawlConfigUpdateResponse(BaseModel):
    """Response model for updating crawlconfigs"""

    updated: bool
    settings_changed: bool
    metadata_changed: bool

    storageQuotaReached: Optional[bool] = False
    execMinutesQuotaReached: Optional[bool] = False

    started: Optional[str] = None


# ============================================================================
class CrawlConfigDeletedResponse(BaseModel):
    """Response model for deleting crawlconfigs"""

    success: bool
    status: str


# ============================================================================

### CRAWLER VERSIONS ###


# ============================================================================
class CrawlerChannel(BaseModel):
    """Crawler version available to use in workflows"""

    id: str
    image: str


# ============================================================================
class CrawlerChannels(BaseModel):
    """List of CrawlerChannel instances for API"""

    channels: List[CrawlerChannel] = []


# ============================================================================

### PROXIES ###


class CrawlerProxy(BaseModel):
    """proxy definition"""

    id: str
    url: str
    label: str
    description: str = ""
    country_code: str = ""
    has_host_public_key: bool = False
    has_private_key: bool = False
    shared: bool = False


# ============================================================================
class CrawlerProxies(BaseModel):
    """List of CrawlerProxy instances for API"""

    default_proxy_id: Optional[str] = None
    servers: List[CrawlerProxy] = []


# ============================================================================
class OrgProxies(BaseModel):
    """Org proxy settings for API"""

    allowSharedProxies: bool
    allowedProxies: list[str]


# ============================================================================

### BASE CRAWLS ###


# ============================================================================
class StorageRef(BaseModel):
    """Reference to actual storage"""

    name: str
    custom: Optional[bool] = False

    def __init__(self, *args, **kwargs):
        if args:
            if args[0].startswith("cs-"):
                super().__init__(name=args[0][2:], custom=True)
            else:
                super().__init__(name=args[0], custom=False)
        else:
            super().__init__(**kwargs)

    def __str__(self):
        if not self.custom:
            return self.name
        return "cs-" + self.name

    def get_storage_secret_name(self, oid: str) -> str:
        """get k8s secret name for this storage and oid"""
        if not self.custom:
            return "storage-" + self.name
        return f"storage-cs-{self.name}-{oid[:12]}"

    def get_storage_extra_path(self, oid: str) -> str:
        """return extra path added to the endpoint
        using oid for default storages, no extra path for custom"""
        if not self.custom:
            return oid + "/"
        return ""


# ============================================================================
class BaseFile(BaseModel):
    """Base model for crawl and profile files"""

    filename: str
    hash: str
    size: int
    storage: StorageRef

    replicas: Optional[List[StorageRef]] = []


# ============================================================================
class CrawlFile(BaseFile):
    """file from a crawl"""

    presignedUrl: Optional[str] = None
    expireAt: Optional[datetime] = None


# ============================================================================
class CrawlFileOut(BaseModel):
    """output for file from a crawl (conformance to Data Resource Spec)"""

    name: str
    path: str
    hash: str
    size: int

    crawlId: Optional[str] = None
    numReplicas: int = 0
    expireAt: Optional[str] = None


# ============================================================================
class CrawlStats(BaseModel):
    """Crawl Stats for pages and size"""

    found: int = 0
    done: int = 0
    size: int = 0


# ============================================================================
class CoreCrawlable(BaseModel):
    # pylint: disable=too-few-public-methods
    """Core properties for crawlable run (crawl or qa run)"""

    id: str

    userid: UUID
    userName: Optional[str] = None

    started: datetime
    finished: Optional[datetime] = None

    state: str

    crawlExecSeconds: int = 0

    image: Optional[str] = None

    stats: Optional[CrawlStats] = CrawlStats()

    files: List[CrawlFile] = []

    fileSize: int = 0
    fileCount: int = 0

    errors: Optional[List[str]] = []


# ============================================================================
class BaseCrawl(CoreCrawlable, BaseMongoModel):
    """Base Crawl object (representing crawls, uploads and manual sessions)"""

    type: str

    oid: UUID
    cid: Optional[UUID] = None

    name: Optional[str] = ""

    description: Optional[str] = ""

    tags: Optional[List[str]] = []

    collectionIds: Optional[List[UUID]] = []

    reviewStatus: ReviewStatus = None


# ============================================================================
class CollIdName(BaseModel):
    """Collection id and name object"""

    id: UUID
    name: str


# ============================================================================
class CrawlOut(BaseMongoModel):
    """Crawl output model, shared across all crawl types"""

    # pylint: disable=duplicate-code

    type: str

    id: str

    userid: UUID
    userName: Optional[str] = None
    oid: UUID

    profileid: Optional[UUID] = None

    name: Optional[str] = None
    description: Optional[str] = None

    started: datetime
    finished: Optional[datetime] = None

    state: str

    stats: Optional[CrawlStats] = None

    fileSize: int = 0
    fileCount: int = 0

    tags: Optional[List[str]] = []

    errors: Optional[List[str]] = []

    collectionIds: Optional[List[UUID]] = []

    crawlExecSeconds: int = 0
    qaCrawlExecSeconds: int = 0

    # automated crawl fields
    config: Optional[RawCrawlConfig] = None
    cid: Optional[UUID] = None
    firstSeed: Optional[str] = None
    seedCount: Optional[int] = None
    profileName: Optional[str] = None
    stopping: Optional[bool] = False
    manual: bool = False
    cid_rev: Optional[int] = None
    scale: Scale = 1

    storageQuotaReached: Optional[bool] = False
    execMinutesQuotaReached: Optional[bool] = False

    crawlerChannel: str = "default"
    proxyId: Optional[str] = None
    image: Optional[str] = None

    reviewStatus: ReviewStatus = None

    qaRunCount: int = 0
    activeQAStats: Optional[CrawlStats] = None
    lastQAState: Optional[str] = None
    lastQAStarted: Optional[datetime] = None

    filePageCount: Optional[int] = 0
    errorPageCount: Optional[int] = 0


# ============================================================================
class CrawlOutWithResources(CrawlOut):
    """Crawl output model including resources"""

    resources: Optional[List[CrawlFileOut]] = []
    collections: Optional[List[CollIdName]] = []


# ============================================================================
class UpdateCrawl(BaseModel):
    """Update crawl"""

    name: Optional[str] = None
    description: Optional[str] = None
    tags: Optional[List[str]] = None
    collectionIds: Optional[List[UUID]] = []
    reviewStatus: ReviewStatus = None


# ============================================================================
class DeleteCrawlList(BaseModel):
    """delete crawl list POST body"""

    crawl_ids: List[str]


# ============================================================================
class DeleteQARunList(BaseModel):
    """delete qa run list POST body"""

    qa_run_ids: List[str]


# ============================================================================
class CrawlSearchValuesResponse(BaseModel):
    """Response model for crawl search values"""

    names: List[str]
    descriptions: List[str]
    firstSeeds: List[AnyHttpUrl]


# ============================================================================
class CrawlQueueResponse(BaseModel):
    """Response model for GET crawl queue"""

    total: int
    results: List[AnyHttpUrl]
    matched: List[AnyHttpUrl]


# ============================================================================
class MatchCrawlQueueResponse(BaseModel):
    """Response model for match crawl queue"""

    total: int
    matched: List[AnyHttpUrl]
    nextOffset: int


# ============================================================================

### AUTOMATED CRAWLS ###


# ============================================================================
class CrawlScale(BaseModel):
    """scale the crawl to N parallel containers"""

    scale: Scale = 1


# ============================================================================
class QARun(CoreCrawlable, BaseModel):
    """Subdocument to track QA runs for given crawl"""


# ============================================================================
class QARunWithResources(QARun):
    """QA crawl output model including resources"""

    resources: Optional[List[CrawlFileOut]] = []


# ============================================================================
class QARunOut(BaseModel):
    """QA Run Output"""

    id: str

    userName: Optional[str] = None

    started: datetime
    finished: Optional[datetime] = None

    state: str

    crawlExecSeconds: int = 0

    stats: CrawlStats = CrawlStats()


# ============================================================================
class QARunBucketStats(BaseModel):
    """Model for per-bucket aggregate stats results"""

    lowerBoundary: str
    count: int


# ============================================================================
class QARunAggregateStatsOut(BaseModel):
    """QA Run aggregate stats out"""

    screenshotMatch: List[QARunBucketStats]
    textMatch: List[QARunBucketStats]


# ============================================================================
class Crawl(BaseCrawl, CrawlConfigCore):
    """Store State of a Crawl (Finished or Running)"""

    type: Literal["crawl"] = "crawl"

    cid: UUID

    config: RawCrawlConfig

    cid_rev: int = 0

    # schedule: Optional[str]
    manual: bool = False

    stopping: Optional[bool] = False

    qaCrawlExecSeconds: int = 0

    qa: Optional[QARun] = None
    qaFinished: Optional[Dict[str, QARun]] = {}

    filePageCount: Optional[int] = 0
    errorPageCount: Optional[int] = 0


# ============================================================================
class CrawlCompleteIn(BaseModel):
    """Completed Crawl Webhook POST message"""

    id: str

    user: str

    filename: str
    size: int
    hash: str

    completed: Optional[bool] = True


# ============================================================================
class CrawlScaleResponse(BaseModel):
    """Response model for modifying crawl scale"""

    scaled: int


# ============================================================================
class CrawlError(BaseModel):
    """Crawl error"""

    timestamp: str
    logLevel: str
    context: str
    message: str
    details: Any


# ============================================================================

### UPLOADED CRAWLS ###


# ============================================================================
class UploadedCrawl(BaseCrawl):
    """Store State of a Crawl Upload"""

    type: Literal["upload"] = "upload"
    image: None = None


# ============================================================================
class UpdateUpload(UpdateCrawl):
    """Update modal that also includes name"""


# ============================================================================

### COLLECTIONS ###


# ============================================================================
class Collection(BaseMongoModel):
    """Org collection structure"""

    name: str = Field(..., min_length=1)
    oid: UUID
    description: Optional[str] = None
    modified: Optional[datetime] = None

    crawlCount: Optional[int] = 0
    pageCount: Optional[int] = 0
    totalSize: Optional[int] = 0

    # Sorted by count, descending
    tags: Optional[List[str]] = []

    isPublic: Optional[bool] = False


# ============================================================================
class CollIn(BaseModel):
    """Collection Passed in By User"""

    name: str = Field(..., min_length=1)
    description: Optional[str] = None
    crawlIds: Optional[List[str]] = []

    isPublic: bool = False


# ============================================================================
class CollOut(Collection):
    """Collection output model with annotations."""

    resources: List[CrawlFileOut] = []


# ============================================================================
class UpdateColl(BaseModel):
    """Update collection"""

    name: Optional[str] = None
    description: Optional[str] = None
    isPublic: Optional[bool] = None


# ============================================================================
class AddRemoveCrawlList(BaseModel):
    """Collections to add or remove from collection"""

    crawlIds: List[str] = []


# ============================================================================
class CollectionSearchValuesResponse(BaseModel):
    """Response model for collections search values"""

    names: List[str]


# ============================================================================

### ORGS ###


# ============================================================================
class UpdateRole(InviteToOrgRequest):
    """Update existing role for user"""


# ============================================================================
class RemoveFromOrg(InviteRequest):
    """Remove this user from org"""


# ============================================================================
class RemovePendingInvite(InviteRequest):
    """Delete pending invite to org by email"""


# ============================================================================
class RenameOrg(BaseModel):
    """Rename an existing org"""

    name: str
    slug: Optional[str] = None


# ============================================================================
class OrgStorageRefs(BaseModel):
    """Input model for setting primary storage + optional replicas"""

    storage: StorageRef

    storageReplicas: List[StorageRef] = []


# ============================================================================
class S3StorageIn(BaseModel):
    """Custom S3 Storage input model"""

    type: Literal["s3"] = "s3"

    name: str

    access_key: str
    secret_key: str
    endpoint_url: str
    bucket: str
    access_endpoint_url: Optional[str] = None
    region: str = ""


# ============================================================================
class S3Storage(BaseModel):
    """S3 Storage Model"""

    type: Literal["s3"] = "s3"

    endpoint_url: str
    endpoint_no_bucket_url: str
    access_key: str
    secret_key: str
    access_endpoint_url: str
    region: str = ""
    use_access_for_presign: bool = True


# ============================================================================
# Subscriptions
# ============================================================================

PAUSED_PAYMENT_FAILED = "paused_payment_failed"
ACTIVE = "active"

REASON_PAUSED = "subscriptionPaused"
REASON_CANCELED = "subscriptionCanceled"


# ============================================================================
class OrgQuotas(BaseModel):
    """Organization quotas (settable by superadmin)"""

    storageQuota: int = 0
    maxExecMinutesPerMonth: int = 0

    maxConcurrentCrawls: int = 0
    maxPagesPerCrawl: int = 0

    extraExecMinutes: int = 0
    giftedExecMinutes: int = 0


# ============================================================================
class OrgQuotasIn(BaseModel):
    """Update for existing OrgQuotas"""

    storageQuota: Optional[int] = None
    maxExecMinutesPerMonth: Optional[int] = None

    maxConcurrentCrawls: Optional[int] = None
    maxPagesPerCrawl: Optional[int] = None

    extraExecMinutes: Optional[int] = None
    giftedExecMinutes: Optional[int] = None


# ============================================================================
class SubscriptionEventOut(BaseModel):
    """Fields to add to output models for subscription events"""

    oid: UUID
    timestamp: datetime


# ============================================================================
class SubscriptionCreate(BaseModel):
    """create new subscription"""

    subId: str
    status: str
    planId: str

    firstAdminInviteEmail: str
    quotas: Optional[OrgQuotas] = None


# ============================================================================
class SubscriptionCreateOut(SubscriptionCreate, SubscriptionEventOut):
    """Output model for subscription creation event"""

    type: Literal["create"] = "create"


# ============================================================================
class SubscriptionImport(BaseModel):
    """import subscription to existing org"""

    subId: str
    status: str
    planId: str
    oid: UUID


# ============================================================================
class SubscriptionImportOut(SubscriptionImport, SubscriptionEventOut):
    """Output model for subscription import event"""

    type: Literal["import"] = "import"


# ============================================================================
class SubscriptionUpdate(BaseModel):
    """update subscription data"""

    subId: str
    status: str
    planId: str

    futureCancelDate: Optional[datetime] = None
    quotas: Optional[OrgQuotasIn] = None


# ============================================================================
class SubscriptionUpdateOut(SubscriptionUpdate, SubscriptionEventOut):
    """Output model for subscription update event"""

    type: Literal["update"] = "update"


# ============================================================================
class SubscriptionCancel(BaseModel):
    """cancel subscription"""

    subId: str


# ============================================================================
class SubscriptionCancelOut(SubscriptionCancel, SubscriptionEventOut):
    """Output model for subscription cancellation event"""

    type: Literal["cancel"] = "cancel"


# ============================================================================
class SubscriptionPortalUrlRequest(BaseModel):
    """Request for subscription update pull"""

    returnUrl: str

    subId: str
    planId: str

    bytesStored: int
    execSeconds: int


# ============================================================================
class SubscriptionPortalUrlResponse(BaseModel):
    """Response for subscription update pull"""

    portalUrl: str = ""


# ============================================================================
class Subscription(BaseModel):
    """subscription data"""

    subId: str
    status: str
    planId: str

    futureCancelDate: Optional[datetime] = None
    readOnlyOnCancel: bool = False


# ============================================================================
class SubscriptionCanceledResponse(BaseModel):
    """Response model for subscription cancel"""

    deleted: bool
    canceled: bool


# ============================================================================
# ORGS
# ============================================================================
class OrgReadOnlyOnCancel(BaseModel):
    """Make org readOnly on subscription cancellation instead of deleting"""

    readOnlyOnCancel: bool


# ============================================================================
class OrgCreate(BaseModel):
    """Create a new org"""

    name: str
    slug: Optional[str] = None


# ============================================================================
class OrgQuotaUpdate(BaseModel):
    """Organization quota update (to track changes over time)"""

    modified: datetime
    update: OrgQuotas


# ============================================================================
class OrgReadOnlyUpdate(BaseModel):
    """Organization readonly update"""

    readOnly: bool
    readOnlyReason: Optional[str] = None


# ============================================================================
class OrgWebhookUrls(BaseModel):
    """Organization webhook URLs"""

    crawlStarted: Optional[AnyHttpUrl] = None
    crawlFinished: Optional[AnyHttpUrl] = None
    crawlDeleted: Optional[AnyHttpUrl] = None
    qaAnalysisStarted: Optional[AnyHttpUrl] = None
    qaAnalysisFinished: Optional[AnyHttpUrl] = None
    crawlReviewed: Optional[AnyHttpUrl] = None
    uploadFinished: Optional[AnyHttpUrl] = None
    uploadDeleted: Optional[AnyHttpUrl] = None
    addedToCollection: Optional[AnyHttpUrl] = None
    removedFromCollection: Optional[AnyHttpUrl] = None
    collectionDeleted: Optional[AnyHttpUrl] = None


# ============================================================================
class OrgOut(BaseMongoModel):
    """Organization API output model"""

    id: UUID
    name: str
    slug: str
    users: Dict[str, Any] = {}

    created: Optional[datetime] = None

    default: bool = False
    bytesStored: int
    bytesStoredCrawls: int
    bytesStoredUploads: int
    bytesStoredProfiles: int
    origin: Optional[AnyHttpUrl] = None

    storageQuotaReached: Optional[bool] = False
    execMinutesQuotaReached: Optional[bool] = False

    # total usage and exec time
    usage: Optional[Dict[str, int]] = {}
    crawlExecSeconds: Dict[str, int] = {}

    # qa only usage + exec time
    qaUsage: Optional[Dict[str, int]] = {}
    qaCrawlExecSeconds: Dict[str, int] = {}

    # exec time limits
    monthlyExecSeconds: Dict[str, int] = {}
    extraExecSeconds: Dict[str, int] = {}
    giftedExecSeconds: Dict[str, int] = {}

    extraExecSecondsAvailable: int = 0
    giftedExecSecondsAvailable: int = 0

    quotas: OrgQuotas = OrgQuotas()
    quotaUpdates: Optional[List[OrgQuotaUpdate]] = []

    webhookUrls: Optional[OrgWebhookUrls] = OrgWebhookUrls()

    readOnly: Optional[bool] = False
    readOnlyReason: Optional[str] = None

    subscription: Optional[Subscription] = None

<<<<<<< HEAD
    allowSharedProxies: bool = True
    allowedProxies: list[str] = []
=======
    crawlingDefaults: Optional[CrawlConfigDefaults] = None
>>>>>>> 123705c5


# ============================================================================
class Organization(BaseMongoModel):
    """Organization Base Model"""

    id: UUID
    name: str
    slug: str
    users: Dict[str, UserRole] = {}

    created: Optional[datetime] = None

    default: bool = False

    storage: StorageRef
    storageReplicas: List[StorageRef] = []
    customStorages: Dict[str, S3Storage] = {}

    bytesStored: int = 0
    bytesStoredCrawls: int = 0
    bytesStoredUploads: int = 0
    bytesStoredProfiles: int = 0

    # total usage + exec time
    usage: Dict[str, int] = {}
    crawlExecSeconds: Dict[str, int] = {}

    # qa only usage + exec time
    qaUsage: Dict[str, int] = {}
    qaCrawlExecSeconds: Dict[str, int] = {}

    # exec time limits
    monthlyExecSeconds: Dict[str, int] = {}
    extraExecSeconds: Dict[str, int] = {}
    giftedExecSeconds: Dict[str, int] = {}

    extraExecSecondsAvailable: int = 0
    giftedExecSecondsAvailable: int = 0

    quotas: OrgQuotas = OrgQuotas()
    quotaUpdates: Optional[List[OrgQuotaUpdate]] = []

    webhookUrls: Optional[OrgWebhookUrls] = OrgWebhookUrls()

    origin: Optional[AnyHttpUrl] = None

    readOnly: Optional[bool] = False
    readOnlyReason: Optional[str] = None

    subscription: Optional[Subscription] = None

<<<<<<< HEAD
    allowSharedProxies: bool = True
    allowedProxies: list[str] = []
=======
    crawlingDefaults: Optional[CrawlConfigDefaults] = None
>>>>>>> 123705c5

    def is_owner(self, user):
        """Check if user is owner"""
        return self._is_auth(user, UserRole.OWNER)

    def is_crawler(self, user):
        """Check if user can crawl (write)"""
        return self._is_auth(user, UserRole.CRAWLER)

    def is_viewer(self, user):
        """Check if user can view (read)"""
        return self._is_auth(user, UserRole.VIEWER)

    def _is_auth(self, user, value):
        """Check if user has at least specified permission level"""
        if user.is_superuser:
            return True

        res = self.users.get(str(user.id))
        if not res:
            return False

        return res >= value

    async def serialize_for_user(self, user: User, user_manager) -> OrgOut:
        """Serialize result based on current user access"""

        exclude = {"storage"}

        if not self.is_owner(user):
            exclude.add("users")

        if not self.is_crawler(user):
            exclude.add("usage")
            exclude.add("crawlExecSeconds")

        result = self.to_dict(
            exclude_unset=True,
            exclude_none=True,
            exclude=exclude,
        )

        if self.is_owner(user):
            result["users"] = {}

            keys = list(self.users.keys())
            user_list = await user_manager.get_user_names_by_ids(keys)

            for org_user in user_list:
                id_ = str(org_user["id"])
                role = self.users.get(id_)
                if not role:
                    continue

                result["users"][id_] = {
                    "role": role,
                    "name": org_user.get("name", ""),
                    "email": org_user.get("email", ""),
                }

        return OrgOut.from_dict(result)


# ============================================================================
class OrgOutExport(Organization):
    """Org out for export"""

    # Additional field so export contains user names and emails
    userDetails: Optional[List[Dict[str, Union[str, int, UUID]]]] = None

    async def serialize_for_export(self, user_manager):
        """Serialize result with users for org export"""

        result = self.to_dict()
        user_details = []
        keys = list(self.users.keys())
        user_list = await user_manager.get_user_names_by_ids(keys)

        for org_user in user_list:
            id_ = str(org_user["id"])
            role = self.users.get(id_)
            if not role:
                continue

            user_details.append(
                {
                    "id": id_,
                    "role": role.value,
                    "name": org_user.get("name", ""),
                    "email": org_user.get("email", ""),
                }
            )

        result["userDetails"] = user_details
        return self.from_dict(result)


# ============================================================================
class OrgMetrics(BaseModel):
    """Organization API metrics model"""

    storageUsedBytes: int
    storageUsedCrawls: int
    storageUsedUploads: int
    storageUsedProfiles: int
    storageQuotaBytes: int
    archivedItemCount: int
    crawlCount: int
    uploadCount: int
    pageCount: int
    profileCount: int
    workflowsRunningCount: int
    maxConcurrentCrawls: int
    workflowsQueuedCount: int
    collectionsCount: int
    publicCollectionsCount: int


# ============================================================================
class OrgImportExportData(BaseModel):
    """Model for org import/export data"""

    dbVersion: str
    org: Dict[str, Any]
    profiles: List[Dict[str, Any]]
    workflows: List[Dict[str, Any]]
    workflowRevisions: List[Dict[str, Any]]
    items: List[Dict[str, Any]]
    pages: List[Dict[str, Any]]
    collections: List[Dict[str, Any]]


# ============================================================================
class OrgImportExport(BaseModel):
    """Model for org import/export"""

    data: OrgImportExportData


# ============================================================================
class OrgInviteResponse(BaseModel):
    """Model for org invite response"""

    invited: str
    token: UUID


# ============================================================================
class OrgAcceptInviteResponse(BaseModel):
    """Model for org invite response"""

    added: bool
    org: OrgOut


# ============================================================================
class OrgDeleteInviteResponse(BaseModel):
    """Model for org invite response"""

    removed: bool
    count: int


# ============================================================================
class OrgSlugsResponse(BaseModel):
    """Model for org slugs response"""

    slugs: List[str]


# ============================================================================
class OrgImportResponse(BaseModel):
    """Model for org import response"""

    imported: bool


# ============================================================================

### PAGINATION ###


# ============================================================================
class PaginatedResponse(BaseModel):
    """Paginated response model"""

    total: int
    page: int
    pageSize: int


# ============================================================================

### PROFILES ###


# ============================================================================
class ProfileFile(BaseFile):
    """file for storing profile data"""


# ============================================================================
class Profile(BaseMongoModel):
    """Browser profile"""

    name: str
    description: Optional[str] = ""

    userid: UUID
    oid: UUID

    origins: List[str]
    resource: Optional[ProfileFile] = None

    created: Optional[datetime] = None
    createdBy: Optional[UUID] = None
    createdByName: Optional[str] = None
    modified: Optional[datetime] = None
    modifiedBy: Optional[UUID] = None
    modifiedByName: Optional[str] = None

    baseid: Optional[UUID] = None
    crawlerChannel: Optional[str] = None
    proxyId: Optional[str] = None


# ============================================================================
class ProfileWithCrawlConfigs(Profile):
    """Profile with list of crawlconfigs using this profile"""

    crawlconfigs: List[CrawlConfigProfileOut] = []


# ============================================================================
class UrlIn(BaseModel):
    """Request to set url"""

    url: HttpUrl


# ============================================================================
class ProfileLaunchBrowserIn(UrlIn):
    """Request to launch new browser for creating profile"""

    profileId: Optional[UUID] = None
    crawlerChannel: str = "default"
    proxyId: Optional[str] = None


# ============================================================================
class BrowserId(BaseModel):
    """Profile id on newly created profile"""

    browserid: str


# ============================================================================
class ProfileCreate(BaseModel):
    """Create new profile for browser id"""

    browserid: str
    name: str
    description: Optional[str] = ""
    crawlerChannel: str = "default"
    proxyId: Optional[str] = None


# ============================================================================
class ProfileUpdate(BaseModel):
    """Update existing profile with new browser profile or metadata only"""

    browserid: Optional[str] = ""
    name: str
    description: Optional[str] = ""


# ============================================================================
class ProfilePingResponse(BaseModel):
    """Response model for pinging profile"""

    success: bool
    origins: List[AnyHttpUrl]


# ============================================================================
class ProfileBrowserGetUrlResponse(BaseModel):
    """Response model for profile get URL endpoint"""

    path: str
    password: str
    oid: UUID
    auth_bearer: str
    scale: float
    url: AnyHttpUrl


# ============================================================================

### USERS ###


# ============================================================================
class UserCreate(BaseModel):
    """
    User Creation Model exposed to API
    """

    email: EmailStr
    password: str

    name: Optional[str] = ""

    inviteToken: Optional[UUID] = None


# ============================================================================
class UserUpdateEmailName(BaseModel):
    """
    Update email and/or name
    """

    email: Optional[EmailStr] = None
    name: Optional[str] = None


# ============================================================================
class UserUpdatePassword(BaseModel):
    """
    Update password, requires current password to reset
    """

    email: EmailStr
    password: str
    newPassword: str


# ============================================================================

### WEBHOOKS ###


# ============================================================================
class WebhookNotificationBody(BaseModel):
    """Base POST body model for webhook notifications"""

    # Store as str, not UUID, to make JSON-serializable
    orgId: str


# ============================================================================
class WebhookEventType(str, Enum):
    """Webhook Event Types"""

    CRAWL_STARTED = "crawlStarted"
    CRAWL_FINISHED = "crawlFinished"
    CRAWL_DELETED = "crawlDeleted"

    QA_ANALYSIS_STARTED = "qaAnalysisStarted"
    QA_ANALYSIS_FINISHED = "qaAnalysisFinished"

    CRAWL_REVIEWED = "crawlReviewed"

    UPLOAD_FINISHED = "uploadFinished"
    UPLOAD_DELETED = "uploadDeleted"

    ADDED_TO_COLLECTION = "addedToCollection"
    REMOVED_FROM_COLLECTION = "removedFromCollection"
    COLLECTION_DELETED = "collectionDeleted"


# ============================================================================
class BaseCollectionItemBody(WebhookNotificationBody):
    """Webhook notification base POST body for collection changes"""

    collectionId: str
    itemIds: List[str]
    downloadUrl: str


# ============================================================================
class CollectionItemAddedBody(BaseCollectionItemBody):
    """Webhook notification POST body for collection additions"""

    event: Literal[WebhookEventType.ADDED_TO_COLLECTION] = (
        WebhookEventType.ADDED_TO_COLLECTION
    )


# ============================================================================
class CollectionItemRemovedBody(BaseCollectionItemBody):
    """Webhook notification POST body for collection removals"""

    event: Literal[WebhookEventType.REMOVED_FROM_COLLECTION] = (
        WebhookEventType.REMOVED_FROM_COLLECTION
    )


# ============================================================================
class CollectionDeletedBody(WebhookNotificationBody):
    """Webhook notification base POST body for collection changes"""

    event: Literal[WebhookEventType.COLLECTION_DELETED] = (
        WebhookEventType.COLLECTION_DELETED
    )
    collectionId: str


# ============================================================================
class BaseArchivedItemBody(WebhookNotificationBody):
    """Webhook notification POST body for when archived item is started or finished"""

    itemId: str


# ============================================================================
class BaseArchivedItemFinishedBody(BaseArchivedItemBody):
    """Webhook notification POST body for when archived item is finished"""

    resources: List[CrawlFileOut]
    state: str


# ============================================================================
class CrawlStartedBody(BaseArchivedItemBody):
    """Webhook notification POST body for when crawl starts"""

    scheduled: bool = False
    event: Literal[WebhookEventType.CRAWL_STARTED] = WebhookEventType.CRAWL_STARTED


# ============================================================================
class CrawlFinishedBody(BaseArchivedItemFinishedBody):
    """Webhook notification POST body for when crawl finishes"""

    event: Literal[WebhookEventType.CRAWL_FINISHED] = WebhookEventType.CRAWL_FINISHED


# ============================================================================
class CrawlDeletedBody(BaseArchivedItemBody):
    """Webhook notification POST body for when crawl is deleted"""

    event: Literal[WebhookEventType.CRAWL_DELETED] = WebhookEventType.CRAWL_DELETED


# ============================================================================
class UploadFinishedBody(BaseArchivedItemFinishedBody):
    """Webhook notification POST body for when upload finishes"""

    event: Literal[WebhookEventType.UPLOAD_FINISHED] = WebhookEventType.UPLOAD_FINISHED


# ============================================================================
class UploadDeletedBody(BaseArchivedItemBody):
    """Webhook notification POST body for when upload finishes"""

    event: Literal[WebhookEventType.UPLOAD_DELETED] = WebhookEventType.UPLOAD_DELETED


# ============================================================================
class QaAnalysisStartedBody(BaseArchivedItemBody):
    """Webhook notification POST body for when qa analysis run starts"""

    event: Literal[WebhookEventType.QA_ANALYSIS_STARTED] = (
        WebhookEventType.QA_ANALYSIS_STARTED
    )

    qaRunId: str


# ============================================================================
class QaAnalysisFinishedBody(BaseArchivedItemFinishedBody):
    """Webhook notification POST body for when qa analysis run finishes"""

    event: Literal[WebhookEventType.QA_ANALYSIS_FINISHED] = (
        WebhookEventType.QA_ANALYSIS_FINISHED
    )

    qaRunId: str


# ============================================================================
class CrawlReviewedBody(BaseArchivedItemBody):
    """Webhook notification POST body for when crawl is reviewed in qa"""

    event: Literal[WebhookEventType.CRAWL_REVIEWED] = WebhookEventType.CRAWL_REVIEWED

    reviewStatus: ReviewStatus
    reviewStatusLabel: str
    description: Optional[str] = None


# ============================================================================
class WebhookNotification(BaseMongoModel):
    """Base POST body model for webhook notifications"""

    event: WebhookEventType
    oid: UUID
    body: Union[
        CrawlStartedBody,
        CrawlFinishedBody,
        CrawlDeletedBody,
        QaAnalysisStartedBody,
        QaAnalysisFinishedBody,
        CrawlReviewedBody,
        UploadFinishedBody,
        UploadDeletedBody,
        CollectionItemAddedBody,
        CollectionItemRemovedBody,
        CollectionDeletedBody,
    ]
    success: bool = False
    attempts: int = 0
    created: datetime
    lastAttempted: Optional[datetime] = None


# ============================================================================

### BACKGROUND JOBS ###


# ============================================================================
class BgJobType(str, Enum):
    """Background Job Types"""

    CREATE_REPLICA = "create-replica"
    DELETE_REPLICA = "delete-replica"


# ============================================================================
class BackgroundJob(BaseMongoModel):
    """Model for tracking background jobs"""

    id: str
    type: BgJobType
    oid: UUID
    success: Optional[bool] = None
    started: datetime
    finished: Optional[datetime] = None

    previousAttempts: Optional[List[Dict[str, Optional[datetime]]]] = None


# ============================================================================
class CreateReplicaJob(BackgroundJob):
    """Model for tracking create of replica jobs"""

    type: Literal[BgJobType.CREATE_REPLICA] = BgJobType.CREATE_REPLICA
    file_path: str
    object_type: str
    object_id: str
    replica_storage: StorageRef


# ============================================================================
class DeleteReplicaJob(BackgroundJob):
    """Model for tracking deletion of replica jobs"""

    type: Literal[BgJobType.DELETE_REPLICA] = BgJobType.DELETE_REPLICA
    file_path: str
    object_type: str
    object_id: str
    replica_storage: StorageRef


# ============================================================================
# Union of all job types, for response model

AnyJob = RootModel[Union[CreateReplicaJob, DeleteReplicaJob, BackgroundJob]]


# ============================================================================

### PAGES ###


# ============================================================================
class PageReviewUpdate(BaseModel):
    """Update model for page manual review/approval"""

    approved: Optional[bool] = None


# ============================================================================
class PageNoteIn(BaseModel):
    """Input model for adding page notes"""

    text: str


# ============================================================================
class PageNoteEdit(BaseModel):
    """Input model for editing page notes"""

    id: UUID
    text: str


# ============================================================================
class PageNoteDelete(BaseModel):
    """Delete model for page notes"""

    delete_list: List[UUID] = []


# ============================================================================
class PageNote(BaseModel):
    """Model for page notes, tracking user and time"""

    id: UUID
    text: str
    created: datetime
    userid: UUID
    userName: str


# ============================================================================
class PageQACompare(BaseModel):
    """Model for updating pages from QA run"""

    screenshotMatch: Optional[float] = None
    textMatch: Optional[float] = None
    resourceCounts: Optional[Dict[str, int]] = None


# ============================================================================
class Page(BaseMongoModel):
    """Core page data, no QA"""

    id: UUID

    oid: UUID
    crawl_id: str

    # core page data
    url: AnyHttpUrl
    title: Optional[str] = None
    ts: Optional[datetime] = None
    loadState: Optional[int] = None
    status: Optional[int] = None
    mime: Optional[str] = None

    # manual review
    userid: Optional[UUID] = None
    modified: Optional[datetime] = None
    approved: Optional[bool] = None
    notes: List[PageNote] = []

    isFile: Optional[bool] = False
    isError: Optional[bool] = False

    def compute_page_type(self):
        """sets self.isFile or self.isError flags"""
        self.isFile = False
        self.isError = False
        if self.loadState == 2:
            # pylint: disable=unsupported-membership-test
            if self.mime and "html" not in self.mime:
                self.isFile = True
            elif self.title is None and self.status == 200:
                self.isFile = True

        elif self.loadState == 0:
            self.isError = True


# ============================================================================
class PageWithAllQA(Page):
    """Model for core page data + qa"""

    # automated heuristics, keyed by QA run id
    qa: Optional[Dict[str, PageQACompare]] = {}


# ============================================================================
class PageOut(Page):
    """Model for pages output, no QA"""

    status: Optional[int] = 200


# ============================================================================
class PageOutWithSingleQA(Page):
    """Page out with single QA entry"""

    qa: Optional[PageQACompare] = None


# ============================================================================
class PageNoteAddedResponse(BaseModel):
    """Model for response to adding page"""

    added: bool
    data: PageNote


# ============================================================================
class PageNoteUpdatedResponse(BaseModel):
    """Model for response to updating page"""

    updated: bool
    data: PageNote


# ============================================================================

### GENERIC RESPONSE MODELS ###


# ============================================================================
class UpdatedResponse(BaseModel):
    """Response for update API endpoints"""

    updated: bool


# ============================================================================
class SuccessResponse(BaseModel):
    """Response for API endpoints that return success"""

    success: bool


# ============================================================================
class SuccessResponseStorageQuota(SuccessResponse):
    """Response for API endpoints that return success and storageQuotaReached"""

    storageQuotaReached: bool


# ============================================================================
class StartedResponse(BaseModel):
    """Response for API endpoints that start crawls"""

    started: str


# ============================================================================
class StartedResponseBool(BaseModel):
    """Response for API endpoints that start a background job"""

    started: bool


# ============================================================================
class AddedResponse(BaseModel):
    """Response for API endpoints that return added"""

    added: bool


# ============================================================================
class AddedResponseId(AddedResponse):
    """Response for API endpoints that return added + id"""

    id: UUID


# ============================================================================
class AddedResponseName(AddedResponse):
    """Response for API endpoints that add resources and return name"""

    name: str


# ============================================================================
class AddedResponseIdQuota(AddedResponse):
    """Response for API endpoints that return str id and storageQuotaReached"""

    id: str
    storageQuotaReached: bool


# ============================================================================
class AddedResponseIdName(AddedResponse):
    """Response for API endpoints that add resource and return id and name"""

    id: UUID
    name: str


# ============================================================================
class DeletedResponse(BaseModel):
    """Response for delete API endpoints"""

    deleted: bool


# ============================================================================
class DeletedResponseQuota(DeletedResponse):
    """Response for delete API endpoints"""

    storageQuotaReached: bool


# ============================================================================
class DeletedCountResponse(BaseModel):
    """Response for delete API endpoints that return count"""

    deleted: int


# ============================================================================
class DeletedCountResponseQuota(DeletedCountResponse):
    """Response for delete API endpoints"""

    storageQuotaReached: bool


# ============================================================================
class RemovedResponse(BaseModel):
    """Response for API endpoints for removing resources"""

    removed: bool


# ============================================================================
class EmptyResponse(BaseModel):
    """Response for API endpoints that return nothing"""


# ============================================================================

### SPECIFIC PAGINATED RESPONSE MODELS ###


# ============================================================================
class PaginatedBackgroundJobResponse(PaginatedResponse):
    """Response model for paginated background jobs"""

    items: List[Union[CreateReplicaJob, DeleteReplicaJob]]


# ============================================================================
class PaginatedCrawlOutResponse(PaginatedResponse):
    """Response model for paginated crawls"""

    items: List[Union[CrawlOut, CrawlOutWithResources]]


# ============================================================================
class PaginatedCollOutResponse(PaginatedResponse):
    """Response model for paginated collections"""

    items: List[CollOut]


# ============================================================================
class PaginatedCrawlConfigOutResponse(PaginatedResponse):
    """Response model for paginated crawlconfigs"""

    items: List[CrawlConfigOut]


# ============================================================================
class PaginatedSeedResponse(PaginatedResponse):
    """Response model for paginated seeds"""

    items: List[Seed]


# ============================================================================
class PaginatedConfigRevisionResponse(PaginatedResponse):
    """Response model for paginated crawlconfig revisions"""

    items: List[ConfigRevision]


# ============================================================================
class PaginatedOrgOutResponse(PaginatedResponse):
    """Response model for paginated orgs"""

    items: List[OrgOut]


# ============================================================================
class PaginatedInvitePendingResponse(PaginatedResponse):
    """Response model for paginated orgs"""

    items: List[InviteOut]


# ============================================================================
class PaginatedPageOutResponse(PaginatedResponse):
    """Response model for paginated pages"""

    items: List[PageOut]


# ============================================================================
class PaginatedPageOutWithQAResponse(PaginatedResponse):
    """Response model for paginated pages with single QA info"""

    items: List[PageOutWithSingleQA]


# ============================================================================
class PaginatedProfileResponse(PaginatedResponse):
    """Response model for paginated profiles"""

    items: List[Profile]


# ============================================================================
class PaginatedSubscriptionEventResponse(PaginatedResponse):
    """Response model for paginated subscription events"""

    items: List[
        Union[
            SubscriptionCreateOut,
            SubscriptionUpdateOut,
            SubscriptionCancelOut,
            SubscriptionImportOut,
        ]
    ]


# ============================================================================
class PaginatedWebhookNotificationResponse(PaginatedResponse):
    """Response model for paginated webhook notifications"""

    items: List[WebhookNotification]


# ============================================================================
class PaginatedCrawlErrorResponse(PaginatedResponse):
    """Response model for crawl errors"""

    items: List[CrawlError]<|MERGE_RESOLUTION|>--- conflicted
+++ resolved
@@ -1416,12 +1416,9 @@
 
     subscription: Optional[Subscription] = None
 
-<<<<<<< HEAD
     allowSharedProxies: bool = True
     allowedProxies: list[str] = []
-=======
     crawlingDefaults: Optional[CrawlConfigDefaults] = None
->>>>>>> 123705c5
 
 
 # ============================================================================
@@ -1474,12 +1471,9 @@
 
     subscription: Optional[Subscription] = None
 
-<<<<<<< HEAD
     allowSharedProxies: bool = True
     allowedProxies: list[str] = []
-=======
     crawlingDefaults: Optional[CrawlConfigDefaults] = None
->>>>>>> 123705c5
 
     def is_owner(self, user):
         """Check if user is owner"""
