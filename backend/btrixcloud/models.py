"""
Crawl-related models and types
"""

from datetime import datetime
from enum import Enum, IntEnum
from uuid import UUID
import os

from typing import Optional, List, Dict, Union, Literal, Any, get_args
from typing_extensions import Annotated

from pydantic import (
    BaseModel,
    Field,
    HttpUrl as HttpUrlNonStr,
    AnyHttpUrl as AnyHttpUrlNonStr,
    EmailStr,
    RootModel,
    AfterValidator,
)

# from fastapi_users import models as fastapi_users_models

from .db import BaseMongoModel
from .utils import dt_now

# crawl scale for constraint
MAX_CRAWL_SCALE = int(os.environ.get("MAX_CRAWL_SCALE", 3))

# annotated types
# ============================================================================

EmptyStr = Annotated[str, Field(min_length=0, max_length=0)]

Scale = Annotated[int, Field(strict=True, ge=1, le=MAX_CRAWL_SCALE)]
ReviewStatus = Optional[Annotated[int, Field(strict=True, ge=1, le=5)]]

HttpUrl = Annotated[HttpUrlNonStr, AfterValidator(str)]
AnyHttpUrl = Annotated[AnyHttpUrlNonStr, AfterValidator(str)]


# pylint: disable=invalid-name, too-many-lines
# ============================================================================
class UserRole(IntEnum):
    """User role"""

    VIEWER = 10
    CRAWLER = 20
    OWNER = 40
    SUPERADMIN = 100


# ============================================================================

### INVITES ###


# ============================================================================
class InvitePending(BaseMongoModel):
    """An invite for a new user, with an email and invite token as id"""

    id: UUID
    created: datetime
    tokenHash: str
    inviterEmail: str
    fromSuperuser: Optional[bool] = False
    oid: Optional[UUID] = None
    role: UserRole = UserRole.VIEWER
    email: Optional[str] = ""
    # set if existing user
    userid: Optional[UUID] = None


# ============================================================================
class InviteOut(BaseModel):
    """Single invite output model"""

    created: datetime
    inviterEmail: str
    inviterName: str
    oid: Optional[UUID] = None
    orgName: Optional[str] = None
    orgSlug: Optional[str] = None
    role: UserRole = UserRole.VIEWER
    email: Optional[str] = ""
    firstOrgAdmin: Optional[bool] = None


# ============================================================================
class InviteRequest(BaseModel):
    """Request to invite another user"""

    email: str


# ============================================================================
class InviteToOrgRequest(InviteRequest):
    """Request to invite another user to an organization"""

    role: UserRole


# ============================================================================
class AddToOrgRequest(InviteRequest):
    """Request to add a new user to an organization directly"""

    role: UserRole
    password: str
    name: str


# ============================================================================
class InviteAddedResponse(BaseModel):
    """Response for API endpoints that add resource and return id and name"""

    added: bool
    id: UUID
    invited: str
    token: UUID


# ============================================================================

### MAIN USER MODEL ###


# ============================================================================
class User(BaseModel):
    """
    User Model
    """

    id: UUID

    name: str = ""
    email: EmailStr
    is_superuser: bool = False
    is_verified: bool = False

    hashed_password: str

    def dict(self, *a, **kw):
        """ensure invites / hashed_password never serialize, just in case"""
        exclude = kw.get("exclude") or set()
        exclude.add("invites")
        exclude.add("hashed_password")
        return super().dict(*a, **kw)


# ============================================================================
class FailedLogin(BaseMongoModel):
    """
    Failed login model
    """

    attempted: datetime = dt_now()
    email: str

    # Consecutive failed logins, reset to 0 on successful login or after
    # password is reset. On failed_logins >= 5 within the hour before this
    # object is deleted, the user is unable to log in until they reset their
    # password.
    count: int = 1


# ============================================================================
class UserOrgInfoOut(BaseModel):
    """org per user"""

    id: UUID

    name: str
    slug: str
    default: bool
    role: UserRole


# ============================================================================
class UserOut(BaseModel):
    """Output User model"""

    id: UUID

    name: str = ""
    email: EmailStr
    is_superuser: bool = False
    is_verified: bool = False

    orgs: List[UserOrgInfoOut]


# ============================================================================

### CRAWL STATES

# ============================================================================
TYPE_RUNNING_STATES = Literal[
    "running", "pending-wait", "generate-wacz", "uploading-wacz"
]
RUNNING_STATES = get_args(TYPE_RUNNING_STATES)

TYPE_STARTING_STATES = Literal["starting", "waiting_capacity", "waiting_org_limit"]
STARTING_STATES = get_args(TYPE_STARTING_STATES)

TYPE_FAILED_STATES = Literal["canceled", "failed", "skipped_quota_reached"]
FAILED_STATES = get_args(TYPE_FAILED_STATES)

TYPE_SUCCESSFUL_STATES = Literal["complete", "stopped_by_user", "stopped_quota_reached"]
SUCCESSFUL_STATES = get_args(TYPE_SUCCESSFUL_STATES)

TYPE_RUNNING_AND_STARTING_STATES = Literal[TYPE_STARTING_STATES, TYPE_RUNNING_STATES]
RUNNING_AND_STARTING_STATES = [*STARTING_STATES, *RUNNING_STATES]

RUNNING_AND_STARTING_ONLY = ["starting", *RUNNING_STATES]

TYPE_NON_RUNNING_STATES = Literal[TYPE_FAILED_STATES, TYPE_SUCCESSFUL_STATES]
NON_RUNNING_STATES = [*FAILED_STATES, *SUCCESSFUL_STATES]

TYPE_ALL_CRAWL_STATES = Literal[
    TYPE_RUNNING_AND_STARTING_STATES, TYPE_NON_RUNNING_STATES
]
ALL_CRAWL_STATES = [*RUNNING_AND_STARTING_STATES, *NON_RUNNING_STATES]


# ============================================================================

### CRAWL CONFIGS ###


# ============================================================================
class JobType(str, Enum):
    """Job Types"""

    URL_LIST = "url-list"
    SEED_CRAWL = "seed-crawl"
    CUSTOM = "custom"


# ============================================================================
class ScopeType(str, Enum):
    """Crawl scope type"""

    PAGE = "page"
    PAGE_SPA = "page-spa"
    PREFIX = "prefix"
    HOST = "host"
    DOMAIN = "domain"
    ANY = "any"
    CUSTOM = "custom"


# ============================================================================
class Seed(BaseModel):
    """Crawl seed"""

    url: HttpUrl
    scopeType: Optional[ScopeType] = None

    include: Union[str, List[str], None] = None
    exclude: Union[str, List[str], None] = None
    sitemap: Union[bool, HttpUrl, None] = None
    allowHash: Optional[bool] = None
    depth: Optional[int] = None
    extraHops: Optional[int] = None


# ============================================================================
class RawCrawlConfig(BaseModel):
    """Base Crawl Config"""

    seeds: Optional[List[Seed]] = []

    scopeType: Optional[ScopeType] = ScopeType.PREFIX

    include: Union[str, List[str], None] = None
    exclude: Union[str, List[str], None] = None

    depth: Optional[int] = -1
    limit: Optional[int] = 0
    extraHops: Optional[int] = 0

    lang: Optional[str] = None
    blockAds: Optional[bool] = False

    behaviorTimeout: Optional[int] = None
    pageLoadTimeout: Optional[int] = None
    pageExtraDelay: Optional[int] = 0
    postLoadDelay: Optional[int] = 0

    workers: Optional[int] = None

    headless: Optional[bool] = None

    generateWACZ: Optional[bool] = None
    combineWARC: Optional[bool] = None

    useSitemap: Optional[bool] = False
    failOnFailedSeed: Optional[bool] = False

    logging: Optional[str] = None
    behaviors: Optional[str] = "autoscroll,autoplay,autofetch,siteSpecific"

    userAgent: Optional[str] = None


# ============================================================================
class CrawlConfigIn(BaseModel):
    """CrawlConfig input model, submitted via API"""

    schedule: Optional[str] = ""
    runNow: bool = False

    config: RawCrawlConfig

    name: str

    description: Optional[str] = ""

    jobType: Optional[JobType] = JobType.CUSTOM

    profileid: Union[UUID, EmptyStr, None] = None
    crawlerChannel: str = "default"

    autoAddCollections: Optional[List[UUID]] = []
    tags: Optional[List[str]] = []

    crawlTimeout: int = 0
    maxCrawlSize: int = 0
    scale: Scale = 1

    crawlFilenameTemplate: Optional[str] = None


# ============================================================================
class ConfigRevision(BaseMongoModel):
    """Crawl Config Revision"""

    cid: UUID

    schedule: Optional[str] = ""

    config: RawCrawlConfig

    profileid: Optional[UUID] = None
    crawlerChannel: Optional[str] = None

    crawlTimeout: Optional[int] = 0
    maxCrawlSize: Optional[int] = 0
    scale: Scale = 1

    modified: datetime
    modifiedBy: Optional[UUID] = None

    rev: int = 0


# ============================================================================
class CrawlConfigCore(BaseMongoModel):
    """Core data shared between crawls and crawlconfigs"""

    schedule: Optional[str] = ""

    jobType: Optional[JobType] = JobType.CUSTOM
    config: Optional[RawCrawlConfig] = None

    tags: Optional[List[str]] = []

    crawlTimeout: Optional[int] = 0
    maxCrawlSize: Optional[int] = 0
    scale: Scale = 1

    oid: UUID

    profileid: Optional[UUID] = None
    crawlerChannel: Optional[str] = None


# ============================================================================
class CrawlConfigAdditional(BaseModel):
    """Additional fields shared by CrawlConfig and CrawlConfigOut."""

    name: Optional[str] = None
    description: Optional[str] = None

    created: datetime
    createdBy: Optional[UUID] = None

    modified: Optional[datetime] = None
    modifiedBy: Optional[UUID] = None

    autoAddCollections: Optional[List[UUID]] = []

    inactive: Optional[bool] = False

    rev: int = 0

    crawlAttemptCount: Optional[int] = 0
    crawlCount: Optional[int] = 0
    crawlSuccessfulCount: Optional[int] = 0

    totalSize: Optional[int] = 0

    lastCrawlId: Optional[str] = None
    lastCrawlStartTime: Optional[datetime] = None
    lastStartedBy: Optional[UUID] = None
    lastCrawlTime: Optional[datetime] = None
    lastCrawlState: Optional[str] = None
    lastCrawlSize: Optional[int] = None

    lastRun: Optional[datetime] = None

    isCrawlRunning: Optional[bool] = False

    crawlFilenameTemplate: Optional[str] = None


# ============================================================================
class CrawlConfig(CrawlConfigCore, CrawlConfigAdditional):
    """Schedulable config"""

    id: UUID

    config: RawCrawlConfig
    createdByName: Optional[str] = None
    modifiedByName: Optional[str] = None
    lastStartedByName: Optional[str] = None

    def get_raw_config(self):
        """serialize config for browsertrix-crawler"""
        return self.config.dict(exclude_unset=True, exclude_none=True)


# ============================================================================
class CrawlConfigOut(CrawlConfigCore, CrawlConfigAdditional):
    """Crawl Config Output"""

    id: UUID

    lastCrawlStopping: Optional[bool] = False
    profileName: Optional[str] = None
    firstSeed: Optional[str] = None
    seedCount: int = 0

    createdByName: Optional[str] = None
    modifiedByName: Optional[str] = None
    lastStartedByName: Optional[str] = None


# ============================================================================
class CrawlConfigProfileOut(BaseMongoModel):
    """Crawl Config basic info for profiles"""

    name: str
    firstSeed: str
    seedCount: int


# ============================================================================
class UpdateCrawlConfig(BaseModel):
    """Update crawl config name, crawl schedule, or tags"""

    # metadata: not revision tracked
    name: Optional[str] = None
    tags: Optional[List[str]] = None
    description: Optional[str] = None
    autoAddCollections: Optional[List[UUID]] = None
    runNow: bool = False

    # crawl data: revision tracked
    schedule: Optional[str] = None
    profileid: Union[UUID, EmptyStr, None] = None
    crawlerChannel: Optional[str] = None
    crawlTimeout: Optional[int] = None
    maxCrawlSize: Optional[int] = None
    scale: Scale = 1
    crawlFilenameTemplate: Optional[str] = None
    config: Optional[RawCrawlConfig] = None


# ============================================================================
class CrawlConfigAddedResponse(BaseModel):
    """Response model for adding crawlconfigs"""

    added: bool
    id: str
    run_now_job: Optional[str] = None
    storageQuotaReached: bool
    execMinutesQuotaReached: bool


# ============================================================================
class CrawlConfigTags(BaseModel):
    """Response model for crawlconfig tags"""

    tags: List[str]


# ============================================================================
class CrawlConfigSearchValues(BaseModel):
    """Response model for adding crawlconfigs"""

    names: List[str]
    descriptions: List[str]
    firstSeeds: List[AnyHttpUrl]
    workflowIds: List[UUID]


# ============================================================================
class CrawlConfigUpdateResponse(BaseModel):
    """Response model for updating crawlconfigs"""

    updated: bool
    settings_changed: bool
    metadata_changed: bool

    storageQuotaReached: Optional[bool] = False
    execMinutesQuotaReached: Optional[bool] = False

    started: Optional[str] = None


# ============================================================================
class CrawlConfigDeletedResponse(BaseModel):
    """Response model for deleting crawlconfigs"""

    success: bool
    status: str


# ============================================================================

### CRAWLER VERSIONS ###


# ============================================================================
class CrawlerChannel(BaseModel):
    """Crawler version available to use in workflows"""

    id: str
    image: str


# ============================================================================
class CrawlerChannels(BaseModel):
    """List of CrawlerChannel instances for API"""

    channels: List[CrawlerChannel] = []


# ============================================================================

### BASE CRAWLS ###


# ============================================================================
class StorageRef(BaseModel):
    """Reference to actual storage"""

    name: str
    custom: Optional[bool] = False

    def __init__(self, *args, **kwargs):
        if args:
            if args[0].startswith("cs-"):
                super().__init__(name=args[0][2:], custom=True)
            else:
                super().__init__(name=args[0], custom=False)
        else:
            super().__init__(**kwargs)

    def __str__(self):
        if not self.custom:
            return self.name
        return "cs-" + self.name

    def get_storage_secret_name(self, oid: str) -> str:
        """get k8s secret name for this storage and oid"""
        if not self.custom:
            return "storage-" + self.name
        return f"storage-cs-{self.name}-{oid[:12]}"

    def get_storage_extra_path(self, oid: str) -> str:
        """return extra path added to the endpoint
        using oid for default storages, no extra path for custom"""
        if not self.custom:
            return oid + "/"
        return ""


# ============================================================================
class BaseFile(BaseModel):
    """Base model for crawl and profile files"""

    filename: str
    hash: str
    size: int
    storage: StorageRef

    replicas: Optional[List[StorageRef]] = []


# ============================================================================
class CrawlFile(BaseFile):
    """file from a crawl"""

    presignedUrl: Optional[str] = None
    expireAt: Optional[datetime] = None
    crc32: int = 0


# ============================================================================
class CrawlFileOut(BaseModel):
    """output for file from a crawl (conformance to Data Resource Spec)"""

    name: str
    path: str
    hash: str
    crc32: int = 0
    size: int

    crawlId: Optional[str] = None
    numReplicas: int = 0
    expireAt: Optional[str] = None


# ============================================================================
class CrawlStats(BaseModel):
    """Crawl Stats for pages and size"""

    found: int = 0
    done: int = 0
    size: int = 0


# ============================================================================
class CoreCrawlable(BaseModel):
    # pylint: disable=too-few-public-methods
    """Core properties for crawlable run (crawl or qa run)"""

    id: str

    userid: UUID
    userName: Optional[str] = None

    started: datetime
    finished: Optional[datetime] = None

    state: str

    crawlExecSeconds: int = 0

    image: Optional[str] = None

    stats: Optional[CrawlStats] = CrawlStats()

    files: List[CrawlFile] = []

    fileSize: int = 0
    fileCount: int = 0

    errors: Optional[List[str]] = []


# ============================================================================
class BaseCrawl(CoreCrawlable, BaseMongoModel):
    """Base Crawl object (representing crawls, uploads and manual sessions)"""

    type: str

    oid: UUID
    cid: Optional[UUID] = None

    name: Optional[str] = ""

    description: Optional[str] = ""

    tags: Optional[List[str]] = []

    collectionIds: Optional[List[UUID]] = []

    reviewStatus: ReviewStatus = None


# ============================================================================
class CollIdName(BaseModel):
    """Collection id and name object"""

    id: UUID
    name: str


# ============================================================================
class CrawlOut(BaseMongoModel):
    """Crawl output model, shared across all crawl types"""

    # pylint: disable=duplicate-code

    type: str

    id: str

    userid: UUID
    userName: Optional[str] = None
    oid: UUID

    profileid: Optional[UUID] = None

    name: Optional[str] = None
    description: Optional[str] = None

    started: datetime
    finished: Optional[datetime] = None

    state: str

    stats: Optional[CrawlStats] = None

    fileSize: int = 0
    fileCount: int = 0

    tags: Optional[List[str]] = []

    errors: Optional[List[str]] = []

    collectionIds: Optional[List[UUID]] = []

    crawlExecSeconds: int = 0
    qaCrawlExecSeconds: int = 0

    # automated crawl fields
    config: Optional[RawCrawlConfig] = None
    cid: Optional[UUID] = None
    firstSeed: Optional[str] = None
    seedCount: Optional[int] = None
    profileName: Optional[str] = None
    stopping: Optional[bool] = False
    manual: bool = False
    cid_rev: Optional[int] = None
    scale: Scale = 1

    storageQuotaReached: Optional[bool] = False
    execMinutesQuotaReached: Optional[bool] = False

    crawlerChannel: str = "default"
    image: Optional[str] = None

    reviewStatus: ReviewStatus = None

    qaRunCount: int = 0
    activeQAStats: Optional[CrawlStats] = None
    lastQAState: Optional[str] = None
    lastQAStarted: Optional[datetime] = None

    filePageCount: Optional[int] = 0
    errorPageCount: Optional[int] = 0


# ============================================================================
class CrawlOutWithResources(CrawlOut):
    """Crawl output model including resources"""

    resources: Optional[List[CrawlFileOut]] = []
    collections: Optional[List[CollIdName]] = []


# ============================================================================
class UpdateCrawl(BaseModel):
    """Update crawl"""

    name: Optional[str] = None
    description: Optional[str] = None
    tags: Optional[List[str]] = None
    collectionIds: Optional[List[UUID]] = []
    reviewStatus: ReviewStatus = None


# ============================================================================
class DeleteCrawlList(BaseModel):
    """delete crawl list POST body"""

    crawl_ids: List[str]


# ============================================================================
class DeleteQARunList(BaseModel):
    """delete qa run list POST body"""

    qa_run_ids: List[str]


# ============================================================================
class CrawlSearchValuesResponse(BaseModel):
    """Response model for crawl search values"""

    names: List[str]
    descriptions: List[str]
    firstSeeds: List[AnyHttpUrl]


# ============================================================================
<<<<<<< HEAD
class CrawlQueueUrl(BaseModel):
    """Model for item in crawl queue"""

    seedId: int
    url: AnyHttpUrl
    depth: int
    extraHops: int
    ts: int
    pageid: Optional[str] = None


# ============================================================================
=======
>>>>>>> 4c228dbd
class CrawlQueueResponse(BaseModel):
    """Response model for GET crawl queue"""

    total: int
    results: List[AnyHttpUrl]
    matched: List[AnyHttpUrl]


# ============================================================================
class MatchCrawlQueueResponse(BaseModel):
    """Response model for match crawl queue"""

    total: int
    matched: List[AnyHttpUrl]
    nextOffset: int


# ============================================================================

### AUTOMATED CRAWLS ###


# ============================================================================
class CrawlScale(BaseModel):
    """scale the crawl to N parallel containers"""

    scale: Scale = 1


# ============================================================================
class QARun(CoreCrawlable, BaseModel):
    """Subdocument to track QA runs for given crawl"""


# ============================================================================
class QARunWithResources(QARun):
    """QA crawl output model including resources"""

    resources: Optional[List[CrawlFileOut]] = []


# ============================================================================
class QARunOut(BaseModel):
    """QA Run Output"""

    id: str

    userName: Optional[str] = None

    started: datetime
    finished: Optional[datetime] = None

    state: str

    crawlExecSeconds: int = 0

    stats: CrawlStats = CrawlStats()


# ============================================================================
class QARunBucketStats(BaseModel):
    """Model for per-bucket aggregate stats results"""

    lowerBoundary: str
    count: int


# ============================================================================
class QARunAggregateStatsOut(BaseModel):
    """QA Run aggregate stats out"""

    screenshotMatch: List[QARunBucketStats]
    textMatch: List[QARunBucketStats]


# ============================================================================
class Crawl(BaseCrawl, CrawlConfigCore):
    """Store State of a Crawl (Finished or Running)"""

    type: Literal["crawl"] = "crawl"

    cid: UUID

    config: RawCrawlConfig

    cid_rev: int = 0

    # schedule: Optional[str]
    manual: bool = False

    stopping: Optional[bool] = False

    qaCrawlExecSeconds: int = 0

    qa: Optional[QARun] = None
    qaFinished: Optional[Dict[str, QARun]] = {}

    filePageCount: Optional[int] = 0
    errorPageCount: Optional[int] = 0


# ============================================================================
class CrawlCompleteIn(BaseModel):
    """Completed Crawl Webhook POST message"""

    id: str

    user: str

    filename: str
    size: int
    hash: str
    crc32: int = 0

    completed: Optional[bool] = True


# ============================================================================
class CrawlScaleResponse(BaseModel):
    """Response model for modifying crawl scale"""

    scaled: int


# ============================================================================
class CrawlError(BaseModel):
    """Crawl error"""

    timestamp: str
    logLevel: str
    context: str
    message: str
    details: Any


# ============================================================================

### UPLOADED CRAWLS ###


# ============================================================================
class UploadedCrawl(BaseCrawl):
    """Store State of a Crawl Upload"""

    type: Literal["upload"] = "upload"
    image: None = None


# ============================================================================
class UpdateUpload(UpdateCrawl):
    """Update modal that also includes name"""


# ============================================================================

### COLLECTIONS ###


# ============================================================================
class Collection(BaseMongoModel):
    """Org collection structure"""

    name: str = Field(..., min_length=1)
    oid: UUID
    description: Optional[str] = None
    modified: Optional[datetime] = None

    crawlCount: Optional[int] = 0
    pageCount: Optional[int] = 0
    totalSize: Optional[int] = 0

    # Sorted by count, descending
    tags: Optional[List[str]] = []

    isPublic: Optional[bool] = False


# ============================================================================
class CollIn(BaseModel):
    """Collection Passed in By User"""

    name: str = Field(..., min_length=1)
    description: Optional[str] = None
    crawlIds: Optional[List[str]] = []

    isPublic: bool = False


# ============================================================================
class CollOut(Collection):
    """Collection output model with annotations."""

    resources: List[CrawlFileOut] = []


# ============================================================================
class UpdateColl(BaseModel):
    """Update collection"""

    name: Optional[str] = None
    description: Optional[str] = None
    isPublic: Optional[bool] = None


# ============================================================================
class AddRemoveCrawlList(BaseModel):
    """Collections to add or remove from collection"""

    crawlIds: List[str] = []


# ============================================================================
class CollectionSearchValuesResponse(BaseModel):
    """Response model for collections search values"""

    names: List[str]


# ============================================================================

### ORGS ###


# ============================================================================
class UpdateRole(InviteToOrgRequest):
    """Update existing role for user"""


# ============================================================================
class RemoveFromOrg(InviteRequest):
    """Remove this user from org"""


# ============================================================================
class RemovePendingInvite(InviteRequest):
    """Delete pending invite to org by email"""


# ============================================================================
class RenameOrg(BaseModel):
    """Rename an existing org"""

    name: str
    slug: Optional[str] = None


# ============================================================================
class OrgStorageRefs(BaseModel):
    """Input model for setting primary storage + optional replicas"""

    storage: StorageRef

    storageReplicas: List[StorageRef] = []


# ============================================================================
class S3StorageIn(BaseModel):
    """Custom S3 Storage input model"""

    type: Literal["s3"] = "s3"

    name: str

    access_key: str
    secret_key: str
    endpoint_url: str
    bucket: str
    access_endpoint_url: Optional[str] = None
    region: str = ""


# ============================================================================
class S3Storage(BaseModel):
    """S3 Storage Model"""

    type: Literal["s3"] = "s3"

    endpoint_url: str
    endpoint_no_bucket_url: str
    access_key: str
    secret_key: str
    access_endpoint_url: str
    region: str = ""
    use_access_for_presign: bool = True


# ============================================================================
# Subscriptions
# ============================================================================

PAUSED_PAYMENT_FAILED = "paused_payment_failed"
ACTIVE = "active"

REASON_PAUSED = "subscriptionPaused"
REASON_CANCELED = "subscriptionCanceled"


# ============================================================================
class OrgQuotas(BaseModel):
    """Organization quotas (settable by superadmin)"""

    maxConcurrentCrawls: Optional[int] = 0
    maxPagesPerCrawl: Optional[int] = 0
    storageQuota: Optional[int] = 0
    maxExecMinutesPerMonth: Optional[int] = 0
    extraExecMinutes: Optional[int] = 0
    giftedExecMinutes: Optional[int] = 0


# ============================================================================
class SubscriptionEventOut(BaseModel):
    """Fields to add to output models for subscription events"""

    oid: UUID
    timestamp: datetime


# ============================================================================
class SubscriptionCreate(BaseModel):
    """create new subscription"""

    subId: str
    status: str
    planId: str

    firstAdminInviteEmail: str
    quotas: Optional[OrgQuotas] = None


# ============================================================================
class SubscriptionCreateOut(SubscriptionCreate, SubscriptionEventOut):
    """Output model for subscription creation event"""

    type: Literal["create"] = "create"


# ============================================================================
class SubscriptionImport(BaseModel):
    """import subscription to existing org"""

    subId: str
    status: str
    planId: str
    oid: UUID


# ============================================================================
class SubscriptionImportOut(SubscriptionImport, SubscriptionEventOut):
    """Output model for subscription import event"""

    type: Literal["import"] = "import"


# ============================================================================
class SubscriptionUpdate(BaseModel):
    """update subscription data"""

    subId: str
    status: str
    planId: str

    futureCancelDate: Optional[datetime] = None


# ============================================================================
class SubscriptionUpdateOut(SubscriptionUpdate, SubscriptionEventOut):
    """Output model for subscription update event"""

    type: Literal["update"] = "update"


# ============================================================================
class SubscriptionCancel(BaseModel):
    """cancel subscription"""

    subId: str


# ============================================================================
class SubscriptionCancelOut(SubscriptionCancel, SubscriptionEventOut):
    """Output model for subscription cancellation event"""

    type: Literal["cancel"] = "cancel"


# ============================================================================
class SubscriptionPortalUrlRequest(BaseModel):
    """Request for subscription update pull"""

    subId: str
    planId: str


# ============================================================================
class SubscriptionPortalUrlResponse(BaseModel):
    """Response for subscription update pull"""

    portalUrl: str = ""


# ============================================================================
class Subscription(BaseModel):
    """subscription data"""

    subId: str
    status: str
    planId: str

    futureCancelDate: Optional[datetime] = None
    readOnlyOnCancel: bool = False


# ============================================================================
class SubscriptionCanceledResponse(BaseModel):
    """Response model for subscription cancel"""

    deleted: bool
    canceled: bool


# ============================================================================
# ORGS
# ============================================================================
class OrgReadOnlyOnCancel(BaseModel):
    """Make org readOnly on subscription cancellation instead of deleting"""

    readOnlyOnCancel: bool


# ============================================================================
class OrgCreate(BaseModel):
    """Create a new org"""

    name: str
    slug: Optional[str] = None


# ============================================================================
class OrgQuotaUpdate(BaseModel):
    """Organization quota update (to track changes over time)"""

    modified: datetime
    update: OrgQuotas


# ============================================================================
class OrgReadOnlyUpdate(BaseModel):
    """Organization readonly update"""

    readOnly: bool
    readOnlyReason: Optional[str] = None


# ============================================================================
class OrgWebhookUrls(BaseModel):
    """Organization webhook URLs"""

    crawlStarted: Optional[AnyHttpUrl] = None
    crawlFinished: Optional[AnyHttpUrl] = None
    crawlDeleted: Optional[AnyHttpUrl] = None
    uploadFinished: Optional[AnyHttpUrl] = None
    uploadDeleted: Optional[AnyHttpUrl] = None
    addedToCollection: Optional[AnyHttpUrl] = None
    removedFromCollection: Optional[AnyHttpUrl] = None
    collectionDeleted: Optional[AnyHttpUrl] = None


# ============================================================================
class OrgOut(BaseMongoModel):
    """Organization API output model"""

    id: UUID
    name: str
    slug: str
    users: Dict[str, Any] = {}

    created: Optional[datetime] = None

    default: bool = False
    bytesStored: int
    bytesStoredCrawls: int
    bytesStoredUploads: int
    bytesStoredProfiles: int
    origin: Optional[AnyHttpUrl] = None

    storageQuotaReached: Optional[bool] = False
    execMinutesQuotaReached: Optional[bool] = False

    # total usage and exec time
    usage: Optional[Dict[str, int]] = {}
    crawlExecSeconds: Dict[str, int] = {}

    # qa only usage + exec time
    qaUsage: Optional[Dict[str, int]] = {}
    qaCrawlExecSeconds: Dict[str, int] = {}

    # exec time limits
    monthlyExecSeconds: Dict[str, int] = {}
    extraExecSeconds: Dict[str, int] = {}
    giftedExecSeconds: Dict[str, int] = {}

    extraExecSecondsAvailable: int = 0
    giftedExecSecondsAvailable: int = 0

    quotas: OrgQuotas = OrgQuotas()
    quotaUpdates: Optional[List[OrgQuotaUpdate]] = []

    webhookUrls: Optional[OrgWebhookUrls] = OrgWebhookUrls()

    readOnly: Optional[bool] = False
    readOnlyReason: Optional[str] = None

    subscription: Optional[Subscription] = None


# ============================================================================
class Organization(BaseMongoModel):
    """Organization Base Model"""

    id: UUID
    name: str
    slug: str
    users: Dict[str, UserRole] = {}

    created: Optional[datetime] = None

    default: bool = False

    storage: StorageRef
    storageReplicas: List[StorageRef] = []
    customStorages: Dict[str, S3Storage] = {}

    bytesStored: int = 0
    bytesStoredCrawls: int = 0
    bytesStoredUploads: int = 0
    bytesStoredProfiles: int = 0

    # total usage + exec time
    usage: Dict[str, int] = {}
    crawlExecSeconds: Dict[str, int] = {}

    # qa only usage + exec time
    qaUsage: Dict[str, int] = {}
    qaCrawlExecSeconds: Dict[str, int] = {}

    # exec time limits
    monthlyExecSeconds: Dict[str, int] = {}
    extraExecSeconds: Dict[str, int] = {}
    giftedExecSeconds: Dict[str, int] = {}

    extraExecSecondsAvailable: int = 0
    giftedExecSecondsAvailable: int = 0

    quotas: OrgQuotas = OrgQuotas()
    quotaUpdates: Optional[List[OrgQuotaUpdate]] = []

    webhookUrls: Optional[OrgWebhookUrls] = OrgWebhookUrls()

    origin: Optional[AnyHttpUrl] = None

    readOnly: Optional[bool] = False
    readOnlyReason: Optional[str] = None

    subscription: Optional[Subscription] = None

    def is_owner(self, user):
        """Check if user is owner"""
        return self._is_auth(user, UserRole.OWNER)

    def is_crawler(self, user):
        """Check if user can crawl (write)"""
        return self._is_auth(user, UserRole.CRAWLER)

    def is_viewer(self, user):
        """Check if user can view (read)"""
        return self._is_auth(user, UserRole.VIEWER)

    def _is_auth(self, user, value):
        """Check if user has at least specified permission level"""
        if user.is_superuser:
            return True

        res = self.users.get(str(user.id))
        if not res:
            return False

        return res >= value

    async def serialize_for_user(self, user: User, user_manager) -> OrgOut:
        """Serialize result based on current user access"""

        exclude = {"storage"}

        if not self.is_owner(user):
            exclude.add("users")

        if not self.is_crawler(user):
            exclude.add("usage")
            exclude.add("crawlExecSeconds")

        result = self.to_dict(
            exclude_unset=True,
            exclude_none=True,
            exclude=exclude,
        )

        if self.is_owner(user):
            result["users"] = {}

            keys = list(self.users.keys())
            user_list = await user_manager.get_user_names_by_ids(keys)

            for org_user in user_list:
                id_ = str(org_user["id"])
                role = self.users.get(id_)
                if not role:
                    continue

                result["users"][id_] = {
                    "role": role,
                    "name": org_user.get("name", ""),
                    "email": org_user.get("email", ""),
                }

        return OrgOut.from_dict(result)


# ============================================================================
class OrgOutExport(Organization):
    """Org out for export"""

    # Additional field so export contains user names and emails
    userDetails: Optional[List[Dict[str, Union[str, int, UUID]]]] = None

    async def serialize_for_export(self, user_manager):
        """Serialize result with users for org export"""

        result = self.to_dict()
        user_details = []
        keys = list(self.users.keys())
        user_list = await user_manager.get_user_names_by_ids(keys)

        for org_user in user_list:
            id_ = str(org_user["id"])
            role = self.users.get(id_)
            if not role:
                continue

            user_details.append(
                {
                    "id": id_,
                    "role": role.value,
                    "name": org_user.get("name", ""),
                    "email": org_user.get("email", ""),
                }
            )

        result["userDetails"] = user_details
        return self.from_dict(result)


# ============================================================================
class OrgMetrics(BaseModel):
    """Organization API metrics model"""

    storageUsedBytes: int
    storageUsedCrawls: int
    storageUsedUploads: int
    storageUsedProfiles: int
    storageQuotaBytes: int
    archivedItemCount: int
    crawlCount: int
    uploadCount: int
    pageCount: int
    profileCount: int
    workflowsRunningCount: int
    maxConcurrentCrawls: int
    workflowsQueuedCount: int
    collectionsCount: int
    publicCollectionsCount: int


# ============================================================================
class OrgImportExportData(BaseModel):
    """Model for org import/export data"""

    dbVersion: str
    org: Dict[str, Any]
    profiles: List[Dict[str, Any]]
    workflows: List[Dict[str, Any]]
    workflowRevisions: List[Dict[str, Any]]
    items: List[Dict[str, Any]]
    pages: List[Dict[str, Any]]
    collections: List[Dict[str, Any]]


# ============================================================================
class OrgImportExport(BaseModel):
    """Model for org import/export"""

    data: OrgImportExportData


# ============================================================================
class OrgInviteResponse(BaseModel):
    """Model for org invite response"""

    invited: str
    token: UUID


# ============================================================================
class OrgAcceptInviteResponse(BaseModel):
    """Model for org invite response"""

    added: bool
    org: OrgOut


# ============================================================================
class OrgDeleteInviteResponse(BaseModel):
    """Model for org invite response"""

    removed: bool
    count: int


# ============================================================================
class OrgSlugsResponse(BaseModel):
    """Model for org slugs response"""

    slugs: List[str]


# ============================================================================
class OrgImportResponse(BaseModel):
    """Model for org import response"""

    imported: bool


# ============================================================================

### PAGINATION ###


# ============================================================================
class PaginatedResponse(BaseModel):
    """Paginated response model"""

    total: int
    page: int
    pageSize: int


# ============================================================================

### PROFILES ###


# ============================================================================
class ProfileFile(BaseFile):
    """file for storing profile data"""


# ============================================================================
class Profile(BaseMongoModel):
    """Browser profile"""

    name: str
    description: Optional[str] = ""

    userid: UUID
    oid: UUID

    origins: List[str]
    resource: Optional[ProfileFile] = None

    created: Optional[datetime] = None
    createdBy: Optional[UUID] = None
    createdByName: Optional[str] = None
    modified: Optional[datetime] = None
    modifiedBy: Optional[UUID] = None
    modifiedByName: Optional[str] = None

    baseid: Optional[UUID] = None
    crawlerChannel: Optional[str] = None


# ============================================================================
class ProfileWithCrawlConfigs(Profile):
    """Profile with list of crawlconfigs using this profile"""

    crawlconfigs: List[CrawlConfigProfileOut] = []


# ============================================================================
class UrlIn(BaseModel):
    """Request to set url"""

    url: HttpUrl


# ============================================================================
class ProfileLaunchBrowserIn(UrlIn):
    """Request to launch new browser for creating profile"""

    profileId: Optional[UUID] = None
    crawlerChannel: str = "default"


# ============================================================================
class BrowserId(BaseModel):
    """Profile id on newly created profile"""

    browserid: str


# ============================================================================
class ProfileCreate(BaseModel):
    """Create new profile for browser id"""

    browserid: str
    name: str
    description: Optional[str] = ""
    crawlerChannel: str = "default"


# ============================================================================
class ProfileUpdate(BaseModel):
    """Update existing profile with new browser profile or metadata only"""

    browserid: Optional[str] = ""
    name: str
    description: Optional[str] = ""


# ============================================================================
class ProfilePingResponse(BaseModel):
    """Response model for pinging profile"""

    success: bool
    origins: List[AnyHttpUrl]


# ============================================================================
class ProfileBrowserGetUrlResponse(BaseModel):
    """Response model for profile get URL endpoint"""

    path: str
    password: str
    oid: UUID
    auth_bearer: str
    scale: float
    url: AnyHttpUrl


# ============================================================================

### USERS ###


# ============================================================================
class UserCreate(BaseModel):
    """
    User Creation Model exposed to API
    """

    email: EmailStr
    password: str

    name: Optional[str] = ""

    inviteToken: Optional[UUID] = None


# ============================================================================
class UserUpdateEmailName(BaseModel):
    """
    Update email and/or name
    """

    email: Optional[EmailStr] = None
    name: Optional[str] = None


# ============================================================================
class UserUpdatePassword(BaseModel):
    """
    Update password, requires current password to reset
    """

    email: EmailStr
    password: str
    newPassword: str


# ============================================================================

### WEBHOOKS ###


# ============================================================================
class WebhookNotificationBody(BaseModel):
    """Base POST body model for webhook notifications"""

    # Store as str, not UUID, to make JSON-serializable
    orgId: str


# ============================================================================
class WebhookEventType(str, Enum):
    """Webhook Event Types"""

    CRAWL_STARTED = "crawlStarted"
    CRAWL_FINISHED = "crawlFinished"
    CRAWL_DELETED = "crawlDeleted"

    UPLOAD_FINISHED = "uploadFinished"
    UPLOAD_DELETED = "uploadDeleted"

    ADDED_TO_COLLECTION = "addedToCollection"
    REMOVED_FROM_COLLECTION = "removedFromCollection"
    COLLECTION_DELETED = "collectionDeleted"


# ============================================================================
class BaseCollectionItemBody(WebhookNotificationBody):
    """Webhook notification base POST body for collection changes"""

    collectionId: str
    itemIds: List[str]
    downloadUrl: str


# ============================================================================
class CollectionItemAddedBody(BaseCollectionItemBody):
    """Webhook notification POST body for collection additions"""

    event: Literal[WebhookEventType.ADDED_TO_COLLECTION] = (
        WebhookEventType.ADDED_TO_COLLECTION
    )


# ============================================================================
class CollectionItemRemovedBody(BaseCollectionItemBody):
    """Webhook notification POST body for collection removals"""

    event: Literal[WebhookEventType.REMOVED_FROM_COLLECTION] = (
        WebhookEventType.REMOVED_FROM_COLLECTION
    )


# ============================================================================
class CollectionDeletedBody(WebhookNotificationBody):
    """Webhook notification base POST body for collection changes"""

    event: Literal[WebhookEventType.COLLECTION_DELETED] = (
        WebhookEventType.COLLECTION_DELETED
    )
    collectionId: str


# ============================================================================
class BaseArchivedItemBody(WebhookNotificationBody):
    """Webhook notification POST body for when archived item is started or finished"""

    itemId: str


# ============================================================================
class BaseArchivedItemFinishedBody(BaseArchivedItemBody):
    """Webhook notification POST body for when archived item is finished"""

    resources: List[CrawlFileOut]
    state: str


# ============================================================================
class CrawlStartedBody(BaseArchivedItemBody):
    """Webhook notification POST body for when crawl starts"""

    scheduled: bool = False
    event: Literal[WebhookEventType.CRAWL_STARTED] = WebhookEventType.CRAWL_STARTED


# ============================================================================
class CrawlFinishedBody(BaseArchivedItemFinishedBody):
    """Webhook notification POST body for when crawl finishes"""

    event: Literal[WebhookEventType.CRAWL_FINISHED] = WebhookEventType.CRAWL_FINISHED


# ============================================================================
class CrawlDeletedBody(BaseArchivedItemBody):
    """Webhook notification POST body for when crawl is deleted"""

    event: Literal[WebhookEventType.CRAWL_DELETED] = WebhookEventType.CRAWL_DELETED


# ============================================================================
class UploadFinishedBody(BaseArchivedItemFinishedBody):
    """Webhook notification POST body for when upload finishes"""

    event: Literal[WebhookEventType.UPLOAD_FINISHED] = WebhookEventType.UPLOAD_FINISHED


# ============================================================================
class UploadDeletedBody(BaseArchivedItemBody):
    """Webhook notification POST body for when upload finishes"""

    event: Literal[WebhookEventType.UPLOAD_DELETED] = WebhookEventType.UPLOAD_DELETED


# ============================================================================
class WebhookNotification(BaseMongoModel):
    """Base POST body model for webhook notifications"""

    event: WebhookEventType
    oid: UUID
    body: Union[
        CrawlStartedBody,
        CrawlFinishedBody,
        CrawlDeletedBody,
        UploadFinishedBody,
        UploadDeletedBody,
        CollectionItemAddedBody,
        CollectionItemRemovedBody,
        CollectionDeletedBody,
    ]
    success: bool = False
    attempts: int = 0
    created: datetime
    lastAttempted: Optional[datetime] = None


# ============================================================================

### BACKGROUND JOBS ###


# ============================================================================
class BgJobType(str, Enum):
    """Background Job Types"""

    CREATE_REPLICA = "create-replica"
    DELETE_REPLICA = "delete-replica"


# ============================================================================
class BackgroundJob(BaseMongoModel):
    """Model for tracking background jobs"""

    id: str
    type: BgJobType
    oid: UUID
    success: Optional[bool] = None
    started: datetime
    finished: Optional[datetime] = None

    previousAttempts: Optional[List[Dict[str, Optional[datetime]]]] = None


# ============================================================================
class CreateReplicaJob(BackgroundJob):
    """Model for tracking create of replica jobs"""

    type: Literal[BgJobType.CREATE_REPLICA] = BgJobType.CREATE_REPLICA
    file_path: str
    object_type: str
    object_id: str
    replica_storage: StorageRef


# ============================================================================
class DeleteReplicaJob(BackgroundJob):
    """Model for tracking deletion of replica jobs"""

    type: Literal[BgJobType.DELETE_REPLICA] = BgJobType.DELETE_REPLICA
    file_path: str
    object_type: str
    object_id: str
    replica_storage: StorageRef


# ============================================================================
# Union of all job types, for response model

AnyJob = RootModel[Union[CreateReplicaJob, DeleteReplicaJob, BackgroundJob]]


# ============================================================================

### PAGES ###


# ============================================================================
class PageReviewUpdate(BaseModel):
    """Update model for page manual review/approval"""

    approved: Optional[bool] = None


# ============================================================================
class PageNoteIn(BaseModel):
    """Input model for adding page notes"""

    text: str


# ============================================================================
class PageNoteEdit(BaseModel):
    """Input model for editing page notes"""

    id: UUID
    text: str


# ============================================================================
class PageNoteDelete(BaseModel):
    """Delete model for page notes"""

    delete_list: List[UUID] = []


# ============================================================================
class PageNote(BaseModel):
    """Model for page notes, tracking user and time"""

    id: UUID
    text: str
    created: datetime = dt_now()
    userid: UUID
    userName: str


# ============================================================================
class PageQACompare(BaseModel):
    """Model for updating pages from QA run"""

    screenshotMatch: Optional[float] = None
    textMatch: Optional[float] = None
    resourceCounts: Optional[Dict[str, int]] = None


# ============================================================================
class Page(BaseMongoModel):
    """Core page data, no QA"""

    id: UUID

    oid: UUID
    crawl_id: str

    # core page data
    url: AnyHttpUrl
    title: Optional[str] = None
    ts: Optional[datetime] = None
    loadState: Optional[int] = None
    status: Optional[int] = None
    mime: Optional[str] = None

    # manual review
    userid: Optional[UUID] = None
    modified: Optional[datetime] = None
    approved: Optional[bool] = None
    notes: List[PageNote] = []

    isFile: Optional[bool] = False
    isError: Optional[bool] = False

    def compute_page_type(self):
        """sets self.isFile or self.isError flags"""
        self.isFile = False
        self.isError = False
        if self.loadState == 2:
            # pylint: disable=unsupported-membership-test
            if self.mime and "html" not in self.mime:
                self.isFile = True
            elif self.title is None and self.status == 200:
                self.isFile = True

        elif self.loadState == 0:
            self.isError = True


# ============================================================================
class PageWithAllQA(Page):
    """Model for core page data + qa"""

    # automated heuristics, keyed by QA run id
    qa: Optional[Dict[str, PageQACompare]] = {}


# ============================================================================
class PageOut(Page):
    """Model for pages output, no QA"""

    status: Optional[int] = 200


# ============================================================================
class PageOutWithSingleQA(Page):
    """Page out with single QA entry"""

    qa: Optional[PageQACompare] = None


# ============================================================================
class PageNoteAddedResponse(BaseModel):
    """Model for response to adding page"""

    added: bool
    data: PageNote


# ============================================================================
class PageNoteUpdatedResponse(BaseModel):
    """Model for response to updating page"""

    updated: bool
    data: PageNote


# ============================================================================

### GENERIC RESPONSE MODELS ###


# ============================================================================
class UpdatedResponse(BaseModel):
    """Response for update API endpoints"""

    updated: bool


# ============================================================================
class SuccessResponse(BaseModel):
    """Response for API endpoints that return success"""

    success: bool


# ============================================================================
class SuccessResponseStorageQuota(SuccessResponse):
    """Response for API endpoints that return success and storageQuotaReached"""

    storageQuotaReached: bool


# ============================================================================
class StartedResponse(BaseModel):
    """Response for API endpoints that start crawls"""

    started: str


# ============================================================================
class StartedResponseBool(BaseModel):
    """Response for API endpoints that start a background job"""

    started: bool


# ============================================================================
class AddedResponse(BaseModel):
    """Response for API endpoints that return added"""

    added: bool


# ============================================================================
class AddedResponseId(AddedResponse):
    """Response for API endpoints that return added + id"""

    id: UUID


# ============================================================================
class AddedResponseName(AddedResponse):
    """Response for API endpoints that add resources and return name"""

    name: str


# ============================================================================
class AddedResponseIdQuota(AddedResponse):
    """Response for API endpoints that return str id and storageQuotaReached"""

    id: str
    storageQuotaReached: bool


# ============================================================================
class AddedResponseIdName(AddedResponse):
    """Response for API endpoints that add resource and return id and name"""

    id: UUID
    name: str


# ============================================================================
class DeletedResponse(BaseModel):
    """Response for delete API endpoints"""

    deleted: bool


# ============================================================================
class DeletedResponseQuota(DeletedResponse):
    """Response for delete API endpoints"""

    storageQuotaReached: bool


# ============================================================================
class DeletedCountResponse(BaseModel):
    """Response for delete API endpoints that return count"""

    deleted: int


# ============================================================================
class DeletedCountResponseQuota(DeletedCountResponse):
    """Response for delete API endpoints"""

    storageQuotaReached: bool


# ============================================================================
class RemovedResponse(BaseModel):
    """Response for API endpoints for removing resources"""

    removed: bool


# ============================================================================
class EmptyResponse(BaseModel):
    """Response for API endpoints that return nothing"""


# ============================================================================

### SPECIFIC PAGINATED RESPONSE MODELS ###


# ============================================================================
class PaginatedBackgroundJobResponse(PaginatedResponse):
    """Response model for paginated background jobs"""

    items: List[Union[CreateReplicaJob, DeleteReplicaJob]]


# ============================================================================
class PaginatedCrawlOutResponse(PaginatedResponse):
    """Response model for paginated crawls"""

    items: List[Union[CrawlOut, CrawlOutWithResources]]


# ============================================================================
class PaginatedCollOutResponse(PaginatedResponse):
    """Response model for paginated collections"""

    items: List[CollOut]


# ============================================================================
class PaginatedCrawlConfigOutResponse(PaginatedResponse):
    """Response model for paginated crawlconfigs"""

    items: List[CrawlConfigOut]


# ============================================================================
class PaginatedSeedResponse(PaginatedResponse):
    """Response model for paginated seeds"""

    items: List[Seed]


# ============================================================================
class PaginatedConfigRevisionResponse(PaginatedResponse):
    """Response model for paginated crawlconfig revisions"""

    items: List[ConfigRevision]


# ============================================================================
class PaginatedOrgOutResponse(PaginatedResponse):
    """Response model for paginated orgs"""

    items: List[OrgOut]


# ============================================================================
class PaginatedInvitePendingResponse(PaginatedResponse):
    """Response model for paginated orgs"""

    items: List[InviteOut]


# ============================================================================
class PaginatedPageOutResponse(PaginatedResponse):
    """Response model for paginated pages"""

    items: List[PageOut]


# ============================================================================
class PaginatedPageOutWithQAResponse(PaginatedResponse):
    """Response model for paginated pages with single QA info"""

    items: List[PageOutWithSingleQA]


# ============================================================================
class PaginatedProfileResponse(PaginatedResponse):
    """Response model for paginated profiles"""

    items: List[Profile]


# ============================================================================
class PaginatedSubscriptionEventResponse(PaginatedResponse):
    """Response model for paginated subscription events"""

    items: List[
        Union[
            SubscriptionCreateOut,
            SubscriptionUpdateOut,
            SubscriptionCancelOut,
            SubscriptionImportOut,
        ]
    ]


# ============================================================================
class PaginatedWebhookNotificationResponse(PaginatedResponse):
    """Response model for paginated webhook notifications"""

    items: List[WebhookNotification]


# ============================================================================
class PaginatedCrawlErrorResponse(PaginatedResponse):
    """Response model for crawl errors"""

    items: List[CrawlError]<|MERGE_RESOLUTION|>--- conflicted
+++ resolved
@@ -799,21 +799,6 @@
 
 
 # ============================================================================
-<<<<<<< HEAD
-class CrawlQueueUrl(BaseModel):
-    """Model for item in crawl queue"""
-
-    seedId: int
-    url: AnyHttpUrl
-    depth: int
-    extraHops: int
-    ts: int
-    pageid: Optional[str] = None
-
-
-# ============================================================================
-=======
->>>>>>> 4c228dbd
 class CrawlQueueResponse(BaseModel):
     """Response model for GET crawl queue"""
 
