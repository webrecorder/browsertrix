--- conflicted
+++ resolved
@@ -727,11 +727,8 @@
     users: Optional[Dict[str, Any]]
     usage: Optional[Dict[str, int]]
     default: bool = False
-<<<<<<< HEAD
     bytesStored: int
-=======
     origin: Optional[AnyHttpUrl]
->>>>>>> 1af796bd
 
     webhookUrls: Optional[OrgWebhookUrls] = OrgWebhookUrls()
     quotas: Optional[OrgQuotas] = OrgQuotas()
