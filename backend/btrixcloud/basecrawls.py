--- conflicted
+++ resolved
@@ -913,7 +913,6 @@
     async def get_crawl_out(crawl_id, org: Organization = Depends(org_viewer_dep)):
         return await ops.get_crawl_out(crawl_id, org)
 
-<<<<<<< HEAD
     @app.get(
         "/orgs/{oid}/all-crawls/{crawl_id}/download",
         tags=["all-crawls"],
@@ -924,14 +923,11 @@
     ):
         return await ops.download_crawl_as_single_wacz(crawl_id, org)
 
-    @app.patch("/orgs/{oid}/all-crawls/{crawl_id}", tags=["all-crawls"])
-=======
     @app.patch(
         "/orgs/{oid}/all-crawls/{crawl_id}",
         tags=["all-crawls"],
         response_model=UpdatedResponse,
     )
->>>>>>> 5e9e8977
     async def update_crawl(
         update: UpdateCrawl, crawl_id: str, org: Organization = Depends(org_crawl_dep)
     ):
