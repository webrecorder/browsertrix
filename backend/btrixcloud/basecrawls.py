""" base crawl type """

import os
from datetime import timedelta
from typing import Optional, List, Union, Dict, Any, Type, TYPE_CHECKING, cast, Tuple
from uuid import UUID
import urllib.parse

import asyncio
from fastapi import HTTPException, Depends
<<<<<<< HEAD
import pymongo
=======
from fastapi.responses import StreamingResponse
>>>>>>> daeb7448

from .models import (
    CrawlFile,
    CrawlFileOut,
    BaseCrawl,
    CrawlOut,
    CrawlOutWithResources,
    UpdateCrawl,
    DeleteCrawlList,
    Organization,
    PaginatedCrawlOutResponse,
    User,
    StorageRef,
    RUNNING_AND_STARTING_STATES,
    SUCCESSFUL_STATES,
    QARun,
    UpdatedResponse,
    DeletedResponseQuota,
    CrawlSearchValuesResponse,
)
from .pagination import paginated_format, DEFAULT_PAGE_SIZE
from .utils import dt_now

if TYPE_CHECKING:
    from .crawlconfigs import CrawlConfigOps
    from .users import UserManager
    from .orgs import OrgOps
    from .colls import CollectionOps
    from .storages import StorageOps
    from .webhooks import EventWebhookOps
    from .background_jobs import BackgroundJobOps
    from .pages import PageOps

else:
    CrawlConfigOps = UserManager = OrgOps = CollectionOps = PageOps = object
    StorageOps = EventWebhookOps = BackgroundJobOps = object

# Presign duration must be less than 604800 seconds (one week),
# so set this one minute short of a week.
PRESIGN_MINUTES_MAX = 10079
PRESIGN_MINUTES_DEFAULT = PRESIGN_MINUTES_MAX


# ============================================================================
# pylint: disable=too-many-instance-attributes, too-many-public-methods
class BaseCrawlOps:
    """operations that apply to all crawls"""

    # pylint: disable=duplicate-code, too-many-arguments, too-many-locals

    crawl_configs: CrawlConfigOps
    user_manager: UserManager
    orgs: OrgOps
    colls: CollectionOps
    storage_ops: StorageOps
    event_webhook_ops: EventWebhookOps
    background_job_ops: BackgroundJobOps
    page_ops: PageOps

    presign_duration_seconds: int
    expire_at_duration_seconds: int

    def __init__(
        self,
        mdb,
        users: UserManager,
        orgs: OrgOps,
        crawl_configs: CrawlConfigOps,
        colls: CollectionOps,
        storage_ops: StorageOps,
        event_webhook_ops: EventWebhookOps,
        background_job_ops: BackgroundJobOps,
    ):
        self.crawls = mdb["crawls"]
        self.crawl_configs = crawl_configs
        self.user_manager = users
        self.orgs = orgs
        self.colls = colls
        self.storage_ops = storage_ops
        self.event_webhook_ops = event_webhook_ops
        self.background_job_ops = background_job_ops
        self.page_ops = cast(PageOps, None)

        presign_duration_minutes = int(
            os.environ.get("PRESIGN_DURATION_MINUTES") or PRESIGN_MINUTES_DEFAULT
        )

        self.presign_duration_seconds = (
            min(presign_duration_minutes, PRESIGN_MINUTES_MAX) * 60
        )

        # renew when <25% of time remaining
        self.expire_at_duration_seconds = int(self.presign_duration_seconds * 0.75)

    def set_page_ops(self, page_ops):
        """set page ops reference"""
        self.page_ops = page_ops

    async def get_crawl_raw(
        self,
        crawlid: str,
        org: Optional[Organization] = None,
        type_: Optional[str] = None,
        project: Optional[dict[str, bool]] = None,
    ) -> Dict[str, Any]:
        """Get data for single crawl"""

        query: dict[str, object] = {"_id": crawlid}
        if org:
            query["oid"] = org.id

        if type_:
            query["type"] = type_

        res = await self.crawls.find_one(query, project)

        if not res:
            raise HTTPException(status_code=404, detail=f"Crawl not found: {crawlid}")

        return res

    async def _files_to_resources(
        self,
        files: List[Dict],
        org: Organization,
        crawlid: str,
        qa_run_id: Optional[str] = None,
    ) -> List[CrawlFileOut]:
        if not files:
            return []

        crawl_files = [CrawlFile(**data) for data in files]
        return await self.resolve_signed_urls(crawl_files, org, crawlid, qa_run_id)

    async def get_wacz_files(self, crawl_id: str, org: Organization):
        """Return list of WACZ files associated with crawl."""
        wacz_files = []
        crawl = await self.get_base_crawl(crawl_id, org)
        for file_ in crawl.files:
            if file_.filename.endswith(".wacz"):
                wacz_files.append(file_)
        return wacz_files

    async def get_base_crawl(
        self,
        crawlid: str,
        org: Optional[Organization] = None,
        type_: Optional[str] = None,
    ) -> BaseCrawl:
        """Get crawl data for internal use"""
        res = await self.get_crawl_raw(crawlid, org, type_)
        return BaseCrawl.from_dict(res)

    async def get_crawl_out(
        self,
        crawlid: str,
        org: Optional[Organization] = None,
        type_: Optional[str] = None,
        skip_resources=False,
    ) -> CrawlOutWithResources:
        """Get crawl data for api output"""
        res = await self.get_crawl_raw(crawlid, org, type_)

        files = res.pop("files", None)
        res.pop("errors", None)

        if not skip_resources:
            coll_ids = res.get("collectionIds")
            if coll_ids:
                res["collections"] = await self.colls.get_collection_names(coll_ids)

        crawl = CrawlOutWithResources.from_dict(res)

        if not skip_resources:
            crawl = await self._resolve_crawl_refs(crawl, org, files)
            if crawl.config and crawl.config.seeds:
                crawl.config.seeds = None

        if not org:
            org = await self.orgs.get_org_by_id(crawl.oid)

        crawl.storageQuotaReached = self.orgs.storage_quota_reached(org)
        crawl.execMinutesQuotaReached = self.orgs.exec_mins_quota_reached(org)

        return crawl

    async def get_internal_crawl_out(self, crawl_id):
        """add internal prefix for relative paths"""
        crawl_out = await self.get_crawl_out(crawl_id)
        resources = crawl_out.resources or []
        for file_ in resources:
            file_.path = self.storage_ops.resolve_internal_access_path(file_.path)

        return crawl_out

    async def _update_crawl_collections(
        self, crawl_id: str, org: Organization, collection_ids: List[UUID]
    ):
        """Update crawl collections to match updated list."""
        crawl = await self.get_crawl_out(crawl_id, org, skip_resources=True)

        prior_coll_ids = set(crawl.collectionIds or [])
        updated_coll_ids = set(collection_ids)

        # Add new collections
        added = list(updated_coll_ids.difference(prior_coll_ids))
        for coll_id in added:
            await self.colls.add_crawls_to_collection(coll_id, [crawl_id], org)

        # Remove collections crawl no longer belongs to
        removed = list(prior_coll_ids.difference(updated_coll_ids))
        for coll_id in removed:
            await self.colls.remove_crawls_from_collection(coll_id, [crawl_id], org)

    async def update_crawl(
        self, crawl_id: str, org: Organization, update: UpdateCrawl, type_=None
    ):
        """Update existing crawl"""
        update_values = update.dict(exclude_unset=True)
        if len(update_values) == 0:
            raise HTTPException(status_code=400, detail="no_update_data")

        # Update collections then unset from update_values
        # We handle these separately due to updates required for collection changes
        collection_ids = update_values.get("collectionIds")
        if collection_ids is not None:
            await self._update_crawl_collections(crawl_id, org, collection_ids)
        update_values.pop("collectionIds", None)

        query = {"_id": crawl_id, "oid": org.id}
        if type_:
            query["type"] = type_

        # update in db
        result = await self.crawls.find_one_and_update(
            query, {"$set": update_values}, return_document=pymongo.ReturnDocument.AFTER
        )

        if not result:
            raise HTTPException(status_code=404, detail="crawl_not_found")

        crawl = BaseCrawl.from_dict(result)

        if update_values.get("reviewStatus"):
            await self.event_webhook_ops.create_crawl_reviewed_notification(
                crawl.id, crawl.oid, crawl.reviewStatus, crawl.description
            )

        return {"updated": True}

    async def update_crawl_state(self, crawl_id: str, state: str):
        """called only when job container is being stopped/canceled"""

        data = {"state": state}
        # if cancelation, set the finish time here
        if state == "canceled":
            data["finished"] = dt_now()

        await self.crawls.find_one_and_update(
            {
                "_id": crawl_id,
                "type": "crawl",
                "state": {"$in": RUNNING_AND_STARTING_STATES},
            },
            {"$set": data},
        )

    async def update_usernames(self, userid: UUID, updated_name: str) -> None:
        """Update username references matching userid"""
        await self.crawls.update_many(
            {"userid": userid}, {"$set": {"userName": updated_name}}
        )

    async def add_crawl_file_replica(
        self, crawl_id: str, filename: str, ref: StorageRef
    ) -> dict[str, object]:
        """Add replica StorageRef to existing CrawlFile"""
        return await self.crawls.find_one_and_update(
            {"_id": crawl_id, "files.filename": filename},
            {
                "$addToSet": {
                    "files.$.replicas": {"name": ref.name, "custom": ref.custom}
                }
            },
        )

    async def shutdown_crawl(self, crawl_id: str, org: Organization, graceful: bool):
        """placeholder, implemented in crawls, base version does nothing"""

    async def delete_crawls(
        self,
        org: Organization,
        delete_list: DeleteCrawlList,
        type_: str,
        user: Optional[User] = None,
    ) -> tuple[int, dict[UUID, dict[str, int]], bool]:
        """Delete a list of crawls by id for given org"""
        cids_to_update: dict[UUID, dict[str, int]] = {}

        size = 0

        for crawl_id in delete_list.crawl_ids:
            crawl = await self.get_base_crawl(crawl_id, org)
            if crawl.type != type_:
                continue

            # Ensure user has appropriate permissions for all crawls in list:
            # - Crawler users can delete their own crawls
            # - Org owners can delete any crawls in org
            if user and (crawl.userid != user.id) and not org.is_owner(user):
                raise HTTPException(status_code=403, detail="not_allowed")

            if type_ == "crawl" and not crawl.finished:
                try:
                    await self.shutdown_crawl(crawl_id, org, graceful=False)
                except Exception as exc:
                    # pylint: disable=raise-missing-from
                    raise HTTPException(
                        status_code=400, detail=f"Error Stopping Crawl: {exc}"
                    )

            if type_ == "crawl":
                await self.page_ops.delete_crawl_pages(crawl_id, org.id)
                await self.delete_all_crawl_qa_files(crawl_id, org)

            crawl_size = await self._delete_crawl_files(crawl, org)
            size += crawl_size

            cid = crawl.cid
            if cid:
                if cids_to_update.get(cid):
                    cids_to_update[cid]["inc"] += 1
                    cids_to_update[cid]["size"] += crawl_size
                else:
                    cids_to_update[cid] = {}
                    cids_to_update[cid]["inc"] = 1
                    cids_to_update[cid]["size"] = crawl_size

            if type_ == "crawl":
                asyncio.create_task(
                    self.event_webhook_ops.create_crawl_deleted_notification(
                        crawl_id, org
                    )
                )
            if type_ == "upload":
                asyncio.create_task(
                    self.event_webhook_ops.create_upload_deleted_notification(
                        crawl_id, org
                    )
                )

        query = {"_id": {"$in": delete_list.crawl_ids}, "oid": org.id, "type": type_}
        res = await self.crawls.delete_many(query)

        await self.orgs.inc_org_bytes_stored(org.id, -size, type_)

        quota_reached = self.orgs.storage_quota_reached(org)

        return res.deleted_count, cids_to_update, quota_reached

    async def _delete_crawl_files(
        self, crawl: Union[BaseCrawl, QARun], org: Organization
    ):
        """Delete files associated with crawl from storage."""
        size = 0
        for file_ in crawl.files:
            size += file_.size
            if not await self.storage_ops.delete_crawl_file_object(org, file_):
                raise HTTPException(status_code=400, detail="file_deletion_error")
            # Not replicating QA run WACZs yet
            if not isinstance(crawl, QARun):
                await self.background_job_ops.create_delete_replica_jobs(
                    org, file_, crawl.id, crawl.type
                )

        return size

    async def delete_crawl_files(self, crawl_id: str, oid: UUID):
        """Delete crawl files"""
        crawl = await self.get_base_crawl(crawl_id)
        org = await self.orgs.get_org_by_id(oid)
        return await self._delete_crawl_files(crawl, org)

    async def delete_all_crawl_qa_files(self, crawl_id: str, org: Organization):
        """Delete files for all qa runs in a crawl"""
        crawl_raw = await self.get_crawl_raw(crawl_id)
        qa_finished = crawl_raw.get("qaFinished", {})
        for qa_run_raw in qa_finished.values():
            qa_run = QARun(**qa_run_raw)
            await self._delete_crawl_files(qa_run, org)

    async def _resolve_crawl_refs(
        self,
        crawl: Union[CrawlOut, CrawlOutWithResources],
        org: Optional[Organization],
        files: Optional[list[dict]],
        add_first_seed: bool = True,
    ):
        """Resolve running crawl data"""
        # pylint: disable=too-many-branches
        config = None
        if crawl.cid:
            config = await self.crawl_configs.get_crawl_config(
                crawl.cid, org.id if org else None, active_only=False
            )

        if not org:
            org = await self.orgs.get_org_by_id(crawl.oid)
            if not org:
                raise HTTPException(status_code=400, detail="missing_org")

        if config and config.config.seeds:
            if add_first_seed:
                first_seed = config.config.seeds[0]
                crawl.firstSeed = first_seed.url
            crawl.seedCount = len(config.config.seeds)

        if hasattr(crawl, "profileid") and crawl.profileid:
            crawl.profileName = await self.crawl_configs.profiles.get_profile_name(
                crawl.profileid, org
            )

        if (
            files
            and crawl.state in SUCCESSFUL_STATES
            and isinstance(crawl, CrawlOutWithResources)
        ):
            crawl.resources = await self._files_to_resources(files, org, crawl.id)

        return crawl

    async def resolve_signed_urls(
        self,
        files: List[CrawlFile],
        org: Organization,
        crawl_id: Optional[str] = None,
        qa_run_id: Optional[str] = None,
        update_presigned_url: bool = False,
    ) -> List[CrawlFileOut]:
        """Regenerate presigned URLs for files as necessary"""
        if not files:
            print("no files")
            return []

        delta = timedelta(seconds=self.expire_at_duration_seconds)

        out_files = []

        for file_ in files:
            presigned_url = file_.presignedUrl
            now = dt_now()

            if update_presigned_url or not presigned_url or now >= file_.expireAt:
                exp = now + delta
                presigned_url = await self.storage_ops.get_presigned_url(
                    org, file_, self.presign_duration_seconds
                )

                prefix = "files"
                if qa_run_id:
                    prefix = f"qaFinished.{qa_run_id}.{prefix}"

                await self.crawls.find_one_and_update(
                    {f"{prefix}.filename": file_.filename},
                    {
                        "$set": {
                            f"{prefix}.$.presignedUrl": presigned_url,
                            f"{prefix}.$.expireAt": exp,
                        }
                    },
                )
                file_.expireAt = exp

            expire_at_str = ""
            if file_.expireAt:
                expire_at_str = file_.expireAt.isoformat()

            out_files.append(
                CrawlFileOut(
                    name=file_.filename,
                    path=presigned_url or "",
                    hash=file_.hash,
                    crc32=file_.crc32,
                    size=file_.size,
                    crawlId=crawl_id,
                    numReplicas=len(file_.replicas) if file_.replicas else 0,
                    expireAt=expire_at_str,
                )
            )

        return out_files

    async def add_to_collection(
        self, crawl_ids: List[str], collection_id: UUID, org: Organization
    ):
        """Add crawls to collection."""
        for crawl_id in crawl_ids:
            crawl = await self.get_base_crawl(crawl_id, org)
            crawl_collections = crawl.collectionIds
            if crawl_collections and crawl_id in crawl_collections:
                raise HTTPException(
                    status_code=400, detail="crawl_already_in_collection"
                )

            await self.crawls.find_one_and_update(
                {"_id": crawl_id},
                {"$push": {"collectionIds": collection_id}},
            )

    async def remove_from_collection(self, crawl_ids: List[str], collection_id: UUID):
        """Remove crawls from collection."""
        for crawl_id in crawl_ids:
            await self.crawls.find_one_and_update(
                {"_id": crawl_id},
                {"$pull": {"collectionIds": collection_id}},
            )

    async def remove_collection_from_all_crawls(self, collection_id: UUID):
        """Remove collection id from all crawls it's currently in."""
        await self.crawls.update_many(
            {"collectionIds": collection_id},
            {"$pull": {"collectionIds": collection_id}},
        )

    # pylint: disable=too-many-branches, invalid-name, too-many-statements
    async def list_all_base_crawls(
        self,
        org: Optional[Organization] = None,
        userid: Optional[UUID] = None,
        name: Optional[str] = None,
        description: Optional[str] = None,
        collection_id: Optional[UUID] = None,
        states: Optional[List[str]] = None,
        first_seed: Optional[str] = None,
        type_: Optional[str] = None,
        cid: Optional[UUID] = None,
        cls_type: Type[Union[CrawlOut, CrawlOutWithResources]] = CrawlOut,
        page_size: int = DEFAULT_PAGE_SIZE,
        page: int = 1,
        sort_by: Optional[str] = None,
        sort_direction: int = -1,
    ):
        """List crawls of all types from the db"""
        # Zero-index page for query
        page = page - 1
        skip = page * page_size

        oid = org.id if org else None

        resources = False
        if cls_type == CrawlOutWithResources:
            resources = True

        query: dict[str, object] = {}
        if type_:
            query["type"] = type_
        if oid:
            query["oid"] = oid

        if userid:
            query["userid"] = userid

        if states:
            # validated_states = [value for value in state if value in ALL_CRAWL_STATES]
            query["state"] = {"$in": states}

        if cid:
            query["cid"] = cid

        aggregate = [
            {"$match": query},
            {"$set": {"firstSeedObject": {"$arrayElemAt": ["$config.seeds", 0]}}},
            {"$set": {"firstSeed": "$firstSeedObject.url"}},
            {"$unset": ["firstSeedObject", "errors", "config"]},
            {"$set": {"activeQAStats": "$qa.stats"}},
            {
                "$set": {
                    "qaFinishedArray": {
                        "$map": {
                            "input": {"$objectToArray": "$qaFinished"},
                            "in": "$$this.v",
                        }
                    }
                }
            },
            # Add active QA run to array if exists prior to sorting, taking care not to
            # pass null to $concatArrays so that our result isn't null
            {
                "$set": {
                    "qaActiveArray": {"$cond": [{"$ne": ["$qa", None]}, ["$qa"], []]}
                }
            },
            {
                "$set": {
                    "qaArray": {"$concatArrays": ["$qaFinishedArray", "$qaActiveArray"]}
                }
            },
            {
                "$set": {
                    "sortedQARuns": {
                        "$sortArray": {
                            "input": "$qaArray",
                            "sortBy": {"started": -1},
                        }
                    }
                }
            },
            {"$set": {"lastQARun": {"$arrayElemAt": ["$sortedQARuns", 0]}}},
            {"$set": {"lastQAState": "$lastQARun.state"}},
            {"$set": {"lastQAStarted": "$lastQARun.started"}},
            {
                "$set": {
                    "qaRunCount": {
                        "$size": {
                            "$cond": [
                                {"$isArray": "$qaArray"},
                                "$qaArray",
                                [],
                            ]
                        }
                    }
                }
            },
            {
                "$unset": [
                    "lastQARun",
                    "qaActiveArray",
                    "qaFinishedArray",
                    "qaArray",
                    "sortedQARuns",
                ]
            },
        ]

        if not resources:
            aggregate.extend([{"$unset": ["files"]}])

        if name:
            aggregate.extend([{"$match": {"name": name}}])

        if first_seed:
            aggregate.extend([{"$match": {"firstSeed": first_seed}}])

        if description:
            aggregate.extend([{"$match": {"description": description}}])

        if collection_id:
            aggregate.extend([{"$match": {"collectionIds": {"$in": [collection_id]}}}])

        if sort_by:
            if sort_by not in (
                "started",
                "finished",
                "fileSize",
                "reviewStatus",
                "lastQAStarted",
                "lastQAState",
                "qaRunCount",
            ):
                raise HTTPException(status_code=400, detail="invalid_sort_by")
            if sort_direction not in (1, -1):
                raise HTTPException(status_code=400, detail="invalid_sort_direction")

            sort_query = {sort_by: sort_direction}

            # Ensure crawls are always sorted first for QA-related sorts
            if sort_by in ("lastQAStarted", "lastQAState"):
                sort_query["type"] = 1

            aggregate.extend([{"$sort": sort_query}])

        aggregate.extend(
            [
                {
                    "$facet": {
                        "items": [
                            {"$skip": skip},
                            {"$limit": page_size},
                        ],
                        "total": [{"$count": "count"}],
                    }
                },
            ]
        )

        # Get total
        cursor = self.crawls.aggregate(aggregate)
        results = await cursor.to_list(length=1)
        result = results[0]
        items = result["items"]

        try:
            total = int(result["total"][0]["count"])
        except (IndexError, ValueError):
            total = 0

        crawls = []
        for res in items:
            crawl = cls_type.from_dict(res)

            if resources or crawl.type == "crawl":
                # pass files only if we want to include resolved resources
                files = res.get("files") if resources else None
                crawl = await self._resolve_crawl_refs(crawl, org, files=files)

            crawls.append(crawl)

        return crawls, total

    async def delete_crawls_all_types(
        self,
        delete_list: DeleteCrawlList,
        org: Organization,
        user: Optional[User] = None,
    ) -> dict[str, bool]:
        """Delete uploaded crawls"""
        crawls: list[str] = []
        uploads: list[str] = []

        for crawl_id in delete_list.crawl_ids:
            crawl = await self.get_base_crawl(crawl_id, org)
            if crawl.type == "crawl":
                crawls.append(crawl_id)
            if crawl.type == "upload":
                uploads.append(crawl_id)

        crawls_length = len(crawls)
        uploads_length = len(uploads)

        if crawls_length + uploads_length == 0:
            raise HTTPException(status_code=400, detail="nothing_to_delete")

        deleted_count = 0
        # Value is set in delete calls, but initialize to keep linter happy.
        quota_reached = False

        if crawls_length:
            crawl_delete_list = DeleteCrawlList(crawl_ids=crawls)
            deleted, cids_to_update, quota_reached = await self.delete_crawls(
                org, crawl_delete_list, "crawl", user
            )
            deleted_count += deleted

            for cid, cid_dict in cids_to_update.items():
                cid_size = cid_dict["size"]
                cid_inc = cid_dict["inc"]
                await self.crawl_configs.stats_recompute_last(cid, -cid_size, -cid_inc)

        if uploads_length:
            upload_delete_list = DeleteCrawlList(crawl_ids=uploads)
            deleted, _, quota_reached = await self.delete_crawls(
                org, upload_delete_list, "upload", user
            )
            deleted_count += deleted

        if deleted_count < 1:
            raise HTTPException(status_code=404, detail="crawl_not_found")

        return {"deleted": True, "storageQuotaReached": quota_reached}

    async def get_all_crawl_search_values(
        self, org: Organization, type_: Optional[str] = None
    ):
        """List unique names, first seeds, and descriptions from all captures in org"""
        match_query: dict[str, object] = {"oid": org.id}
        if type_:
            match_query["type"] = type_

        names = await self.crawls.distinct("name", match_query)
        descriptions = await self.crawls.distinct("description", match_query)
        cids = (
            await self.crawls.distinct("cid", match_query)
            if not type_ or type_ == "crawl"
            else []
        )

        # Remove empty strings
        names = [name for name in names if name]
        descriptions = [description for description in descriptions if description]

        first_seeds = set()
        for cid in cids:
            if not cid:
                continue
            try:
                config = await self.crawl_configs.get_crawl_config(cid, org.id)
                first_seed = config.config.seeds[0]
                first_seeds.add(first_seed.url)
            # pylint: disable=bare-except
            except:
                pass

        return {
            "names": names,
            "descriptions": descriptions,
            "firstSeeds": list(first_seeds),
        }

    async def download_crawl_as_single_wacz(self, crawl_id: str, org: Organization):
        """Download all WACZs in archived item as streaming nested WACZ"""
        crawl = await self.get_crawl_out(crawl_id, org)

        if not crawl.resources:
            raise HTTPException(status_code=400, detail="no_crawl_resources")

        resp = await self.storage_ops.download_streaming_wacz(org, crawl.resources)

        headers = {"Content-Disposition": f'attachment; filename="{crawl_id}.wacz"'}
        return StreamingResponse(
            resp, headers=headers, media_type="application/wacz+zip"
        )

    async def calculate_org_crawl_file_storage(
        self, oid: UUID, type_: Optional[str] = None
    ) -> Tuple[int, int, int]:
        """Calculate and return total size of crawl files in org.

        Returns tuple of (total, crawls only, uploads only)
        """
        total_size = 0
        crawls_size = 0
        uploads_size = 0

        cursor = self.crawls.find({"oid": oid})
        async for crawl_dict in cursor:
            files = crawl_dict.get("files", [])
            type_ = crawl_dict.get("type")

            item_size = 0
            for file_ in files:
                item_size += file_.get("size", 0)

            total_size += item_size
            if type_ == "crawl":
                crawls_size += item_size
            if type_ == "upload":
                uploads_size += item_size

        return total_size, crawls_size, uploads_size


# ============================================================================
def init_base_crawls_api(app, user_dep, *args):
    """base crawls api"""
    # pylint: disable=invalid-name, duplicate-code, too-many-arguments, too-many-locals

    ops = BaseCrawlOps(*args)

    org_viewer_dep = ops.orgs.org_viewer_dep
    org_crawl_dep = ops.orgs.org_crawl_dep

    @app.get(
        "/orgs/{oid}/all-crawls",
        tags=["all-crawls"],
        response_model=PaginatedCrawlOutResponse,
    )
    async def list_all_base_crawls(
        org: Organization = Depends(org_viewer_dep),
        pageSize: int = DEFAULT_PAGE_SIZE,
        page: int = 1,
        userid: Optional[UUID] = None,
        name: Optional[str] = None,
        state: Optional[str] = None,
        firstSeed: Optional[str] = None,
        description: Optional[str] = None,
        collectionId: Optional[UUID] = None,
        crawlType: Optional[str] = None,
        cid: Optional[UUID] = None,
        sortBy: Optional[str] = "finished",
        sortDirection: int = -1,
    ):
        states = state.split(",") if state else None

        if firstSeed:
            firstSeed = urllib.parse.unquote(firstSeed)

        if name:
            name = urllib.parse.unquote(name)

        if description:
            description = urllib.parse.unquote(description)

        if crawlType and crawlType not in ("crawl", "upload"):
            raise HTTPException(status_code=400, detail="invalid_crawl_type")

        crawls, total = await ops.list_all_base_crawls(
            org,
            userid=userid,
            name=name,
            description=description,
            collection_id=collectionId,
            states=states,
            first_seed=firstSeed,
            type_=crawlType,
            cid=cid,
            page_size=pageSize,
            page=page,
            sort_by=sortBy,
            sort_direction=sortDirection,
        )
        return paginated_format(crawls, total, page, pageSize)

    @app.get(
        "/orgs/{oid}/all-crawls/search-values",
        tags=["all-crawls"],
        response_model=CrawlSearchValuesResponse,
    )
    async def get_all_crawls_search_values(
        org: Organization = Depends(org_viewer_dep),
        crawlType: Optional[str] = None,
    ):
        if crawlType and crawlType not in ("crawl", "upload"):
            raise HTTPException(status_code=400, detail="invalid_crawl_type")

        return await ops.get_all_crawl_search_values(org, type_=crawlType)

    @app.get(
        "/orgs/{oid}/all-crawls/{crawl_id}",
        tags=["all-crawls"],
        response_model=CrawlOutWithResources,
    )
    async def get_base_crawl(crawl_id: str, org: Organization = Depends(org_crawl_dep)):
        return await ops.get_crawl_out(crawl_id, org)

    @app.get(
        "/orgs/all/all-crawls/{crawl_id}/replay.json",
        tags=["all-crawls"],
        response_model=CrawlOutWithResources,
    )
    async def get_base_crawl_admin(crawl_id, user: User = Depends(user_dep)):
        if not user.is_superuser:
            raise HTTPException(status_code=403, detail="Not Allowed")

        return await ops.get_crawl_out(crawl_id, None)

    @app.get(
        "/orgs/{oid}/all-crawls/{crawl_id}/replay.json",
        tags=["all-crawls"],
        response_model=CrawlOutWithResources,
    )
    async def get_crawl_out(crawl_id, org: Organization = Depends(org_viewer_dep)):
        return await ops.get_crawl_out(crawl_id, org)

    @app.get(
        "/orgs/{oid}/all-crawls/{crawl_id}/download",
        tags=["all-crawls"],
        response_model=bytes,
    )
    async def download_base_crawl_as_single_wacz(
        crawl_id: str, org: Organization = Depends(org_viewer_dep)
    ):
        return await ops.download_crawl_as_single_wacz(crawl_id, org)

    @app.patch(
        "/orgs/{oid}/all-crawls/{crawl_id}",
        tags=["all-crawls"],
        response_model=UpdatedResponse,
    )
    async def update_crawl(
        update: UpdateCrawl, crawl_id: str, org: Organization = Depends(org_crawl_dep)
    ):
        return await ops.update_crawl(crawl_id, org, update)

    @app.post(
        "/orgs/{oid}/all-crawls/delete",
        tags=["all-crawls"],
        response_model=DeletedResponseQuota,
    )
    async def delete_crawls_all_types(
        delete_list: DeleteCrawlList,
        user: User = Depends(user_dep),
        org: Organization = Depends(org_crawl_dep),
    ):
        return await ops.delete_crawls_all_types(delete_list, org, user)

    return ops<|MERGE_RESOLUTION|>--- conflicted
+++ resolved
@@ -8,11 +8,8 @@
 
 import asyncio
 from fastapi import HTTPException, Depends
-<<<<<<< HEAD
 import pymongo
-=======
 from fastapi.responses import StreamingResponse
->>>>>>> daeb7448
 
 from .models import (
     CrawlFile,
