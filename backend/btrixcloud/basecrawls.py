""" base crawl type """

import uuid
import os
from datetime import timedelta
from typing import Optional, List, Union, Type
import urllib.parse
import contextlib

from pydantic import UUID4
from fastapi import HTTPException, Depends

from .models import (
    CrawlFile,
    CrawlFileOut,
    BaseCrawl,
    CrawlOut,
    CrawlOutWithResources,
    UpdateCrawl,
    DeleteCrawlList,
    Organization,
    PaginatedResponse,
    User,
)
from .pagination import paginated_format, DEFAULT_PAGE_SIZE
from .utils import dt_now


RUNNING_STATES = ("running", "pending-wait", "generate-wacz", "uploading-wacz")

STARTING_STATES = ("starting", "waiting_capacity", "waiting_org_limit")

FAILED_STATES = ("canceled", "failed", "skipped_quota_reached")

SUCCESSFUL_STATES = ("complete", "partial_complete")

RUNNING_AND_STARTING_STATES = (*STARTING_STATES, *RUNNING_STATES)

RUNNING_AND_STARTING_ONLY = ("starting", *RUNNING_STATES)

NON_RUNNING_STATES = (*FAILED_STATES, *SUCCESSFUL_STATES)

ALL_CRAWL_STATES = (*RUNNING_AND_STARTING_STATES, *NON_RUNNING_STATES)


# Presign duration must be less than 604800 seconds (one week),
# so set this one minute short of a week.
PRESIGN_MINUTES_MAX = 10079
PRESIGN_MINUTES_DEFAULT = PRESIGN_MINUTES_MAX


# ============================================================================
# pylint: disable=too-many-instance-attributes
class BaseCrawlOps:
    """operations that apply to all crawls"""

    # pylint: disable=duplicate-code, too-many-arguments, too-many-locals

    def __init__(
        self, mdb, users, orgs, crawl_configs, crawl_manager, colls, storage_ops
    ):
        self.crawls = mdb["crawls"]
        self.crawl_configs = crawl_configs
        self.crawl_manager = crawl_manager
        self.user_manager = users
        self.orgs = orgs
        self.colls = colls
        self.storage_ops = storage_ops

        presign_duration_minutes = int(
            os.environ.get("PRESIGN_DURATION_MINUTES") or PRESIGN_MINUTES_DEFAULT
        )

        self.presign_duration_seconds = (
            min(presign_duration_minutes, PRESIGN_MINUTES_MAX) * 60
        )

    async def get_crawl_raw(
        self,
        crawlid: str,
        org: Optional[Organization] = None,
        type_: Optional[str] = None,
        project: Optional[dict[str, bool]] = None,
    ):
        """Get data for single crawl"""

        query: dict[str, object] = {"_id": crawlid}
        if org:
            query["oid"] = org.id

        if type_:
            query["type"] = type_

        res = await self.crawls.find_one(query, project)

        if not res:
            raise HTTPException(status_code=404, detail=f"Crawl not found: {crawlid}")

        return res

    async def _files_to_resources(self, files, org, crawlid):
        if not files:
            return []

        crawl_files = [CrawlFile(**data) for data in files]
        return await self._resolve_signed_urls(crawl_files, org, crawlid)

    async def get_crawl(
        self,
        crawlid: str,
        org: Optional[Organization] = None,
        type_: Optional[str] = None,
        cls_type: Type[Union[CrawlOut, CrawlOutWithResources]] = CrawlOutWithResources,
    ):
        """Get data for single base crawl"""
        res = await self.get_crawl_raw(crawlid, org, type_)

        if cls_type == CrawlOutWithResources:
            res["resources"] = await self._files_to_resources(
                res.get("files"), org, crawlid
            )

            if res.get("collectionIds"):
                res["collections"] = await self.colls.get_collection_names(
                    res.get("collectionIds")
                )

        res.pop("files", None)
        res.pop("errors", None)

        crawl = cls_type.from_dict(res)

        if crawl.type == "crawl":
            crawl = await self._resolve_crawl_refs(crawl, org)
            if crawl.config and crawl.config.seeds:
                crawl.config.seeds = None

        crawl.storageQuotaReached = await self.orgs.storage_quota_reached(crawl.oid)

        return crawl

    async def get_resource_resolved_raw_crawl(
        self, crawlid: str, org: Organization, type_=None
    ):
        """return single base crawl with resources resolved"""
        res = await self.get_crawl_raw(crawlid=crawlid, type_=type_, org=org)
        res["resources"] = await self._files_to_resources(
            res.get("files"), org, res["_id"]
        )
        return res

    async def _update_crawl_collections(
        self, crawl_id: str, org: Organization, collection_ids: List[UUID4]
    ):
        """Update crawl collections to match updated list."""
        crawl = await self.get_crawl(crawl_id, org, cls_type=CrawlOut)

        prior_coll_ids = set(crawl.collectionIds)
        updated_coll_ids = set(collection_ids)

        # Add new collections
        added = list(updated_coll_ids.difference(prior_coll_ids))
        for coll_id in added:
            await self.colls.add_crawls_to_collection(coll_id, [crawl_id], org)

        # Remove collections crawl no longer belongs to
        removed = list(prior_coll_ids.difference(updated_coll_ids))
        for coll_id in removed:
            await self.colls.remove_crawls_from_collection(coll_id, [crawl_id], org)

    async def update_crawl(
        self, crawl_id: str, org: Organization, update: UpdateCrawl, type_=None
    ):
        """Update existing crawl"""
        update_values = update.dict(exclude_unset=True)
        if len(update_values) == 0:
            raise HTTPException(status_code=400, detail="no_update_data")

        # Update collections then unset from update_values
        # We handle these separately due to updates required for collection changes
        collection_ids = update_values.get("collectionIds")
        if collection_ids is not None:
            await self._update_crawl_collections(crawl_id, org, collection_ids)
        update_values.pop("collectionIds", None)

        query = {"_id": crawl_id, "oid": org.id}
        if type_:
            query["type"] = type_

        # update in db
        result = await self.crawls.find_one_and_update(
            query,
            {"$set": update_values},
        )

        if not result:
            raise HTTPException(status_code=404, detail="crawl_not_found")

        return {"updated": True}

    async def update_crawl_state(self, crawl_id: str, state: str):
        """called only when job container is being stopped/canceled"""

        data = {"state": state}
        # if cancelation, set the finish time here
        if state == "canceled":
            data["finished"] = dt_now()

        await self.crawls.find_one_and_update(
            {
                "_id": crawl_id,
                "type": "crawl",
                "state": {"$in": RUNNING_AND_STARTING_STATES},
            },
            {"$set": data},
        )

    async def update_usernames(self, userid: uuid.UUID, updated_name: str) -> None:
        """Update username references matching userid"""
        await self.crawls.update_many(
            {"userid": userid}, {"$set": {"userName": updated_name}}
        )

    async def shutdown_crawl(self, crawl_id: str, org: Organization, graceful: bool):
        """stop or cancel specified crawl"""
        crawl = await self.get_crawl_raw(crawl_id, org)
        if crawl.get("type") != "crawl":
            return

        result = None
        try:
            result = await self.crawl_manager.shutdown_crawl(
                crawl_id, graceful=graceful
            )

            if result.get("success"):
                if graceful:
                    await self.crawls.find_one_and_update(
                        {"_id": crawl_id, "type": "crawl", "oid": org.id},
                        {"$set": {"stopping": True}},
                    )
                return result

        except Exception as exc:
            # pylint: disable=raise-missing-from
            # if reached here, probably crawl doesn't exist anymore
            raise HTTPException(
                status_code=404, detail=f"crawl_not_found, (details: {exc})"
            )

        # if job no longer running, canceling is considered success,
        # but graceful stoppage is not possible, so would be a failure
        if result.get("error") == "Not Found":
            if not graceful:
                await self.update_crawl_state(crawl_id, "canceled")
                crawl = await self.get_crawl_raw(crawl_id, org)
                if not await self.crawl_configs.stats_recompute_last(
                    crawl["cid"], 0, -1
                ):
                    raise HTTPException(
                        status_code=404,
                        detail=f"crawl_config_not_found: {crawl['cid']}",
                    )

                return {"success": True}

        # return whatever detail may be included in the response
        raise HTTPException(status_code=400, detail=result)

    async def delete_crawls(
        self,
        org: Organization,
        delete_list: DeleteCrawlList,
        type_: str,
        user: Optional[User] = None,
    ):
        """Delete a list of crawls by id for given org"""
        cids_to_update: dict[str, dict[str, int]] = {}

        size = 0

        for crawl_id in delete_list.crawl_ids:
            crawl = await self.get_crawl_raw(crawl_id, org)
            if crawl.get("type") != type_:
                continue

            # Ensure user has appropriate permissions for all crawls in list:
            # - Crawler users can delete their own crawls
            # - Org owners can delete any crawls in org
            if user and (crawl.get("userid") != user.id) and not org.is_owner(user):
                raise HTTPException(status_code=403, detail="not_allowed")

            if type_ == "crawl" and not crawl.get("finished"):
                try:
                    await self.shutdown_crawl(crawl_id, org, graceful=False)
                except Exception as exc:
                    # pylint: disable=raise-missing-from
                    raise HTTPException(
                        status_code=400, detail=f"Error Stopping Crawl: {exc}"
                    )

            crawl_size = await self._delete_crawl_files(crawl, org)
            size += crawl_size

            cid = crawl.get("cid")
            if cid:
                if cids_to_update.get(cid):
                    cids_to_update[cid]["inc"] += 1
                    cids_to_update[cid]["size"] += crawl_size
                else:
                    cids_to_update[cid] = {}
                    cids_to_update[cid]["inc"] = 1
                    cids_to_update[cid]["size"] = crawl_size

        query = {"_id": {"$in": delete_list.crawl_ids}, "oid": org.id, "type": type_}
        res = await self.crawls.delete_many(query)

        quota_reached = await self.orgs.inc_org_bytes_stored(org.id, -size, type_)

        return res.deleted_count, cids_to_update, quota_reached

    async def _delete_crawl_files(self, crawl, org: Organization):
        """Delete files associated with crawl from storage."""
        crawl = BaseCrawl.from_dict(crawl)
        size = 0
        for file_ in crawl.files:
            size += file_.size
            if not await self.storage_ops.delete_crawl_file_object(org, file_):
                raise HTTPException(status_code=400, detail="file_deletion_error")

        return size

    async def _resolve_crawl_refs(
        self,
        crawl: Union[CrawlOut, CrawlOutWithResources],
        org: Optional[Organization],
        add_first_seed: bool = True,
        files: Optional[list[dict]] = None,
    ):
        """Resolve running crawl data"""
        # pylint: disable=too-many-branches
        config = await self.crawl_configs.get_crawl_config(
            crawl.cid, org.id if org else None, active_only=False
        )
        if config and config.config.seeds:
            if add_first_seed:
                first_seed = config.config.seeds[0]
                crawl.firstSeed = first_seed.url
            crawl.seedCount = len(config.config.seeds)

        if hasattr(crawl, "profileid") and crawl.profileid:
            crawl.profileName = await self.crawl_configs.profiles.get_profile_name(
                crawl.profileid, org
            )

        if (
            files
            and crawl.state in SUCCESSFUL_STATES
            and isinstance(crawl, CrawlOutWithResources)
        ):
            crawl.resources = await self._files_to_resources(files, org, crawl.id)

        return crawl

    async def _resolve_signed_urls(
        self, files: List[CrawlFile], org: Organization, crawl_id: Optional[str] = None
    ):
        if not files:
            print("no files")
            return

        delta = timedelta(seconds=self.presign_duration_seconds)

        out_files = []

        for file_ in files:
            presigned_url = file_.presignedUrl
            now = dt_now()

            if not presigned_url or now >= file_.expireAt:
                exp = now + delta
                presigned_url = await self.storage_ops.get_presigned_url(
                    org, file_, self.presign_duration_seconds
                )
                await self.crawls.find_one_and_update(
                    {"files.filename": file_.filename},
                    {
                        "$set": {
                            "files.$.presignedUrl": presigned_url,
                            "files.$.expireAt": exp,
                        }
                    },
                )
                file_.expireAt = exp

            expire_at_str = ""
            if file_.expireAt:
                expire_at_str = file_.expireAt.isoformat()

            out_files.append(
                CrawlFileOut(
                    name=file_.filename,
                    path=presigned_url or "",
                    hash=file_.hash,
                    crc32=file_.crc32,
                    size=file_.size,
                    crawlId=crawl_id,
<<<<<<< HEAD
                    numReplicas=len(file_.replicas) if file_.replicas else 0,
=======
                    expireAt=expire_at_str,
>>>>>>> 4b9ca44a
                )
            )

        return out_files

    @contextlib.asynccontextmanager
    async def get_redis(self, crawl_id):
        """get redis url for crawl id"""
        redis_url = self.crawl_manager.get_redis_url(crawl_id)

        redis = await self.crawl_manager.get_redis_client(redis_url)

        try:
            yield redis
        finally:
            await redis.close()

    async def add_to_collection(
        self, crawl_ids: List[str], collection_id: uuid.UUID, org: Organization
    ):
        """Add crawls to collection."""
        for crawl_id in crawl_ids:
            crawl_raw = await self.get_crawl_raw(crawl_id, org)
            crawl_collections = crawl_raw.get("collectionIds")
            if crawl_collections and crawl_id in crawl_collections:
                raise HTTPException(
                    status_code=400, detail="crawl_already_in_collection"
                )

            await self.crawls.find_one_and_update(
                {"_id": crawl_id},
                {"$push": {"collectionIds": collection_id}},
            )

    async def remove_from_collection(
        self, crawl_ids: List[uuid.UUID], collection_id: uuid.UUID
    ):
        """Remove crawls from collection."""
        for crawl_id in crawl_ids:
            await self.crawls.find_one_and_update(
                {"_id": crawl_id},
                {"$pull": {"collectionIds": collection_id}},
            )

    async def remove_collection_from_all_crawls(self, collection_id: uuid.UUID):
        """Remove collection id from all crawls it's currently in."""
        await self.crawls.update_many(
            {"collectionIds": collection_id},
            {"$pull": {"collectionIds": collection_id}},
        )

    # pylint: disable=too-many-branches, invalid-name, too-many-statements
    async def list_all_base_crawls(
        self,
        org: Optional[Organization] = None,
        userid: Optional[uuid.UUID] = None,
        name: Optional[str] = None,
        description: Optional[str] = None,
        collection_id: Optional[str] = None,
        states: Optional[List[str]] = None,
        first_seed: Optional[str] = None,
        type_: Optional[str] = None,
        cid: Optional[UUID4] = None,
        cls_type: Type[Union[CrawlOut, CrawlOutWithResources]] = CrawlOut,
        page_size: int = DEFAULT_PAGE_SIZE,
        page: int = 1,
        sort_by: Optional[str] = None,
        sort_direction: int = -1,
    ):
        """List crawls of all types from the db"""
        # Zero-index page for query
        page = page - 1
        skip = page * page_size

        oid = org.id if org else None

        resources = False
        if cls_type == CrawlOutWithResources:
            resources = True

        query: dict[str, object] = {}
        if type_:
            query["type"] = type_
        if oid:
            query["oid"] = oid

        if userid:
            query["userid"] = userid

        if states:
            # validated_states = [value for value in state if value in ALL_CRAWL_STATES]
            query["state"] = {"$in": states}

        if cid:
            query["cid"] = cid

        aggregate = [
            {"$match": query},
            {"$set": {"firstSeedObject": {"$arrayElemAt": ["$config.seeds", 0]}}},
            {"$set": {"firstSeed": "$firstSeedObject.url"}},
            {"$unset": ["firstSeedObject", "errors", "config"]},
        ]

        if not resources:
            aggregate.extend([{"$unset": ["files"]}])

        if name:
            aggregate.extend([{"$match": {"name": name}}])

        if first_seed:
            aggregate.extend([{"$match": {"firstSeed": first_seed}}])

        if description:
            aggregate.extend([{"$match": {"description": description}}])

        if collection_id:
            aggregate.extend([{"$match": {"collectionIds": {"$in": [collection_id]}}}])

        if sort_by:
            if sort_by not in ("started", "finished", "fileSize"):
                raise HTTPException(status_code=400, detail="invalid_sort_by")
            if sort_direction not in (1, -1):
                raise HTTPException(status_code=400, detail="invalid_sort_direction")

            aggregate.extend([{"$sort": {sort_by: sort_direction}}])

        aggregate.extend(
            [
                {
                    "$facet": {
                        "items": [
                            {"$skip": skip},
                            {"$limit": page_size},
                        ],
                        "total": [{"$count": "count"}],
                    }
                },
            ]
        )

        # Get total
        cursor = self.crawls.aggregate(aggregate)
        results = await cursor.to_list(length=1)
        result = results[0]
        items = result["items"]

        try:
            total = int(result["total"][0]["count"])
        except (IndexError, ValueError):
            total = 0

        crawls = []
        for res in items:
            crawl = cls_type.from_dict(res)

            if resources or crawl.type == "crawl":
                # pass files only if we want to include resolved resources
                files = res.get("files") if resources else None
                crawl = await self._resolve_crawl_refs(crawl, org, files=files)

            crawls.append(crawl)

        return crawls, total

    async def delete_crawls_all_types(
        self,
        delete_list: DeleteCrawlList,
        org: Organization,
        user: Optional[User] = None,
    ):
        """Delete uploaded crawls"""
        crawls: list[str] = []
        uploads: list[str] = []

        for crawl_id in delete_list.crawl_ids:
            crawl = await self.get_crawl_raw(crawl_id, org)
            type_ = crawl.get("type")
            if type_ == "crawl":
                crawls.append(crawl_id)
            if type_ == "upload":
                uploads.append(crawl_id)

        crawls_length = len(crawls)
        uploads_length = len(uploads)

        if crawls_length + uploads_length == 0:
            raise HTTPException(status_code=400, detail="nothing_to_delete")

        deleted_count = 0
        # Value is set in delete calls, but initialize to keep linter happy.
        quota_reached = False

        if crawls_length:
            crawl_delete_list = DeleteCrawlList(crawl_ids=crawls)
            deleted, cids_to_update, quota_reached = await self.delete_crawls(
                org, crawl_delete_list, "crawl", user
            )
            deleted_count += deleted

            for cid, cid_dict in cids_to_update.items():
                cid_size = cid_dict["size"]
                cid_inc = cid_dict["inc"]
                await self.crawl_configs.stats_recompute_last(cid, -cid_size, -cid_inc)

        if uploads_length:
            upload_delete_list = DeleteCrawlList(crawl_ids=uploads)
            deleted, _, quota_reached = await self.delete_crawls(
                org, upload_delete_list, "upload", user
            )
            deleted_count += deleted

        if deleted_count < 1:
            raise HTTPException(status_code=404, detail="crawl_not_found")

        return {"deleted": True, "storageQuotaReached": quota_reached}

    async def get_all_crawl_search_values(
        self, org: Organization, type_: Optional[str] = None
    ):
        """List unique names, first seeds, and descriptions from all captures in org"""
        match_query: dict[str, object] = {"oid": org.id}
        if type_:
            match_query["type"] = type_

        names = await self.crawls.distinct("name", match_query)
        descriptions = await self.crawls.distinct("description", match_query)
        cids = (
            await self.crawls.distinct("cid", match_query)
            if not type_ or type_ == "crawl"
            else []
        )

        # Remove empty strings
        names = [name for name in names if name]
        descriptions = [description for description in descriptions if description]

        first_seeds = set()
        for cid in cids:
            if not cid:
                continue
            config = await self.crawl_configs.get_crawl_config(cid, org.id)
            if not config:
                continue
            first_seed = config.config.seeds[0]
            first_seeds.add(first_seed.url)

        return {
            "names": names,
            "descriptions": descriptions,
            "firstSeeds": list(first_seeds),
        }


# ============================================================================
def init_base_crawls_api(
    app, mdb, users, crawl_manager, crawl_config_ops, orgs, colls, storage_ops, user_dep
):
    """base crawls api"""
    # pylint: disable=invalid-name, duplicate-code, too-many-arguments, too-many-locals

    ops = BaseCrawlOps(
        mdb, users, orgs, crawl_config_ops, crawl_manager, colls, storage_ops
    )

    org_viewer_dep = orgs.org_viewer_dep
    org_crawl_dep = orgs.org_crawl_dep

    @app.get(
        "/orgs/{oid}/all-crawls",
        tags=["all-crawls"],
        response_model=PaginatedResponse,
    )
    async def list_all_base_crawls(
        org: Organization = Depends(org_viewer_dep),
        pageSize: int = DEFAULT_PAGE_SIZE,
        page: int = 1,
        userid: Optional[UUID4] = None,
        name: Optional[str] = None,
        state: Optional[str] = None,
        firstSeed: Optional[str] = None,
        description: Optional[str] = None,
        collectionId: Optional[UUID4] = None,
        crawlType: Optional[str] = None,
        cid: Optional[UUID4] = None,
        sortBy: Optional[str] = "finished",
        sortDirection: Optional[int] = -1,
    ):
        states = state.split(",") if state else None

        if firstSeed:
            firstSeed = urllib.parse.unquote(firstSeed)

        if name:
            name = urllib.parse.unquote(name)

        if description:
            description = urllib.parse.unquote(description)

        if crawlType and crawlType not in ("crawl", "upload"):
            raise HTTPException(status_code=400, detail="invalid_crawl_type")

        crawls, total = await ops.list_all_base_crawls(
            org,
            userid=userid,
            name=name,
            description=description,
            collection_id=collectionId,
            states=states,
            first_seed=firstSeed,
            type_=crawlType,
            cid=cid,
            page_size=pageSize,
            page=page,
            sort_by=sortBy,
            sort_direction=sortDirection,
        )
        return paginated_format(crawls, total, page, pageSize)

    @app.get("/orgs/{oid}/all-crawls/search-values", tags=["all-crawls"])
    async def get_all_crawls_search_values(
        org: Organization = Depends(org_viewer_dep),
        crawlType: Optional[str] = None,
    ):
        if crawlType and crawlType not in ("crawl", "upload"):
            raise HTTPException(status_code=400, detail="invalid_crawl_type")

        return await ops.get_all_crawl_search_values(org, type_=crawlType)

    @app.get(
        "/orgs/{oid}/all-crawls/{crawl_id}",
        tags=["all-crawls"],
        response_model=CrawlOutWithResources,
    )
    async def get_base_crawl(crawl_id: str, org: Organization = Depends(org_crawl_dep)):
        return await ops.get_crawl(crawl_id, org)

    @app.get(
        "/orgs/all/all-crawls/{crawl_id}/replay.json",
        tags=["all-crawls"],
        response_model=CrawlOutWithResources,
    )
    async def get_base_crawl_admin(crawl_id, user: User = Depends(user_dep)):
        if not user.is_superuser:
            raise HTTPException(status_code=403, detail="Not Allowed")

        return await ops.get_crawl(crawl_id, None)

    @app.get(
        "/orgs/{oid}/all-crawls/{crawl_id}/replay.json",
        tags=["all-crawls"],
        response_model=CrawlOutWithResources,
    )
    async def get_crawl(crawl_id, org: Organization = Depends(org_viewer_dep)):
        return await ops.get_crawl(crawl_id, org)

    @app.patch("/orgs/{oid}/all-crawls/{crawl_id}", tags=["all-crawls"])
    async def update_crawl(
        update: UpdateCrawl, crawl_id: str, org: Organization = Depends(org_crawl_dep)
    ):
        return await ops.update_crawl(crawl_id, org, update)

    @app.post("/orgs/{oid}/all-crawls/delete", tags=["all-crawls"])
    async def delete_crawls_all_types(
        delete_list: DeleteCrawlList,
        user: User = Depends(user_dep),
        org: Organization = Depends(org_crawl_dep),
    ):
        return await ops.delete_crawls_all_types(delete_list, org, user)

    return ops<|MERGE_RESOLUTION|>--- conflicted
+++ resolved
@@ -405,11 +405,8 @@
                     crc32=file_.crc32,
                     size=file_.size,
                     crawlId=crawl_id,
-<<<<<<< HEAD
                     numReplicas=len(file_.replicas) if file_.replicas else 0,
-=======
                     expireAt=expire_at_str,
->>>>>>> 4b9ca44a
                 )
             )
 
