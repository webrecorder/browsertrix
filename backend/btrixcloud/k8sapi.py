--- conflicted
+++ resolved
@@ -223,15 +223,8 @@
 
     async def _patch_job(self, crawl_id, body, pluraltype="crawljobs") -> dict:
         try:
-<<<<<<< HEAD
-            self.api_client.set_default_header(
-                "Content-Type", "application/merge-patch+json"
-            )
-
             name = f"{pluraltype[:-1]}-{crawl_id}"
 
-=======
->>>>>>> d2862ff7
             await self.custom_api.patch_namespaced_custom_object(
                 group="btrix.cloud",
                 version="v1",
