""" btrixjob operator (working for metacontroller) """

import asyncio
import traceback
import os
from pprint import pprint
from typing import Optional, DefaultDict, TYPE_CHECKING

from collections import defaultdict

from datetime import datetime
import json
from uuid import UUID
from fastapi import HTTPException

import yaml
import humanize

from pydantic import BaseModel, Field

from kubernetes.utils import parse_quantity
from redis import asyncio as exceptions

from .utils import (
    from_k8s_date,
    to_k8s_date,
    dt_now,
)
from .k8sapi import K8sAPI

from .models import (
    NON_RUNNING_STATES,
    RUNNING_STATES,
    RUNNING_AND_STARTING_ONLY,
    RUNNING_AND_STARTING_STATES,
    SUCCESSFUL_STATES,
    CrawlFile,
    CrawlCompleteIn,
    StorageRef,
)

if TYPE_CHECKING:
    from .crawlconfigs import CrawlConfigOps
    from .crawls import CrawlOps
    from .orgs import OrgOps
    from .colls import CollectionOps
    from .storages import StorageOps
    from .webhooks import EventWebhookOps
    from .users import UserManager
<<<<<<< HEAD
    from .background_jobs import BackgroundJobOps
else:
    CrawlConfigOps = CrawlOps = OrgOps = CollectionOps = object
    StorageOps = EventWebhookOps = UserManager = BackgroundJobOps = object
=======
else:
    CrawlConfigOps = CrawlOps = OrgOps = CollectionOps = object
    StorageOps = EventWebhookOps = UserManager = object

>>>>>>> 6384d8b5

CMAP = "ConfigMap.v1"
PVC = "PersistentVolumeClaim.v1"
POD = "Pod.v1"

BTRIX_API = "btrix.cloud/v1"
CJS = f"CrawlJob.{BTRIX_API}"

METRICS_API = "metrics.k8s.io/v1beta1"
METRICS = f"PodMetrics.{METRICS_API}"

DEFAULT_TTL = 30

REDIS_TTL = 60

# time in seconds before a crawl is deemed 'waiting' instead of 'starting'
STARTING_TIME_SECS = 60

# how often to update execution time seconds
EXEC_TIME_UPDATE_SECS = 60


# ============================================================================
class MCBaseRequest(BaseModel):
    """base metacontroller model, used for customize hook"""

    parent: dict
    controller: dict


# ============================================================================
class MCSyncData(MCBaseRequest):
    """sync / finalize metacontroller model"""

    children: dict
    related: dict
    finalizing: bool = False


# ============================================================================
class MCDecoratorSyncData(BaseModel):
    """sync for decoratorcontroller model"""

    object: dict
    controller: dict

    attachments: dict
    related: dict
    finalizing: bool = False


# ============================================================================
class CrawlSpec(BaseModel):
    """spec from k8s CrawlJob object"""

    id: str
    cid: UUID
    oid: UUID
    scale: int = 1
    storage: StorageRef
    started: str
    stopping: bool = False
    scheduled: bool = False
    expire_time: Optional[datetime] = None
    max_crawl_size: Optional[int] = None


# ============================================================================
class PodResourcePercentage(BaseModel):
    """Resource usage percentage ratios"""

    memory: float = 0
    cpu: float = 0
    storage: float = 0


# ============================================================================
class PodResources(BaseModel):
    """Pod Resources"""

    memory: int = 0
    cpu: float = 0
    storage: int = 0

    def __init__(self, *a, **kw):
        if "memory" in kw:
            kw["memory"] = int(parse_quantity(kw["memory"]))
        if "cpu" in kw:
            kw["cpu"] = float(parse_quantity(kw["cpu"]))
        if "storage" in kw:
            kw["storage"] = int(parse_quantity(kw["storage"]))
        super().__init__(*a, **kw)


# ============================================================================
class PodInfo(BaseModel):
    """Aggregate pod status info held in CrawlJob"""

    exitTime: Optional[str] = None
    exitCode: Optional[int] = None
    isNewExit: Optional[bool] = Field(default=None, exclude=True)
    reason: Optional[str] = None

    allocated: PodResources = PodResources()
    used: PodResources = PodResources()

    newCpu: Optional[int] = None
    newMemory: Optional[int] = None

    def dict(self, *a, **kw):
        res = super().dict(*a, **kw)
        percent = {
            "memory": self.get_percent_memory(),
            "cpu": self.get_percent_cpu(),
            "storage": self.get_percent_storage(),
        }
        res["percent"] = percent
        return res

    def get_percent_memory(self) -> float:
        """compute percent memory used"""
        return (
            float(self.used.memory) / float(self.allocated.memory)
            if self.allocated.memory
            else 0
        )

    def get_percent_cpu(self) -> float:
        """compute percent cpu used"""
        return (
            float(self.used.cpu) / float(self.allocated.cpu)
            if self.allocated.cpu
            else 0
        )

    def get_percent_storage(self) -> float:
        """compute percent storage used"""
        return (
            float(self.used.storage) / float(self.allocated.storage)
            if self.allocated.storage
            else 0
        )

    def should_restart_pod(self):
        """return true if pod should be restarted"""
        if self.newMemory and self.newMemory != self.allocated.memory:
            return True

        if self.newCpu and self.newCpu != self.allocated.cpu:
            return True

        return False


# ============================================================================
class CrawlStatus(BaseModel):
    """status from k8s CrawlJob object"""

    state: str = "starting"
    pagesFound: int = 0
    pagesDone: int = 0
    size: int = 0
    # human readable size string
    sizeHuman: str = ""
    scale: int = 1
    filesAdded: int = 0
    filesAddedSize: int = 0
    finished: Optional[str] = None
    stopping: bool = False
    initRedis: bool = False
    lastActiveTime: str = ""
    podStatus: Optional[DefaultDict[str, PodInfo]] = defaultdict(
        lambda: PodInfo()  # pylint: disable=unnecessary-lambda
    )
    # placeholder for pydantic 2.0 -- will require this version
    # podStatus: Optional[
    #    DefaultDict[str, Annotated[PodInfo, Field(default_factory=PodInfo)]]
    # ]
    restartTime: Optional[str]
    canceled: bool = False

    # Execution Time -- updated on pod exits and at regular interval
    crawlExecTime: int = 0

    # last exec time update
    lastUpdatedTime: str = ""

    # any pods exited
    anyCrawlPodNewExit: Optional[bool] = Field(default=False, exclude=True)

    # don't include in status, use by metacontroller
    resync_after: Optional[int] = Field(default=None, exclude=True)


# ============================================================================
# pylint: disable=too-many-statements, too-many-public-methods, too-many-branches, too-many-nested-blocks
# pylint: disable=too-many-instance-attributes, too-many-locals, too-many-lines, too-many-arguments
class BtrixOperator(K8sAPI):
    """BtrixOperator Handler"""

    crawl_config_ops: CrawlConfigOps
    crawl_ops: CrawlOps
    orgs_ops: OrgOps
    coll_ops: CollectionOps
    storage_ops: StorageOps
    event_webhook_ops: EventWebhookOps
<<<<<<< HEAD
    background_job_ops: BackgroundJobOps

=======
>>>>>>> 6384d8b5
    user_ops: UserManager

    def __init__(
        self,
        crawl_config_ops,
        crawl_ops,
        org_ops,
        coll_ops,
        storage_ops,
        event_webhook_ops,
        background_job_ops,
    ):
        super().__init__()

        self.crawl_config_ops = crawl_config_ops
        self.crawl_ops = crawl_ops
        self.org_ops = org_ops
        self.coll_ops = coll_ops
        self.storage_ops = storage_ops
        self.background_job_ops = background_job_ops
        self.event_webhook_ops = event_webhook_ops

        self.user_ops = crawl_config_ops.user_manager

        self.config_file = "/config/config.yaml"

        self.done_key = "crawls-done"

        self.fast_retry_secs = int(os.environ.get("FAST_RETRY_SECS") or 0)

        self.log_failed_crawl_lines = int(os.environ.get("LOG_FAILED_CRAWL_LINES") or 0)

        with open(self.config_file, encoding="utf-8") as fh_config:
            self.shared_params = yaml.safe_load(fh_config)

        self._has_pod_metrics = False
        self.compute_crawler_resources()

        # to avoid background tasks being garbage collected
        # see: https://stackoverflow.com/a/74059981
        self.bg_tasks = set()

    def compute_crawler_resources(self):
        """compute memory / cpu resources for crawlers"""
        # pylint: disable=invalid-name
        p = self.shared_params
        num = max(int(p["crawler_browser_instances"]) - 1, 0)
        if not p.get("crawler_cpu"):
            base = parse_quantity(p["crawler_cpu_base"])
            extra = parse_quantity(p["crawler_extra_cpu_per_browser"])

            # cpu is a floating value of cpu cores
            p["crawler_cpu"] = float(base + num * extra)

            print(f"cpu = {base} + {num} * {extra} = {p['crawler_cpu']}")
        else:
            print(f"cpu = {p['crawler_cpu']}")

        if not p.get("crawler_memory"):
            base = parse_quantity(p["crawler_memory_base"])
            extra = parse_quantity(p["crawler_extra_memory_per_browser"])

            # memory is always an int
            p["crawler_memory"] = int(base + num * extra)

            print(f"memory = {base} + {num} * {extra} = {p['crawler_memory']}")
        else:
            print(f"memory = {p['crawler_memory']}")

    async def async_init(self):
        """perform any async init here"""
        self._has_pod_metrics = await self.is_pod_metrics_available()
        print("Pod Metrics Available:", self._has_pod_metrics)

    async def sync_profile_browsers(self, data: MCSyncData):
        """sync profile browsers"""
        spec = data.parent.get("spec", {})

        expire_time = from_k8s_date(spec.get("expireTime"))
        browserid = spec.get("id")

        if dt_now() >= expire_time:
            self.run_task(self.delete_profile_browser(browserid))
            return {"status": {}, "children": []}

        params = {}
        params.update(self.shared_params)
        params["id"] = browserid
        params["userid"] = spec.get("userid", "")

        oid = spec.get("oid")
        storage = StorageRef(spec.get("storageName"))

        storage_path = storage.get_storage_extra_path(oid)
        storage_secret = storage.get_storage_secret_name(oid)

        params["storage_path"] = storage_path
        params["storage_secret"] = storage_secret
        params["profile_filename"] = spec.get("profileFilename", "")

        params["url"] = spec.get("startUrl", "about:blank")
        params["vnc_password"] = spec.get("vncPassword")

        children = self.load_from_yaml("profilebrowser.yaml", params)

        return {"status": {}, "children": children}

    # pylint: disable=too-many-return-statements, invalid-name
    async def sync_crawls(self, data: MCSyncData):
        """sync crawls"""

        status = CrawlStatus(**data.parent.get("status", {}))

        spec = data.parent.get("spec", {})
        crawl_id = spec["id"]
        cid = spec["cid"]
        oid = spec["oid"]

        redis_url = self.get_redis_url(crawl_id)

        params = {}
        params.update(self.shared_params)
        params["id"] = crawl_id
        params["cid"] = cid
        params["userid"] = spec.get("userid", "")

        pods = data.children[POD]

        # if finalizing, crawl is being deleted
        if data.finalizing:
            if not status.finished:
                # if can't cancel, already finished
                if not await self.cancel_crawl(
                    crawl_id, UUID(cid), UUID(oid), status, data.children[POD]
                ):
                    # instead of fetching the state (that was already set)
                    # return exception to ignore this request, keep previous
                    # finished state
                    raise HTTPException(status_code=400, detail="out_of_sync_status")

            return await self.finalize_response(
                crawl_id,
                UUID(oid),
                status,
                spec,
                data.children,
                params,
            )

        # just in case, finished but not deleted, can only get here if
        # do_crawl_finished_tasks() doesn't reach the end or taking too long
        if status.finished:
            print(
                f"warn crawl {crawl_id} finished but not deleted, post-finish taking too long?"
            )
            self.run_task(self.delete_crawl_job(crawl_id))
            return await self.finalize_response(
                crawl_id,
                UUID(oid),
                status,
                spec,
                data.children,
                params,
            )

        try:
            configmap = data.related[CMAP][f"crawl-config-{cid}"]["data"]
        # pylint: disable=bare-except, broad-except
        except:
            # fail crawl if config somehow missing, shouldn't generally happen
            await self.fail_crawl(crawl_id, UUID(cid), UUID(oid), status, pods)

            return self._empty_response(status)

        crawl = CrawlSpec(
            id=crawl_id,
            cid=cid,
            oid=oid,
            storage=StorageRef(spec["storageName"]),
            scale=spec.get("scale", 1),
            started=data.parent["metadata"]["creationTimestamp"],
            stopping=spec.get("stopping", False),
            expire_time=from_k8s_date(spec.get("expireTime")),
            max_crawl_size=int(spec.get("maxCrawlSize") or 0),
            scheduled=spec.get("manual") != "1",
        )

        # first, check storage quota, and fail immediately if quota reached
        if status.state in ("starting", "skipped_quota_reached"):
            # only check on very first run, before any pods/pvcs created
            # for now, allow if crawl has already started (pods/pvcs created)
            if (
                not pods
                and not data.children[PVC]
                and await self.org_ops.storage_quota_reached(crawl.oid)
            ):
                await self.mark_finished(
                    crawl.id, crawl.cid, crawl.oid, status, "skipped_quota_reached"
                )
                return self._empty_response(status)

        if status.state in ("starting", "waiting_org_limit"):
            if not await self.can_start_new(crawl, data, status):
                return self._empty_response(status)

            await self.set_state(
                "starting", status, crawl.id, allowed_from=["waiting_org_limit"]
            )

        if len(pods):
            for pod_name, pod in pods.items():
                self.sync_resources(status, pod_name, pod, data.children)

            status = await self.sync_crawl_state(
                redis_url,
                crawl,
                status,
                pods,
                data.related.get(METRICS, {}),
            )

            # auto sizing handled here
            self.handle_auto_size(crawl.id, status.podStatus)

            if status.finished:
                return await self.finalize_response(
                    crawl_id,
                    UUID(oid),
                    status,
                    spec,
                    data.children,
                    params,
                )

            await self.increment_pod_exec_time(
                pods, status, crawl.id, crawl.oid, EXEC_TIME_UPDATE_SECS
            )

        else:
            status.scale = crawl.scale
            status.lastUpdatedTime = to_k8s_date(dt_now())

        children = self._load_redis(params, status, data.children)

        storage_path = crawl.storage.get_storage_extra_path(oid)
        storage_secret = crawl.storage.get_storage_secret_name(oid)

        params["storage_path"] = storage_path
        params["storage_secret"] = storage_secret
        params["profile_filename"] = configmap["PROFILE_FILENAME"]

        params["storage_filename"] = configmap["STORE_FILENAME"]
        params["restart_time"] = spec.get("restartTime")

        params["redis_url"] = redis_url

        if spec.get("restartTime") != status.restartTime:
            # pylint: disable=invalid-name
            status.restartTime = spec.get("restartTime")
            status.resync_after = self.fast_retry_secs
            params["force_restart"] = True
        else:
            params["force_restart"] = False

        for i in range(0, status.scale):
            children.extend(self._load_crawler(params, i, status, data.children))

        return {
            "status": status.dict(exclude_none=True),
            "children": children,
            "resyncAfterSeconds": status.resync_after,
        }

    def _load_redis(self, params, status, children):
        name = f"redis-{params['id']}"
        has_pod = name in children[POD]

        pod_info = status.podStatus[name]
        params["name"] = name
        params["cpu"] = pod_info.newCpu or params.get("redis_cpu")
        params["memory"] = pod_info.newMemory or params.get("redis_memory")
        restart = pod_info.should_restart_pod() and has_pod
        if restart:
            print(f"Restart {name}")

        params["init_redis"] = status.initRedis and not restart

        return self.load_from_yaml("redis.yaml", params)

    def _load_crawler(self, params, i, status, children):
        name = f"crawl-{params['id']}-{i}"
        has_pod = name in children[POD]

        pod_info = status.podStatus[name]
        params["name"] = name
        params["cpu"] = pod_info.newCpu or params.get("crawler_cpu")
        params["memory"] = pod_info.newMemory or params.get("crawler_memory")
        params["do_restart"] = (
            pod_info.should_restart_pod() or params.get("force_restart")
        ) and has_pod
        if params.get("do_restart"):
            print(f"Restart {name}")

        params["priorityClassName"] = f"crawl-instance-{i}"

        return self.load_from_yaml("crawler.yaml", params)

    # pylint: disable=too-many-arguments
    async def _resolve_scale(self, crawl_id, desired_scale, redis, status, pods):
        """Resolve scale
        If desired_scale >= actual scale, just set (also limit by number of pages
        found).
        If desired scale < actual scale, attempt to shut down each crawl instance
        via redis setting. If contiguous instances shutdown (successful exit), lower
        scale and clean up previous scale state.
        """

        # actual scale (minus redis pod)
        actual_scale = len(pods)
        if pods.get(f"redis-{crawl_id}"):
            actual_scale -= 1

        # ensure at least enough pages for the scale
        if status.pagesFound and status.pagesFound < desired_scale:
            desired_scale = status.pagesFound

        # if desired_scale same or scaled up, return desired_scale
        if desired_scale >= actual_scale:
            return desired_scale

        new_scale = actual_scale
        for i in range(actual_scale - 1, desired_scale - 1, -1):
            name = f"crawl-{crawl_id}-{i}"
            pod = pods.get(name)
            if pod:
                print(f"Attempting scaling down of pod {i}")
                await redis.hset(f"{crawl_id}:stopone", name, "1")

            if pod["status"].get("phase") == "Succeeded" and new_scale == i + 1:
                new_scale = i
                print(f"Scaled down pod index {i}, scale to {new_scale}")

        if new_scale < actual_scale:
            for i in range(new_scale, actual_scale):
                name = f"crawl-{crawl_id}-{i}"
                await redis.hdel(f"{crawl_id}:stopone", name)
                await redis.hdel(f"{crawl_id}:status", name)

        return new_scale

    def sync_resources(self, status, name, pod, children):
        """set crawljob status from current resources"""
        resources = status.podStatus[name].allocated

        src = pod["spec"]["containers"][0]["resources"]["requests"]
        resources.memory = int(parse_quantity(src.get("memory")))
        resources.cpu = float(parse_quantity(src.get("cpu")))

        pvc = children[PVC].get(name)
        if pvc:
            src = pvc["spec"]["resources"]["requests"]
            resources.storage = int(parse_quantity(src.get("storage")))

    async def set_state(self, state, status, crawl_id, allowed_from, **kwargs):
        """set status state and update db, if changed
        if allowed_from passed in, can only transition from allowed_from state,
        otherwise get current state from db and return
        the following state transitions are supported:

        from starting to org concurrent crawl limit and back:
         - starting -> waiting_org_capacity -> starting

        from starting to running:
         - starting -> running

        from running to complete or partial_complete:
         - running -> complete
         - running -> partial_complete

        from starting or running to waiting for capacity (pods pending) and back:
         - starting -> waiting_capacity
         - running -> waiting_capacity
         - waiting_capacity -> running

        from any state to canceled or failed:
         - not complete or partial_complete -> canceled
         - not complete or partial_complete -> failed
        """
        if not allowed_from or status.state in allowed_from:
            res = await self.crawl_ops.update_crawl_state_if_allowed(
                crawl_id, state=state, allowed_from=allowed_from, **kwargs
            )
            if res:
                print(f"Setting state: {status.state} -> {state}, {crawl_id}")
                status.state = state
                return True

            # get actual crawl state
            actual_state, finished = await self.crawl_ops.get_crawl_state(crawl_id)
            if actual_state:
                status.state = actual_state
            if finished:
                status.finished = to_k8s_date(finished)

            if actual_state != state:
                print(f"state mismatch, actual state {actual_state}, requested {state}")
                if not actual_state and state == "canceled":
                    return True

        if status.state != state:
            print(
                f"Not setting state: {status.state} -> {state}, {crawl_id} not allowed"
            )
        return False

    def load_from_yaml(self, filename, params):
        """load and parse k8s template from yaml file"""
        return list(
            yaml.safe_load_all(self.templates.env.get_template(filename).render(params))
        )

    def get_related(self, data: MCBaseRequest):
        """return objects related to crawl pods"""
        spec = data.parent.get("spec", {})
        cid = spec["cid"]
        crawl_id = spec["id"]
        oid = spec.get("oid")
        related_resources = [
            {
                "apiVersion": "v1",
                "resource": "configmaps",
                "labelSelector": {"matchLabels": {"btrix.crawlconfig": cid}},
            },
            {
                "apiVersion": BTRIX_API,
                "resource": "crawljobs",
                "labelSelector": {"matchLabels": {"btrix.org": oid}},
            },
        ]

        if self._has_pod_metrics:
            related_resources.append(
                {
                    "apiVersion": METRICS_API,
                    "resource": "pods",
                    "labelSelector": {"matchLabels": {"crawl": crawl_id}},
                }
            )

        return {"relatedResources": related_resources}

    async def can_start_new(self, crawl: CrawlSpec, data: MCSyncData, status):
        """return true if crawl can start, otherwise set crawl to 'queued' state
        until more crawls for org finish"""
        max_crawls = await self.org_ops.get_max_concurrent_crawls(crawl.oid)
        if not max_crawls:
            return True

        if len(data.related[CJS]) <= max_crawls:
            return True

        name = data.parent.get("metadata", {}).get("name")

        # def metadata_key(val):
        #    return val.get("metadata").get("creationTimestamp")

        # all_crawljobs = sorted(data.related[CJS].values(), key=metadata_key)
        # print(list(data.related[CJS].keys()))

        i = 0
        for crawl_sorted in data.related[CJS].values():
            if crawl_sorted.get("status", {}).get("state") in NON_RUNNING_STATES:
                continue

            # print(i, crawl_sorted.get("metadata").get("name"))
            if crawl_sorted.get("metadata").get("name") == name:
                # print("found: ", name, "index", i)
                if i < max_crawls:
                    return True

                break
            i += 1

        await self.set_state(
            "waiting_org_limit", status, crawl.id, allowed_from=["starting"]
        )
        return False

    async def cancel_crawl(
        self,
        crawl_id: str,
        cid: UUID,
        oid: UUID,
        status: CrawlStatus,
        pods: dict,
    ) -> bool:
        """Mark crawl as canceled"""
        if not await self.mark_finished(crawl_id, cid, oid, status, "canceled"):
            return False

        await self.mark_for_cancelation(crawl_id)

        if not status.canceled:
            for name, pod in pods.items():
                pstatus = pod["status"]
                role = pod["metadata"]["labels"]["role"]

                if role != "crawler":
                    continue

                if "containerStatuses" not in pstatus:
                    continue

                cstatus = pstatus["containerStatuses"][0]

                self.handle_terminated_pod(
                    name, role, status, cstatus["state"].get("terminated")
                )

            status.canceled = True

        return status.canceled

    async def fail_crawl(
        self,
        crawl_id: str,
        cid: UUID,
        oid: UUID,
        status: CrawlStatus,
        pods: dict,
        stats=None,
    ) -> bool:
        """Mark crawl as failed, log crawl state and print crawl logs, if possible"""
        prev_state = status.state

        if not await self.mark_finished(
            crawl_id, cid, oid, status, "failed", stats=stats
        ):
            return False

        if not self.log_failed_crawl_lines or prev_state == "failed":
            return True

        pod_names = list(pods.keys())

        for name in pod_names:
            print(f"============== POD STATUS: {name} ==============")
            pprint(pods[name]["status"])

        self.run_task(self.print_pod_logs(pod_names, self.log_failed_crawl_lines))

        return True

    def _empty_response(self, status):
        """done response for removing crawl"""
        return {
            "status": status.dict(exclude_none=True),
            "children": [],
        }

    async def finalize_response(
        self,
        crawl_id: str,
        oid: UUID,
        status: CrawlStatus,
        spec: dict,
        children: dict,
        params: dict,
    ):
        """ensure crawl id ready for deletion"""

        redis_pod = f"redis-{crawl_id}"
        new_children = []

        finalized = False

        pods = children[POD]

        if redis_pod in pods:
            # if has other pods, keep redis pod until they are removed
            if len(pods) > 1:
                new_children = self._load_redis(params, status, children)
                await self.increment_pod_exec_time(pods, status, crawl_id, oid)

        # keep pvs until pods are removed
        if new_children:
            new_children.extend(list(children[PVC].values()))

        if not children[POD] and not children[PVC]:
            # keep parent until ttl expired, if any
            if status.finished:
                ttl = spec.get("ttlSecondsAfterFinished", DEFAULT_TTL)
                finished = from_k8s_date(status.finished)
                if (dt_now() - finished).total_seconds() > ttl > 0:
                    print("CrawlJob expired, deleting: " + crawl_id)
                    finalized = True
            else:
                finalized = True

        return {
            "status": status.dict(exclude_none=True),
            "children": new_children,
            "finalized": finalized,
        }

    async def _get_redis(self, redis_url):
        """init redis, ensure connectivity"""
        redis = None
        try:
            redis = await self.get_redis_client(redis_url)
            # test connection
            await redis.ping()
            return redis

        # pylint: disable=bare-except
        except:
            if redis:
                await redis.close()

            return None

    async def sync_crawl_state(self, redis_url, crawl, status, pods, metrics):
        """sync crawl state for running crawl"""
        # check if at least one crawler pod started running
        crawler_running, redis_running, done = self.sync_pod_status(pods, status)
        redis = None

        try:
            if redis_running:
                redis = await self._get_redis(redis_url)

            await self.add_used_stats(crawl.id, status.podStatus, redis, metrics)

            # skip if no newly exited pods
            if status.anyCrawlPodNewExit:
                await self.log_crashes(crawl.id, status.podStatus, redis)

            if not crawler_running:
                if self.should_mark_waiting(status.state, crawl.started):
                    await self.set_state(
                        "waiting_capacity",
                        status,
                        crawl.id,
                        allowed_from=RUNNING_AND_STARTING_ONLY,
                    )

                # for now, don't reset redis once inited
                if status.lastActiveTime and (
                    (dt_now() - from_k8s_date(status.lastActiveTime)).total_seconds()
                    > REDIS_TTL
                ):
                    print(
                        f"Pausing redis, no running crawler pods for >{REDIS_TTL} secs"
                    )
                    status.initRedis = False

                # if still running, resync after N seconds
                status.resync_after = self.fast_retry_secs
                return status

            status.initRedis = True
            status.lastActiveTime = to_k8s_date(dt_now())

            if not redis:
                # if still running, resync after N seconds
                status.resync_after = self.fast_retry_secs
                return status

            # set state to running (if not already)
            if status.state not in RUNNING_STATES:
                # if true (state is set), also run webhook
                if await self.set_state(
                    "running",
                    status,
                    crawl.id,
                    allowed_from=["starting", "waiting_capacity"],
                ):
                    self.run_task(
                        self.event_webhook_ops.create_crawl_started_notification(
                            crawl.id, crawl.oid, scheduled=crawl.scheduled
                        )
                    )

            file_done = await redis.lpop(self.done_key)

            while file_done:
                msg = json.loads(file_done)
                # add completed file
                if msg.get("filename"):
                    await self.add_file_to_crawl(msg, crawl, redis)
                    await redis.incr("filesAdded")

                # get next file done
                file_done = await redis.lpop(self.done_key)

            # ensure filesAdded and filesAddedSize always set
            status.filesAdded = int(await redis.get("filesAdded") or 0)
            status.filesAddedSize = int(await redis.get("filesAddedSize") or 0)

            # update stats and get status
            return await self.update_crawl_state(redis, crawl, status, pods, done)

        # pylint: disable=broad-except
        except Exception as exc:
            traceback.print_exc()
            print(f"Crawl get failed: {exc}, will try again")
            return status

        finally:
            if redis:
                await redis.close()

    def sync_pod_status(self, pods, status):
        """check status of pods"""
        crawler_running = False
        redis_running = False
        done = True

        try:
            for name, pod in pods.items():
                running = False

                pstatus = pod["status"]
                phase = pstatus["phase"]
                role = pod["metadata"]["labels"]["role"]

                if phase in ("Running", "Succeeded"):
                    running = True

                if "containerStatuses" in pstatus:
                    cstatus = pstatus["containerStatuses"][0]

                    # consider 'ContainerCreating' as running
                    waiting = cstatus["state"].get("waiting")
                    if (
                        phase == "Pending"
                        and waiting
                        and waiting.get("reason") == "ContainerCreating"
                    ):
                        running = True

                    self.handle_terminated_pod(
                        name, role, status, cstatus["state"].get("terminated")
                    )

                if role == "crawler":
                    crawler_running = crawler_running or running
                    done = done and phase == "Succeeded"
                elif role == "redis":
                    redis_running = redis_running or running

        # pylint: disable=broad-except
        except Exception as exc:
            done = False
            print(exc)

        return crawler_running, redis_running, done

    def handle_terminated_pod(self, name, role, status, terminated):
        """handle terminated pod state"""
        if not terminated:
            return

        exit_time = terminated.get("finishedAt")
        if not exit_time:
            print("warn: terminated pod missing finishedAt", flush=True)
            return

        pod_status = status.podStatus[name]

        pod_status.isNewExit = pod_status.exitTime != exit_time
        if pod_status.isNewExit and role == "crawler":
            pod_status.exitTime = exit_time
            status.anyCrawlPodNewExit = True

        # detect reason
        exit_code = terminated.get("exitCode")

        if exit_code == 0:
            pod_status.reason = "done"
        elif terminated.get("reason") == "OOMKilled" or exit_code == 137:
            pod_status.reason = "oom"
        else:
            pod_status.reason = "interrupt: " + str(exit_code)

        pod_status.exitCode = exit_code

    async def increment_pod_exec_time(
        self,
        pods: dict[str, dict],
        status: CrawlStatus,
        crawl_id: str,
        oid: UUID,
        min_duration=0,
    ) -> None:
        """inc exec time tracking"""
        now = dt_now()

        if not status.lastUpdatedTime:
            status.lastUpdatedTime = to_k8s_date(now)
            return

        update_start_time = from_k8s_date(status.lastUpdatedTime)

        reason = None
        update_duration = (now - update_start_time).total_seconds()

        if status.anyCrawlPodNewExit:
            reason = "new pod exit"

        elif status.canceled:
            reason = "crawl canceled"

        elif now.month != update_start_time.month:
            reason = "month change"

        elif update_duration >= min_duration:
            reason = "duration reached" if min_duration else "finalizing"

        if not reason:
            return

        exec_time = 0
        print(
            f"Exec Time Update: {reason}: {now} - {update_start_time} = {update_duration}"
        )

        for name, pod in pods.items():
            pstatus = pod["status"]
            role = pod["metadata"]["labels"]["role"]

            if role != "crawler":
                continue

            if "containerStatuses" not in pstatus:
                continue

            cstate = pstatus["containerStatuses"][0]["state"]

            end_time = None
            start_time = None
            pod_state = ""

            if "running" in cstate:
                pod_state = "running"
                state = cstate["running"]
                start_time = from_k8s_date(state.get("startedAt"))
                if update_start_time and update_start_time > start_time:
                    start_time = update_start_time

                end_time = now
            elif "terminated" in cstate:
                pod_state = "terminated"
                state = cstate["terminated"]
                start_time = from_k8s_date(state.get("startedAt"))
                end_time = from_k8s_date(state.get("finishedAt"))
                if update_start_time and update_start_time > start_time:
                    start_time = update_start_time

                # already counted
                if update_start_time and end_time < update_start_time:
                    print(
                        f"  - {name}: {pod_state}: skipping already counted, "
                        + f"{end_time} < {start_time}"
                    )
                    continue

            if end_time and start_time:
                duration = int((end_time - start_time).total_seconds())
                print(
                    f"  - {name}: {pod_state}: {end_time} - {start_time} = {duration}"
                )
                exec_time += duration

        if exec_time:
            await self.crawl_ops.inc_crawl_exec_time(crawl_id, exec_time)
            await self.org_ops.inc_org_time_stats(oid, exec_time, True)
            status.crawlExecTime += exec_time

        print(
            f"  Exec Time Total: {status.crawlExecTime}, Incremented By: {exec_time}",
            flush=True,
        )

        status.lastUpdatedTime = to_k8s_date(now)

    def should_mark_waiting(self, state, started):
        """Should the crawl be marked as waiting for capacity?"""
        if state in RUNNING_STATES:
            return True

        if state == "starting":
            started = from_k8s_date(started)
            return (dt_now() - started).total_seconds() > STARTING_TIME_SECS

        return False

    async def add_used_stats(self, crawl_id, pod_status, redis, metrics):
        """load current usage stats"""
        if redis:
            stats = await redis.info("persistence")
            storage = int(stats.get("aof_current_size", 0)) + int(
                stats.get("current_cow_size", 0)
            )
            pod_info = pod_status[f"redis-{crawl_id}"]
            pod_info.used.storage = storage

            # if no pod metrics, get memory estimate from redis itself
            if not self._has_pod_metrics:
                stats = await redis.info("memory")
                pod_info.used.memory = int(stats.get("used_memory_rss", 0))

                # stats = await redis.info("cpu")
                # pod_info.used.cpu = float(stats.get("used_cpu_sys", 0))

        for name, metric in metrics.items():
            usage = metric["containers"][0]["usage"]
            pod_info = pod_status[name]
            pod_info.used.memory = int(parse_quantity(usage["memory"]))
            pod_info.used.cpu = float(parse_quantity(usage["cpu"]))

    def handle_auto_size(self, _, pod_status):
        """auto scale pods here, experimental"""
        for name, pod in pod_status.items():
            # if pod crashed due to OOM, increase mem
            # if pod.isNewExit and pod.reason == "oom":
            #    pod.newMemory = int(float(pod.allocated.memory) * 1.2)
            #    print(f"Resizing pod {name} -> mem {pod.newMemory} - OOM Detected")

            # if redis is using >0.90 of its memory, increase mem
            if name.startswith("redis") and pod.get_percent_memory() > 0.90:
                pod.newMemory = int(float(pod.allocated.memory) * 1.2)
                print(f"Resizing pod {name} -> mem {pod.newMemory} - Redis Capacity")

    async def log_crashes(self, crawl_id, pod_status, redis):
        """report/log any pod crashes here"""
        for name, pod in pod_status.items():
            # log only unexpected exits as crashes
            # - 0 is success / intended shutdown
            # - 11 is default interrupt / intended restart
            # - 13 is force interrupt / intended restart
            if not pod.isNewExit or pod.exitCode in (0, 11, 13):
                continue

            log = self.get_log_line(
                "Crawler Instance Crashed", {"reason": pod.reason, "pod": name}
            )
            if not redis:
                print(log)
            else:
                await redis.lpush(f"{crawl_id}:e", log)

    def get_log_line(self, message, details):
        """get crawler error line for logging"""
        err = {
            "timestamp": dt_now().isoformat(),
            "logLevel": "error",
            "context": "k8s",
            "message": message,
            "details": details,
        }
        return json.dumps(err)

    async def add_file_to_crawl(self, cc_data, crawl, redis):
        """Handle finished CrawlFile to db"""

        filecomplete = CrawlCompleteIn(**cc_data)

        org = await self.org_ops.get_org_by_id(crawl.oid)

        filename = self.storage_ops.get_org_relative_path(
            org, crawl.storage, filecomplete.filename
        )

        crawl_file = CrawlFile(
            filename=filename,
            size=filecomplete.size,
            hash=filecomplete.hash,
            crc32=filecomplete.crc32,
            storage=crawl.storage,
        )
        await redis.incr("filesAddedSize", filecomplete.size)

        await self.crawl_ops.add_crawl_file(crawl.id, crawl_file, filecomplete.size)

        try:
            await self.background_job_ops.create_replica_jobs(
                crawl.oid, crawl_file, crawl.id, "crawl"
            )
        # pylint: disable=broad-except
        except Exception as exc:
            print("Replicate Exception", exc, flush=True)

        return True

    def is_crawl_stopping(self, crawl, size):
        """return true if crawl should begin graceful stopping phase"""

        # if user requested stop, then enter stopping phase
        if crawl.stopping:
            print("Graceful Stop: User requested stop")
            return True

        # check crawl expiry
        if crawl.expire_time and dt_now() > crawl.expire_time:
            print(f"Graceful Stop: Job duration expired at {crawl.expire_time}")
            return True

        if crawl.max_crawl_size and size > crawl.max_crawl_size:
            print(f"Graceful Stop: Maximum crawl size {crawl.max_crawl_size} hit")
            return True

        return False

    async def get_redis_crawl_stats(self, redis, crawl_id):
        """get page stats"""
        try:
            # crawler >0.9.0, done key is a value
            pages_done = int(await redis.get(f"{crawl_id}:d") or 0)
        except exceptions.ResponseError:
            # crawler <=0.9.0, done key is a list
            pages_done = await redis.llen(f"{crawl_id}:d")

        pages_found = await redis.scard(f"{crawl_id}:s")
        sizes = await redis.hgetall(f"{crawl_id}:size")
        archive_size = sum(int(x) for x in sizes.values())

        stats = {"found": pages_found, "done": pages_done, "size": archive_size}
        return stats, sizes

    async def update_crawl_state(self, redis, crawl, status, pods, done) -> CrawlStatus:
        """update crawl state and check if crawl is now done"""
        results = await redis.hgetall(f"{crawl.id}:status")
        stats, sizes = await self.get_redis_crawl_stats(redis, crawl.id)

        # need to add size of previously completed WACZ files as well!
        stats["size"] += status.filesAddedSize

        # update status
        status.pagesDone = stats["done"]
        status.pagesFound = stats["found"]
        status.size = stats["size"]
        status.sizeHuman = humanize.naturalsize(status.size)

        await self.crawl_ops.update_running_crawl_stats(crawl.id, stats)

        for key, value in sizes.items():
            value = int(value)
            if value > 0:
                pod_info = status.podStatus[key]
                pod_info.used.storage = value

        status.stopping = self.is_crawl_stopping(crawl, status.size)

        # check exec time quotas and stop if reached limit
        if not status.stopping:
            if await self.org_ops.exec_mins_quota_reached(crawl.oid):
                status.stopping = True

        # mark crawl as stopping
        if status.stopping:
            await redis.set(f"{crawl.id}:stopping", "1")
            # backwards compatibility with older crawler
            await redis.set("crawl-stop", "1")

        # resolve scale
        if crawl.scale != status.scale:
            status.scale = await self._resolve_scale(
                crawl.id, crawl.scale, redis, status, pods
            )

        # check if done / failed
        status_count: dict[str, int] = {}
        for i in range(crawl.scale):
            res = results.get(f"crawl-{crawl.id}-{i}")
            if res:
                status_count[res] = status_count.get(res, 0) + 1

        # check if all crawlers are done
        if done and status_count.get("done", 0) >= crawl.scale:
            # check if one-page crawls actually succeeded
            # if only one page found, and no files, assume failed
            if status.pagesFound == 1 and not status.filesAdded:
                await self.fail_crawl(
                    crawl.id, crawl.cid, crawl.oid, status, pods, stats
                )
                return status

            completed = status.pagesDone and status.pagesDone >= status.pagesFound

            state = "complete" if completed else "partial_complete"

            await self.mark_finished(
                crawl.id, crawl.cid, crawl.oid, status, state, crawl, stats
            )

        # check if all crawlers failed
        elif status_count.get("failed", 0) >= crawl.scale:
            # if stopping, and no pages finished, mark as canceled
            if status.stopping and not status.pagesDone:
                await self.mark_finished(
                    crawl.id, crawl.cid, crawl.oid, status, "canceled", crawl, stats
                )
            else:
                await self.fail_crawl(
                    crawl.id, crawl.cid, crawl.oid, status, pods, stats
                )

        # check for other statuses
        else:
            new_status = None
            if status_count.get("running"):
                if status.state in ("generate-wacz", "uploading-wacz", "pending-wacz"):
                    new_status = "running"

            elif status_count.get("generate-wacz"):
                new_status = "generate-wacz"
            elif status_count.get("uploading-wacz"):
                new_status = "uploading-wacz"
            elif status_count.get("pending-wait"):
                new_status = "pending-wait"
            if new_status:
                await self.set_state(
                    new_status, status, crawl.id, allowed_from=RUNNING_STATES
                )

        return status

    # pylint: disable=too-many-arguments
    async def mark_finished(
        self,
        crawl_id: str,
        cid: UUID,
        oid: UUID,
        status: CrawlStatus,
        state: str,
        crawl=None,
        stats=None,
    ) -> bool:
        """mark crawl as finished, set finished timestamp and final state"""

        finished = dt_now()

        kwargs = {"finished": finished}
        if stats:
            kwargs["stats"] = stats

        if state in SUCCESSFUL_STATES:
            allowed_from = RUNNING_STATES
        else:
            allowed_from = RUNNING_AND_STARTING_STATES

        # if set_state returns false, already set to same status, return
        if not await self.set_state(
            state, status, crawl_id, allowed_from=allowed_from, **kwargs
        ):
            print("already finished, ignoring mark_finished")
            if not status.finished:
                status.finished = to_k8s_date(finished)

            return False

        status.finished = to_k8s_date(finished)

        if crawl and state in SUCCESSFUL_STATES:
            await self.inc_crawl_complete_stats(crawl, finished)

        self.run_task(
            self.do_crawl_finished_tasks(
                crawl_id, cid, oid, status.filesAddedSize, state
            )
        )

        return True

    # pylint: disable=too-many-arguments
    async def do_crawl_finished_tasks(
        self,
        crawl_id: str,
        cid: UUID,
        oid: UUID,
        files_added_size: int,
        state: str,
    ) -> None:
        """Run tasks after crawl completes in asyncio.task coroutine."""
        await self.crawl_config_ops.stats_recompute_last(cid, files_added_size, 1)

        if state in SUCCESSFUL_STATES and oid:
            await self.org_ops.inc_org_bytes_stored(oid, files_added_size, "crawl")
            await self.coll_ops.add_successful_crawl_to_collections(crawl_id, cid)

        await self.event_webhook_ops.create_crawl_finished_notification(
            crawl_id, oid, state
        )

        # add crawl errors to db
        await self.add_crawl_errors_to_db(crawl_id)

        # finally, delete job
        await self.delete_crawl_job(crawl_id)

    async def inc_crawl_complete_stats(self, crawl, finished):
        """Increment Crawl Stats"""

        started = from_k8s_date(crawl.started)

        duration = int((finished - started).total_seconds())

        print(f"Duration: {duration}", flush=True)

        await self.org_ops.inc_org_time_stats(crawl.oid, duration)

    async def mark_for_cancelation(self, crawl_id):
        """mark crawl as canceled in redis"""
        try:
            redis_url = self.get_redis_url(crawl_id)
            redis = await self._get_redis(redis_url)
            if not redis:
                return False

            await redis.set(f"{crawl_id}:canceled", "1")
            return True
        finally:
            if redis:
                await redis.close()

    async def add_crawl_errors_to_db(self, crawl_id, inc=100):
        """Pull crawl errors from redis and write to mongo db"""
        index = 0
        redis = None
        try:
            redis_url = self.get_redis_url(crawl_id)
            redis = await self._get_redis(redis_url)
            if not redis:
                return

            # ensure this only runs once
            if not await redis.setnx("errors-exported", "1"):
                return

            while True:
                skip = index * inc
                upper_bound = skip + inc - 1
                errors = await redis.lrange(f"{crawl_id}:e", skip, upper_bound)
                if not errors:
                    break

                await self.crawl_ops.add_crawl_errors(crawl_id, errors)

                if len(errors) < inc:
                    # If we have fewer than inc errors, we can assume this is the
                    # last page of data to add.
                    break
                index += 1
        # pylint: disable=bare-except
        except:
            # likely redis has already been deleted, so nothing to do
            pass
        finally:
            if redis:
                await redis.close()

    def get_cronjob_crawl_related(self, data: MCBaseRequest):
        """return configmap related to crawl"""
        labels = data.parent.get("metadata", {}).get("labels", {})
        cid = labels.get("btrix.crawlconfig")
        return {
            "relatedResources": [
                {
                    "apiVersion": "v1",
                    "resource": "configmaps",
                    "labelSelector": {"matchLabels": {"btrix.crawlconfig": cid}},
                }
            ]
        }

    async def sync_cronjob_crawl(self, data: MCDecoratorSyncData):
        """create crawljobs from a job object spawned by cronjob"""

        metadata = data.object["metadata"]
        labels = metadata.get("labels", {})
        cid = labels.get("btrix.crawlconfig")

        name = metadata.get("name")
        crawl_id = name

        actual_state, finished = await self.crawl_ops.get_crawl_state(crawl_id)
        if finished:
            status = None
            # mark job as completed
            if not data.object["status"].get("succeeded"):
                print("Cron Job Complete!", finished)
                status = {
                    "succeeded": 1,
                    "startTime": metadata.get("creationTimestamp"),
                    "completionTime": to_k8s_date(finished),
                }

            return {
                "attachments": [],
                "annotations": {"finished": finished},
                "status": status,
            }

        configmap = data.related[CMAP][f"crawl-config-{cid}"]["data"]

        oid = configmap.get("ORG_ID")
        userid = configmap.get("USER_ID")

        crawljobs = data.attachments[CJS]

        org = await self.org_ops.get_org_by_id(UUID(oid))

        crawl_id, crawljob = self.new_crawl_job_yaml(
            cid,
            userid=userid,
            oid=oid,
            storage=org.storage,
            scale=int(configmap.get("INITIAL_SCALE", 1)),
            crawl_timeout=int(configmap.get("CRAWL_TIMEOUT", 0)),
            max_crawl_size=int(configmap.get("MAX_CRAWL_SIZE", "0")),
            manual=False,
            crawl_id=crawl_id,
        )

        attachments = list(yaml.safe_load_all(crawljob))

        if crawl_id in crawljobs:
            attachments[0]["status"] = crawljobs[CJS][crawl_id]["status"]

        if not actual_state:
            # pylint: disable=duplicate-code
            crawlconfig = await self.crawl_config_ops.get_crawl_config(
                UUID(cid), UUID(oid)
            )
            if not crawlconfig:
                print(
                    f"error: no crawlconfig {cid}. skipping scheduled job. old cronjob left over?"
                )
                return {"attachments": []}

            # db create
            user = await self.user_ops.get_by_id(UUID(userid))
            if not user:
                print(f"error: missing user for id {userid}")
                return {"attachments": []}

            await self.crawl_config_ops.add_new_crawl(
                crawl_id, crawlconfig, user, manual=False
            )
            print("Scheduled Crawl Created: " + crawl_id)

        return {
            "attachments": attachments,
        }

    async def finalize_background_job(self, data: MCDecoratorSyncData) -> dict:
        """handle finished background job"""

        metadata = data.object["metadata"]
        labels: dict[str, str] = metadata.get("labels", {})
        oid: str = labels.get("btrix.org") or ""
        job_type: str = labels.get("job_type") or ""
        job_id: str = metadata.get("name")

        status = data.object["status"]
        success = status.get("succeeded") == 1
        completion_time = status.get("completionTime")

        finalized = True

        finished = from_k8s_date(completion_time) if completion_time else dt_now()

        try:
            await self.background_job_ops.job_finished(
                job_id, job_type, UUID(oid), success=success, finished=finished
            )
            print(
                f"{job_type} background job completed: success: {success}, {job_id}",
                flush=True,
            )

        # pylint: disable=broad-except
        except Exception:
            # unable to update db, don't finalize job deletion yet
            finalized = False
            print("Update Background Job Error", flush=True)
            traceback.print_exc()

        return {"attachments": [], "finalized": finalized}

    def run_task(self, func):
        """add bg tasks to set to avoid premature garbage collection"""
        task = asyncio.create_task(func)
        self.bg_tasks.add(task)
        task.add_done_callback(self.bg_tasks.discard)


# ============================================================================
def init_operator_api(app, *args):
    """regsiters webhook handlers for metacontroller"""

    oper = BtrixOperator(*args)

    @app.post("/op/crawls/sync")
    async def mc_sync_crawls(data: MCSyncData):
        return await oper.sync_crawls(data)

    # reuse sync path, but distinct endpoint for better logging
    @app.post("/op/crawls/finalize")
    async def mc_sync_finalize(data: MCSyncData):
        return await oper.sync_crawls(data)

    @app.post("/op/crawls/customize")
    async def mc_related(data: MCBaseRequest):
        return oper.get_related(data)

    @app.post("/op/profilebrowsers/sync")
    async def mc_sync_profile_browsers(data: MCSyncData):
        return await oper.sync_profile_browsers(data)

    @app.post("/op/cronjob/sync")
    async def mc_sync_cronjob_crawls(data: MCDecoratorSyncData):
        return await oper.sync_cronjob_crawl(data)

    @app.post("/op/cronjob/customize")
    async def mc_cronjob_related(data: MCBaseRequest):
        return oper.get_cronjob_crawl_related(data)

    # nop, but needed for metacontroller
    @app.post("/op/backgroundjob/sync")
    async def mc_sync_background_jobs():
        return {"attachments": []}

    @app.post("/op/backgroundjob/finalize")
    async def mc_finalize_background_jobs(data: MCDecoratorSyncData):
        return await oper.finalize_background_job(data)

    @app.get("/healthz", include_in_schema=False)
    async def healthz():
        return {}

    return oper<|MERGE_RESOLUTION|>--- conflicted
+++ resolved
@@ -47,17 +47,10 @@
     from .storages import StorageOps
     from .webhooks import EventWebhookOps
     from .users import UserManager
-<<<<<<< HEAD
     from .background_jobs import BackgroundJobOps
 else:
     CrawlConfigOps = CrawlOps = OrgOps = CollectionOps = object
     StorageOps = EventWebhookOps = UserManager = BackgroundJobOps = object
-=======
-else:
-    CrawlConfigOps = CrawlOps = OrgOps = CollectionOps = object
-    StorageOps = EventWebhookOps = UserManager = object
-
->>>>>>> 6384d8b5
 
 CMAP = "ConfigMap.v1"
 PVC = "PersistentVolumeClaim.v1"
@@ -264,11 +257,7 @@
     coll_ops: CollectionOps
     storage_ops: StorageOps
     event_webhook_ops: EventWebhookOps
-<<<<<<< HEAD
     background_job_ops: BackgroundJobOps
-
-=======
->>>>>>> 6384d8b5
     user_ops: UserManager
 
     def __init__(
