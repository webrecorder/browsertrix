--- conflicted
+++ resolved
@@ -1586,15 +1586,11 @@
                 return {"attachments": []}
 
             # db create
-<<<<<<< HEAD
-            user = await self.user_ops.get_by_id(uuid.UUID(userid))
+            user = await self.user_ops.get_by_id(UUID(userid))
             if not user:
                 print(f"error: missing user for id {userid}")
                 return {"attachments": []}
 
-=======
-            user = await self.user_ops.get_by_id(UUID(userid))
->>>>>>> b8351a7f
             await self.crawl_config_ops.add_new_crawl(
                 crawl_id, crawlconfig, user, manual=False
             )
