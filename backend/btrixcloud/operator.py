--- conflicted
+++ resolved
@@ -626,14 +626,8 @@
             status.filesAdded = int(await redis.get("filesAdded") or 0)
             status.filesAddedSize = int(await redis.get("filesAddedSize") or 0)
 
-            pod_names = list(pods.keys())
-
             # update stats and get status
-<<<<<<< HEAD
             return await self.update_crawl_state(redis, crawl, status, pods)
-=======
-            return await self.update_crawl_state(redis, crawl, status, pod_names)
->>>>>>> 2967f1e3
 
         # pylint: disable=broad-except
         except Exception as exc:
@@ -729,11 +723,7 @@
 
         return False
 
-<<<<<<< HEAD
     async def update_crawl_state(self, redis, crawl, status, pods):
-=======
-    async def update_crawl_state(self, redis, crawl, status, pod_names):
->>>>>>> 2967f1e3
         """update crawl state and check if crawl is now done"""
         results = await redis.hgetall(f"{crawl.id}:status")
         stats = await get_redis_crawl_stats(redis, crawl.id)
@@ -796,6 +786,7 @@
                 and state == "failed"
                 and prev_state != "failed"
             ):
+                pod_names = list(pods.keys())
                 print("crawl failed: ", pod_names, stats)
                 asyncio.create_task(
                     self.print_pod_logs(
@@ -862,16 +853,10 @@
             self.crawl_configs, self.crawls, cid, files_added_size, 1
         )
 
-<<<<<<< HEAD
-=======
         await add_crawl_files_to_org_bytes_stored(
             self.crawls, self.orgs, crawl_id, files_added_size
         )
 
-        if redis:
-            await self.add_crawl_errors_to_db(redis, crawl_id)
-
->>>>>>> 2967f1e3
         if state in SUCCESSFUL_STATES:
             await add_successful_crawl_to_collections(
                 self.crawls, self.crawl_configs, self.collections, crawl_id, cid
