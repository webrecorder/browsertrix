""" current version """

<<<<<<< HEAD
__version__ = "1.10.2"
=======
__version__ = "1.11.0-beta.0"
>>>>>>> 8b0d1432
<|MERGE_RESOLUTION|>--- conflicted
+++ resolved
@@ -1,7 +1,3 @@
 """ current version """
 
-<<<<<<< HEAD
-__version__ = "1.10.2"
-=======
-__version__ = "1.11.0-beta.0"
->>>>>>> 8b0d1432
+__version__ = "1.11.0-beta.0"