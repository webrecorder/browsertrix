--- conflicted
+++ resolved
@@ -233,13 +233,11 @@
                 exclude = [exclude]
             validate_regexes(exclude)
 
-<<<<<<< HEAD
         self._validate_link_selectors(config_in.config.selectLinks)
-=======
+
         if config_in.config.customBehaviors:
             for url in config_in.config.customBehaviors:
                 self._validate_custom_behavior_url_syntax(url)
->>>>>>> 23f9e08a
 
         now = dt_now()
         crawlconfig = CrawlConfig(
@@ -301,7 +299,6 @@
             execMinutesQuotaReached=exec_mins_quota_reached,
         )
 
-<<<<<<< HEAD
     def _validate_link_selectors(self, link_selectors: List[str]):
         """Validate link selectors
 
@@ -319,7 +316,7 @@
                 raise HTTPException(status_code=400, detail="invalid_link_selector")
             if not parts[0] or not parts[1]:
                 raise HTTPException(status_code=400, detail="invalid_link_selector")
-=======
+
     def _validate_custom_behavior_url_syntax(self, url: str) -> Tuple[bool, List[str]]:
         """Validate custom behaviors are valid URLs after removing custom git syntax"""
         git_prefix = "git+"
@@ -336,7 +333,6 @@
             raise HTTPException(status_code=400, detail="invalid_custom_behavior")
 
         return is_git_repo, parts
->>>>>>> 23f9e08a
 
     def ensure_quota_page_limit(self, crawlconfig: CrawlConfig, org: Organization):
         """ensure page limit is set to no greater than quota page limit, if any"""
@@ -403,14 +399,12 @@
                 exclude = [exclude]
             validate_regexes(exclude)
 
-<<<<<<< HEAD
         if update.config and update.config.selectLinks is not None:
             self._validate_link_selectors(update.config.selectLinks)
-=======
+
         if update.config and update.config.customBehaviors:
             for url in update.config.customBehaviors:
                 self._validate_custom_behavior_url_syntax(url)
->>>>>>> 23f9e08a
 
         # indicates if any k8s crawl config settings changed
         changed = False
