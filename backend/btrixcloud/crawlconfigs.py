"""
Crawl Config API handling
"""
# pylint: disable=too-many-lines

from typing import List, Union, Optional, Tuple

import uuid
import asyncio
import re
import os
from datetime import datetime
import urllib.parse

import pymongo
from pydantic import UUID4
from fastapi import APIRouter, Depends, HTTPException, Query

from .pagination import DEFAULT_PAGE_SIZE, paginated_format
from .models import (
    CrawlConfigIn,
    ConfigRevision,
    CrawlConfig,
    CrawlConfigOut,
    CrawlConfigIdNameOut,
    EmptyStr,
    UpdateCrawlConfig,
    Organization,
    User,
    PaginatedResponse,
)
from .basecrawls import FAILED_STATES
from .utils import dt_now


ALLOWED_SORT_KEYS = (
    "created",
    "modified",
    "firstSeed",
    "lastCrawlTime",
    "lastCrawlStartTime",
    "lastRun",
    "name",
)


# ============================================================================
class CrawlConfigOps:
    """Crawl Config Operations"""

    # pylint: disable=too-many-arguments, too-many-instance-attributes, too-many-public-methods

    def __init__(
        self,
        dbclient,
        mdb,
        user_manager,
        org_ops,
        crawl_manager,
        profiles,
    ):
        self.dbclient = dbclient
        self.crawls = mdb["crawls"]
        self.crawl_configs = mdb["crawl_configs"]
        self.config_revs = mdb["configs_revs"]
        self.user_manager = user_manager
        self.org_ops = org_ops
        self.crawl_manager = crawl_manager
        self.profiles = profiles
        self.profiles.set_crawlconfigs(self)
        self.crawl_ops = None
        self.default_filename_template = os.environ["DEFAULT_CRAWL_FILENAME_TEMPLATE"]

        self.router = APIRouter(
            prefix="/crawlconfigs",
            tags=["crawlconfigs"],
            responses={404: {"description": "Not found"}},
        )

        self.coll_ops = None
        self._file_rx = re.compile("\\W+")

    def set_crawl_ops(self, ops):
        """set crawl ops reference"""
        self.crawl_ops = ops

    async def init_index(self):
        """init index for crawlconfigs db collection"""
        await self.crawl_configs.create_index(
            [("oid", pymongo.HASHED), ("inactive", pymongo.ASCENDING)]
        )

        await self.crawl_configs.create_index(
            [("oid", pymongo.ASCENDING), ("tags", pymongo.ASCENDING)]
        )

        await self.crawl_configs.create_index(
            [("lastRun", pymongo.DESCENDING), ("modified", pymongo.DESCENDING)]
        )

        await self.crawl_configs.create_index(
            [("name", pymongo.ASCENDING), ("firstSeed", pymongo.ASCENDING)]
        )

        await self.config_revs.create_index([("cid", pymongo.HASHED)])

        await self.config_revs.create_index(
            [("cid", pymongo.HASHED), ("rev", pymongo.ASCENDING)]
        )

    def set_coll_ops(self, coll_ops):
        """set collection ops"""
        self.coll_ops = coll_ops

    def sanitize(self, string=""):
        """sanitize string for use in wacz filename"""
        return self._file_rx.sub("-", string.lower())

    async def _lookup_profile(
        self, profileid: Union[uuid.UUID, EmptyStr, None], org: Organization
    ) -> tuple[Optional[uuid.UUID], Optional[str]]:
        if profileid is None:
            return None, None

        if isinstance(profileid, EmptyStr) or profileid == "":
            return None, ""

        profile_filename = await self.profiles.get_profile_storage_path(profileid, org)
        if not profile_filename:
            raise HTTPException(status_code=400, detail="invalid_profile_id")

        return profileid, profile_filename

    # pylint: disable=invalid-name
    async def add_crawl_config(
        self,
        config: CrawlConfigIn,
        org: Organization,
        user: User,
<<<<<<< HEAD
    ) -> Tuple[str, str, bool, bool]:
=======
    ) -> tuple[str, str, bool]:
>>>>>>> 4591db1a
        """Add new crawl config"""
        data = config.dict()
        data["oid"] = org.id
        data["createdBy"] = user.id
        data["createdByName"] = user.name
        data["modifiedBy"] = user.id
        data["modifiedByName"] = user.name
        data["_id"] = uuid.uuid4()
        data["created"] = datetime.utcnow().replace(microsecond=0, tzinfo=None)
        data["modified"] = data["created"]

        if config.runNow:
            data["lastStartedBy"] = user.id
            data["lastStartedByName"] = user.name

        # Ensure page limit is below org maxPagesPerCall if set
        max_pages = await self.org_ops.get_max_pages_per_crawl(org.id)
        if max_pages > 0:
            data["config"]["limit"] = max_pages

        data["profileid"], profile_filename = await self._lookup_profile(
            config.profileid, org
        )

        if config.autoAddCollections:
            data["autoAddCollections"] = config.autoAddCollections

        result = await self.crawl_configs.insert_one(data)

        crawlconfig = CrawlConfig.from_dict(data)

        out_filename = (
            data.get("crawlFilenameTemplate") or self.default_filename_template
        )

        run_now = config.runNow
        storage_quota_reached = await self.org_ops.storage_quota_reached(org.id)
        exec_mins_quota_reached = await self.org_ops.exec_mins_quota_reached(org.id)

        if storage_quota_reached:
            run_now = False
            print(f"Storage quota exceeded for org {org.id}", flush=True)

        if exec_mins_quota_reached:
            run_now = False
            print(f"Execution minutes quota exceeded for org {org.id}", flush=True)

        crawl_id = await self.crawl_manager.add_crawl_config(
            crawlconfig=crawlconfig,
            storage=org.storage,
            run_now=run_now,
            out_filename=out_filename,
            profile_filename=profile_filename or "",
        )

        if crawl_id and run_now:
            await self.add_new_crawl(crawl_id, crawlconfig, user, manual=True)

        return (
            result.inserted_id or "",
            crawl_id or "",
            storage_quota_reached,
            exec_mins_quota_reached,
        )

    async def add_new_crawl(
        self, crawl_id: str, crawlconfig: CrawlConfig, user: User, manual: bool
    ):
        """increments crawl count for this config and adds new crawl"""

        started = dt_now()

        inc = self.inc_crawl_count(crawlconfig.id)
        add = self.crawl_ops.add_new_crawl(
            crawl_id, crawlconfig, user.id, started, manual
        )
        info = self.set_config_current_crawl_info(
            crawlconfig.id, crawl_id, started, user
        )

        await asyncio.gather(inc, add, info)

    async def inc_crawl_count(self, cid: uuid.UUID):
        """inc crawl count for config"""
        await self.crawl_configs.find_one_and_update(
            {"_id": cid, "inactive": {"$ne": True}},
            {"$inc": {"crawlAttemptCount": 1}},
        )

    def check_attr_changed(
        self, crawlconfig: CrawlConfig, update: UpdateCrawlConfig, attr_name: str
    ):
        """check if attribute is set and has changed. if not changed, clear it on the update"""
        if getattr(update, attr_name) is not None:
            if getattr(update, attr_name) != getattr(crawlconfig, attr_name):
                return True

        return False

    async def update_crawl_config(
        self, cid: uuid.UUID, org: Organization, user: User, update: UpdateCrawlConfig
    ) -> dict[str, bool]:
        # pylint: disable=too-many-locals
        """Update name, scale, schedule, and/or tags for an existing crawl config"""

        orig_crawl_config = await self.get_crawl_config(cid, org.id)
        if not orig_crawl_config:
            raise HTTPException(status_code=400, detail="config_not_found")

        # indicates if any k8s crawl config settings changed
        changed = False
        changed = changed or (
            self.check_attr_changed(orig_crawl_config, update, "config")
        )
        changed = changed or (
            self.check_attr_changed(orig_crawl_config, update, "crawlTimeout")
        )
        changed = changed or (
            self.check_attr_changed(orig_crawl_config, update, "maxCrawlSize")
        )
        changed = changed or (
            self.check_attr_changed(orig_crawl_config, update, "crawlFilenameTemplate")
        )
        changed = changed or (
            self.check_attr_changed(orig_crawl_config, update, "schedule")
        )
        changed = changed or self.check_attr_changed(orig_crawl_config, update, "scale")

        changed = changed or (
            update.profileid is not None
            and update.profileid != orig_crawl_config.profileid
            and ((not update.profileid) != (not orig_crawl_config.profileid))
        )

        metadata_changed = self.check_attr_changed(orig_crawl_config, update, "name")
        metadata_changed = metadata_changed or self.check_attr_changed(
            orig_crawl_config, update, "description"
        )
        metadata_changed = metadata_changed or (
            update.tags is not None
            and ",".join(orig_crawl_config.tags) != ",".join(update.tags)
        )
        metadata_changed = metadata_changed or (
            update.autoAddCollections is not None
            and sorted(orig_crawl_config.autoAddCollections)
            != sorted(update.autoAddCollections)
        )

        run_now = update.runNow

        if not changed and not metadata_changed and not run_now:
            return {
                "updated": True,
                "settings_changed": changed,
                "metadata_changed": metadata_changed,
            }

        if changed:
            orig_dict = orig_crawl_config.dict(exclude_unset=True, exclude_none=True)
            orig_dict["cid"] = orig_dict.pop("id", cid)
            orig_dict["id"] = uuid.uuid4()

            last_rev = ConfigRevision(**orig_dict)
            last_rev = await self.config_revs.insert_one(last_rev.to_dict())

        # set update query
        query = update.dict(exclude_unset=True)
        query["modifiedBy"] = user.id
        query["modifiedByName"] = user.name
        query["modified"] = datetime.utcnow().replace(microsecond=0, tzinfo=None)

        query["profileid"], profile_filename = await self._lookup_profile(
            update.profileid, org
        )

        if update.config is not None:
            query["config"] = update.config.dict()

        # update in db
        result = await self.crawl_configs.find_one_and_update(
            {"_id": cid, "inactive": {"$ne": True}},
            {"$set": query, "$inc": {"rev": 1}},
            return_document=pymongo.ReturnDocument.AFTER,
        )

        if not result:
            raise HTTPException(
                status_code=404, detail=f"Crawl Config '{cid}' not found"
            )

        # update in crawl manager if config, schedule, scale, maxCrawlSize or crawlTimeout changed
        if changed:
            crawlconfig = CrawlConfig.from_dict(result)
            try:
                await self.crawl_manager.update_crawl_config(
                    crawlconfig, update, profile_filename
                )
            except Exception as exc:
                print(exc, flush=True)
                # pylint: disable=raise-missing-from
                raise HTTPException(
                    status_code=404, detail=f"Crawl Config '{cid}' not found"
                )

        ret = {
            "updated": True,
            "settings_changed": changed,
            "metadata_changed": metadata_changed,
        }
        if run_now:
            crawl_id = await self.run_now(cid, org, user)
            ret["started"] = crawl_id
        return ret

    async def update_usernames(self, userid: uuid.UUID, updated_name: str) -> None:
        """Update username references matching userid"""
        for workflow_field in ["createdBy", "modifiedBy", "lastStartedBy"]:
            await self.crawl_configs.update_many(
                {workflow_field: userid},
                {"$set": {f"{workflow_field}Name": updated_name}},
            )

    async def get_crawl_configs(
        self,
        org: Organization,
        page_size: int = DEFAULT_PAGE_SIZE,
        page: int = 1,
        created_by: Optional[uuid.UUID] = None,
        modified_by: Optional[uuid.UUID] = None,
        first_seed: str = "",
        name: str = "",
        description: str = "",
        tags: Optional[List[str]] = None,
        schedule: Optional[bool] = None,
        sort_by: str = "lastRun",
        sort_direction: int = -1,
    ):
        """Get all crawl configs for an organization is a member of"""
        # pylint: disable=too-many-locals,too-many-branches
        # Zero-index page for query
        page = page - 1
        skip = page * page_size

        match_query = {"oid": org.id, "inactive": {"$ne": True}}

        if tags:
            match_query["tags"] = {"$all": tags}

        if created_by:
            match_query["createdBy"] = created_by

        if modified_by:
            match_query["modifiedBy"] = modified_by

        if name:
            match_query["name"] = name

        if description:
            match_query["description"] = description

        if schedule is not None:
            if schedule:
                match_query["schedule"] = {"$nin": ["", None]}
            else:
                match_query["schedule"] = {"$in": ["", None]}

        # pylint: disable=duplicate-code
        aggregate = [
            {"$match": match_query},
            {"$set": {"firstSeedObject": {"$arrayElemAt": ["$config.seeds", 0]}}},
            {"$set": {"seedCount": {"$size": "$config.seeds"}}},
            # Set firstSeed
            {"$set": {"firstSeed": "$firstSeedObject.url"}},
            {"$unset": ["firstSeedObject", "config"]},
        ]

        if first_seed:
            aggregate.extend([{"$match": {"firstSeed": first_seed}}])

        if sort_by:
            if sort_by not in ALLOWED_SORT_KEYS:
                raise HTTPException(status_code=400, detail="invalid_sort_by")
            if sort_direction not in (1, -1):
                raise HTTPException(status_code=400, detail="invalid_sort_direction")

            sort_query = {sort_by: sort_direction}

            # add secondary sort keys:
            # firstSeed for name
            if sort_by == "name":
                sort_query["firstSeed"] = sort_direction

            # modified for last* fields in case crawl hasn't been run yet
            elif sort_by in ("lastRun", "lastCrawlTime", "lastCrawlStartTime"):
                sort_query["modified"] = sort_direction

            aggregate.extend([{"$sort": sort_query}])

        aggregate.extend(
            [
                {
                    "$facet": {
                        "items": [
                            {"$skip": skip},
                            {"$limit": page_size},
                        ],
                        "total": [{"$count": "count"}],
                    }
                },
            ]
        )

        cursor = self.crawl_configs.aggregate(aggregate)
        results = await cursor.to_list(length=1)
        result = results[0]
        items = result["items"]

        try:
            total = int(result["total"][0]["count"])
        except (IndexError, ValueError):
            total = 0

        configs = []
        for res in items:
            config = CrawlConfigOut.from_dict(res)
            # pylint: disable=invalid-name
            if not config.inactive:
                self._add_curr_crawl_stats(config, await self.get_running_crawl(config))
            configs.append(config)

        return configs, total

    async def get_crawl_config_ids_for_profile(
        self, profileid: uuid.UUID, org: Optional[Organization] = None
    ):
        """Return all crawl configs that are associated with a given profileid"""
        query = {"profileid": profileid, "inactive": {"$ne": True}}
        if org:
            query["oid"] = org.id

        cursor = self.crawl_configs.find(query, projection=["_id", "name"])
        results = await cursor.to_list(length=1000)
        results = [CrawlConfigIdNameOut.from_dict(res) for res in results]
        return results

    async def get_running_crawl(self, crawlconfig: CrawlConfig):
        """Return the id of currently running crawl for this config, if any"""
        # crawls = await self.crawl_manager.list_running_crawls(cid=crawlconfig.id)
        crawls, _ = await self.crawl_ops.list_crawls(
            cid=crawlconfig.id, running_only=True
        )

        if len(crawls) == 1:
            return crawls[0]

        return None

    async def stats_recompute_last(
        self, cid: uuid.UUID, size: int, inc_crawls: int = 1
    ):
        """recompute stats by incrementing size counter and number of crawls"""
        update_query: dict[str, object] = {
            "lastCrawlId": None,
            "lastCrawlStartTime": None,
            "lastStartedBy": None,
            "lastCrawlTime": None,
            "lastCrawlState": None,
            "lastCrawlSize": None,
            "lastCrawlStopping": False,
            "isCrawlRunning": False,
        }

        match_query = {"cid": cid, "finished": {"$ne": None}, "inactive": {"$ne": True}}
        last_crawl = await self.crawls.find_one(
            match_query, sort=[("finished", pymongo.DESCENDING)]
        )

        if last_crawl:
            last_crawl_finished = last_crawl.get("finished")

            update_query["lastCrawlId"] = str(last_crawl.get("_id"))
            update_query["lastCrawlStartTime"] = last_crawl.get("started")
            update_query["lastStartedBy"] = last_crawl.get("userid")
            update_query["lastStartedByName"] = last_crawl.get("userName")
            update_query["lastCrawlTime"] = last_crawl_finished
            update_query["lastCrawlState"] = last_crawl.get("state")
            update_query["lastCrawlSize"] = sum(
                file_.get("size", 0) for file_ in last_crawl.get("files", [])
            )

            if last_crawl_finished:
                update_query["lastRun"] = last_crawl_finished

        result = await self.crawl_configs.find_one_and_update(
            {"_id": cid, "inactive": {"$ne": True}},
            {
                "$set": update_query,
                "$inc": {
                    "totalSize": size,
                    "crawlCount": inc_crawls,
                    "crawlSuccessfulCount": inc_crawls,
                },
            },
        )

        return result is not None

    def _add_curr_crawl_stats(self, crawlconfig, crawl):
        """Add stats from current running crawl, if any"""
        if not crawl:
            return

        crawlconfig.lastCrawlState = crawl.state
        crawlconfig.lastCrawlSize = crawl.stats.get("size", 0) if crawl.stats else 0
        crawlconfig.lastCrawlStopping = crawl.stopping

    async def get_crawl_config_out(self, cid: uuid.UUID, org: Organization):
        """Return CrawlConfigOut, including state of currently running crawl, if active
        also include inactive crawl configs"""

        crawlconfig = await self.get_crawl_config(
            cid, org.id, active_only=False, config_cls=CrawlConfigOut
        )
        if not crawlconfig:
            raise HTTPException(
                status_code=404, detail=f"Crawl Config '{cid}' not found"
            )

        if not crawlconfig.inactive:
            self._add_curr_crawl_stats(
                crawlconfig, await self.get_running_crawl(crawlconfig)
            )

        if crawlconfig.profileid:
            crawlconfig.profileName = await self.profiles.get_profile_name(
                crawlconfig.profileid, org
            )

        if crawlconfig.config and crawlconfig.config.seeds:
            crawlconfig.firstSeed = crawlconfig.config.seeds[0].url

        crawlconfig.seedCount = await self.get_crawl_config_seed_count(cid, org)

        crawlconfig.config.seeds = None

        return crawlconfig

    async def get_crawl_config_seed_count(self, cid: uuid.UUID, org: Organization):
        """Return count of seeds in crawl config"""
        cursor = self.crawl_configs.aggregate(
            [
                {"$match": {"_id": cid, "oid": org.id}},
                {"$project": {"seedCount": {"$size": "$config.seeds"}}},
            ]
        )
        results = await cursor.to_list(length=1)
        result = results[0]
        seed_count = result["seedCount"]
        if seed_count:
            return int(seed_count)
        return 0

    async def get_crawl_config(
        self,
        cid: uuid.UUID,
        oid: Optional[uuid.UUID],
        active_only: bool = True,
        config_cls=CrawlConfig,
    ):
        """Get crawl config by id"""
        query: dict[str, object] = {"_id": cid}
        if oid:
            query["oid"] = oid
        if active_only:
            query["inactive"] = {"$ne": True}

        res = await self.crawl_configs.find_one(query)
        return config_cls.from_dict(res)

    async def get_crawl_config_revs(
        self, cid: uuid.UUID, page_size: int = DEFAULT_PAGE_SIZE, page: int = 1
    ):
        """return all config revisions for crawlconfig"""
        # Zero-index page for query
        page = page - 1
        skip = page_size * page

        match_query = {"cid": cid}

        total = await self.config_revs.count_documents(match_query)

        cursor = self.config_revs.find({"cid": cid}, skip=skip, limit=page_size)
        results = await cursor.to_list(length=page_size)
        revisions = [ConfigRevision.from_dict(res) for res in results]

        return revisions, total

    async def make_inactive_or_delete(
        self,
        crawlconfig: CrawlConfig,
    ):
        """Make config inactive if crawls exist, otherwise move to inactive list"""

        query = {"inactive": True}

        is_running = await self.get_running_crawl(crawlconfig) is not None

        if is_running:
            raise HTTPException(status_code=400, detail="crawl_running_cant_deactivate")

        # set to either "deleted" or "deactivated"
        status = None

        # if no crawls have been run, actually delete
        if not crawlconfig.crawlAttemptCount:
            result = await self.crawl_configs.delete_one(
                {"_id": crawlconfig.id, "oid": crawlconfig.oid}
            )

            if result.deleted_count != 1:
                raise HTTPException(status_code=404, detail="failed_to_delete")

            status = "deleted"

        else:
            if not await self.crawl_configs.find_one_and_update(
                {"_id": crawlconfig.id, "inactive": {"$ne": True}},
                {"$set": query},
            ):
                raise HTTPException(status_code=404, detail="failed_to_deactivate")

            status = "deactivated"

        # delete from crawl manager, but not from db
        await self.crawl_manager.delete_crawl_config_by_id(crawlconfig.id)

        return status

    async def do_make_inactive(self, crawlconfig: CrawlConfig):
        """perform make_inactive in a transaction"""

        async with await self.dbclient.start_session() as sesh:
            async with sesh.start_transaction():
                status = await self.make_inactive_or_delete(crawlconfig)

        return {"success": True, "status": status}

    async def add_or_remove_exclusion(self, regex, cid, org, user, add=True):
        """added or remove regex to crawl config"""
        # get crawl config
        crawl_config = await self.get_crawl_config(cid, org.id, active_only=False)

        # update exclusion
        exclude = crawl_config.config.exclude or []
        if isinstance(exclude, str):
            exclude = [exclude]

        if add:
            if regex in exclude:
                raise HTTPException(status_code=400, detail="exclusion_already_exists")

            exclude.append(regex)
        else:
            if regex not in exclude:
                raise HTTPException(status_code=400, detail="exclusion_not_found")

            exclude.remove(regex)

        crawl_config.config.exclude = exclude

        update_config = UpdateCrawlConfig(config=crawl_config.config)

        await self.update_crawl_config(cid, org, user, update_config)

        return crawl_config.config

    async def get_crawl_config_tags(self, org):
        """get distinct tags from all crawl configs for this org"""
        return await self.crawl_configs.distinct("tags", {"oid": org.id})

    async def get_crawl_config_search_values(self, org):
        """List unique names, first seeds, and descriptions from all workflows in org"""
        names = await self.crawl_configs.distinct("name", {"oid": org.id})
        descriptions = await self.crawl_configs.distinct("description", {"oid": org.id})
        workflow_ids = await self.crawl_configs.distinct("_id", {"oid": org.id})

        # Remove empty strings
        names = [name for name in names if name]
        descriptions = [description for description in descriptions if description]

        first_seeds = set()
        async for config in self.crawl_configs.find({"oid": org.id}):
            first_seed = config["config"]["seeds"][0]["url"]
            first_seeds.add(first_seed)

        return {
            "names": names,
            "descriptions": descriptions,
            "firstSeeds": list(first_seeds),
            "workflowIds": workflow_ids,
        }

    async def run_now(self, cid: uuid.UUID, org: Organization, user: User):
        """run specified crawlconfig now"""
        crawlconfig = await self.get_crawl_config(cid, org.id)

        if not crawlconfig:
            raise HTTPException(
                status_code=404, detail=f"Crawl Config '{cid}' not found"
            )

        if await self.get_running_crawl(crawlconfig):
            raise HTTPException(status_code=400, detail="crawl_already_running")

        crawl_id = None

        # ensure crawlconfig exists
        try:
            await self.crawl_manager.get_configmap(crawlconfig.id)
        except:
            # pylint: disable=broad-exception-raised,raise-missing-from
            raise HTTPException(
                status_code=404,
                detail=f"crawl-config-{cid} missing, can not start crawl",
            )

        if await self.org_ops.storage_quota_reached(org.id):
            raise HTTPException(status_code=403, detail="storage_quota_reached")

        if await self.org_ops.exec_mins_quota_reached(org.id):
            raise HTTPException(status_code=403, detail="exec_minutes_quota_reached")

        try:
            crawl_id = await self.crawl_manager.create_crawl_job(
                crawlconfig, userid=str(user.id)
            )
            await self.add_new_crawl(crawl_id, crawlconfig, user, manual=True)
            return crawl_id

        except Exception as exc:
            # pylint: disable=raise-missing-from
            raise HTTPException(status_code=500, detail=f"Error starting crawl: {exc}")

    async def set_config_current_crawl_info(
        self, cid: uuid.UUID, crawl_id: str, crawl_start: datetime, user: User
    ):
        """Set current crawl info in config when crawl begins"""
        result = await self.crawl_configs.find_one_and_update(
            {"_id": cid, "inactive": {"$ne": True}},
            {
                "$set": {
                    "lastCrawlId": crawl_id,
                    "lastCrawlStartTime": crawl_start,
                    "lastCrawlTime": None,
                    "lastRun": crawl_start,
                    "isCrawlRunning": True,
                    "lastStartedBy": user.id,
                    "lastStartedByName": user.name,
                }
            },
            return_document=pymongo.ReturnDocument.AFTER,
        )
        if result:
            return True
        return False

    async def get_seeds(
        self,
        cid: uuid.UUID,
        oid: uuid.UUID,
        page_size: int = DEFAULT_PAGE_SIZE,
        page: int = 1,
    ):
        """Get paginated list of seeds for crawlconfig"""
        skip = (page - 1) * page_size
        upper_bound = skip + page_size

        config = await self.get_crawl_config(cid, oid)
        try:
            return config.config.seeds[skip:upper_bound], len(config.config.seeds)
        # pylint: disable=broad-exception-caught
        except Exception:
            return [], 0


# ============================================================================
# pylint: disable=too-many-locals
async def stats_recompute_all(crawl_configs, crawls, cid: uuid.UUID):
    """Re-calculate and update crawl statistics for config.

    Should only be called when a crawl completes from operator or on migration
    when no crawls are running.
    """
    update_query: dict[str, object] = {
        "crawlCount": 0,
        "crawlSuccessfulCount": 0,
        "totalSize": 0,
        "lastCrawlId": None,
        "lastCrawlStartTime": None,
        "lastStartedBy": None,
        "lastStartedByName": None,
        "lastCrawlTime": None,
        "lastCrawlState": None,
        "lastCrawlSize": None,
        "lastCrawlStopping": False,
        "isCrawlRunning": False,
    }

    match_query = {"cid": cid, "finished": {"$ne": None}}
    count = await crawls.count_documents(match_query)
    if count:
        update_query["crawlCount"] = count

        total_size = 0
        successful_count = 0

        last_crawl: Optional[dict[str, object]] = None
        last_crawl_size = 0

        async for res in crawls.find(match_query).sort("finished", pymongo.DESCENDING):
            files = res.get("files", [])
            crawl_size = 0
            for file in files:
                crawl_size += file.get("size", 0)

            total_size += crawl_size

            if res["state"] not in FAILED_STATES:
                successful_count += 1

            last_crawl = res
            last_crawl_size = crawl_size

        if last_crawl:
            update_query["totalSize"] = total_size
            update_query["crawlSuccessfulCount"] = successful_count

            update_query["lastCrawlId"] = str(last_crawl.get("_id"))
            update_query["lastCrawlStartTime"] = last_crawl.get("started")
            update_query["lastStartedBy"] = last_crawl.get("userid")
            update_query["lastStartedByName"] = last_crawl.get("userName")
            update_query["lastCrawlState"] = last_crawl.get("state")
            update_query["lastCrawlSize"] = last_crawl_size

            last_crawl_finished = last_crawl.get("finished")
            update_query["lastCrawlTime"] = last_crawl_finished

            if last_crawl_finished:
                update_query["lastRun"] = last_crawl_finished

    result = await crawl_configs.find_one_and_update(
        {"_id": cid, "inactive": {"$ne": True}},
        {"$set": update_query},
        return_document=pymongo.ReturnDocument.AFTER,
    )

    return result


# ============================================================================
# pylint: disable=redefined-builtin,invalid-name,too-many-locals,too-many-arguments
def init_crawl_config_api(
    dbclient,
    mdb,
    user_dep,
    user_manager,
    org_ops,
    crawl_manager,
    profiles,
):
    """Init /crawlconfigs api routes"""
    # pylint: disable=invalid-name

    ops = CrawlConfigOps(dbclient, mdb, user_manager, org_ops, crawl_manager, profiles)

    router = ops.router

    org_crawl_dep = org_ops.org_crawl_dep
    org_viewer_dep = org_ops.org_viewer_dep

    @router.get("", response_model=PaginatedResponse)
    async def get_crawl_configs(
        org: Organization = Depends(org_viewer_dep),
        pageSize: int = DEFAULT_PAGE_SIZE,
        page: int = 1,
        # createdBy, kept as userid for API compatibility
        userid: Optional[UUID4] = None,
        modifiedBy: Optional[UUID4] = None,
        firstSeed: Optional[str] = None,
        name: Optional[str] = None,
        description: Optional[str] = None,
        tag: Union[List[str], None] = Query(default=None),
        schedule: Optional[bool] = None,
        sortBy: str = "",
        sortDirection: int = -1,
    ):
        # pylint: disable=duplicate-code
        if firstSeed:
            firstSeed = urllib.parse.unquote(firstSeed)

        if name:
            name = urllib.parse.unquote(name)

        if description:
            description = urllib.parse.unquote(description)

        crawl_configs, total = await ops.get_crawl_configs(
            org,
            created_by=userid,
            modified_by=modifiedBy,
            first_seed=firstSeed,
            name=name,
            description=description,
            tags=tag,
            schedule=schedule,
            page_size=pageSize,
            page=page,
            sort_by=sortBy,
            sort_direction=sortDirection,
        )
        return paginated_format(crawl_configs, total, page, pageSize)

    @router.get("/tags")
    async def get_crawl_config_tags(org: Organization = Depends(org_viewer_dep)):
        return await ops.get_crawl_config_tags(org)

    @router.get("/search-values")
    async def get_crawl_config_search_values(
        org: Organization = Depends(org_viewer_dep),
    ):
        return await ops.get_crawl_config_search_values(org)

    @router.get("/{cid}/seeds", response_model=PaginatedResponse)
    async def get_crawl_config_seeds(
        cid: uuid.UUID,
        org: Organization = Depends(org_viewer_dep),
        pageSize: int = DEFAULT_PAGE_SIZE,
        page: int = 1,
    ):
        seeds, total = await ops.get_seeds(cid, org.id, pageSize, page)
        return paginated_format(seeds, total, page, pageSize)

    @router.get("/{cid}", response_model=CrawlConfigOut)
    async def get_crawl_config_out(
        cid: uuid.UUID, org: Organization = Depends(org_viewer_dep)
    ):
        return await ops.get_crawl_config_out(cid, org)

    @router.get(
        "/{cid}/revs",
        dependencies=[Depends(org_viewer_dep)],
    )
    async def get_crawl_config_revisions(
        cid: uuid.UUID, pageSize: int = DEFAULT_PAGE_SIZE, page: int = 1
    ):
        revisions, total = await ops.get_crawl_config_revs(
            cid, page_size=pageSize, page=page
        )
        return paginated_format(revisions, total, page, pageSize)

    @router.post("/")
    async def add_crawl_config(
        config: CrawlConfigIn,
        org: Organization = Depends(org_crawl_dep),
        user: User = Depends(user_dep),
    ):
        (
            cid,
            new_job_name,
            storage_quota_reached,
            exec_mins_quota_reached,
        ) = await ops.add_crawl_config(config, org, user)
        return {
            "added": True,
            "id": str(cid),
            "run_now_job": new_job_name,
            "storageQuotaReached": storage_quota_reached,
            "execMinutesQuotaReached": exec_mins_quota_reached,
        }

    @router.patch("/{cid}", dependencies=[Depends(org_crawl_dep)])
    async def update_crawl_config(
        update: UpdateCrawlConfig,
        cid: uuid.UUID,
        org: Organization = Depends(org_crawl_dep),
        user: User = Depends(user_dep),
    ):
        return await ops.update_crawl_config(cid, org, user, update)

    @router.post("/{cid}/run")
    async def run_now(
        cid: uuid.UUID,
        org: Organization = Depends(org_crawl_dep),
        user: User = Depends(user_dep),
    ) -> dict[str, str]:
        crawl_id = await ops.run_now(cid, org, user)
        return {"started": crawl_id}

    @router.delete("/{cid}")
    async def make_inactive(cid: uuid.UUID, org: Organization = Depends(org_crawl_dep)):
        crawlconfig = await ops.get_crawl_config(cid, org.id)

        if not crawlconfig:
            raise HTTPException(
                status_code=404, detail=f"Crawl Config '{cid}' not found"
            )

        return await ops.do_make_inactive(crawlconfig)

    org_ops.router.include_router(router)

    return ops<|MERGE_RESOLUTION|>--- conflicted
+++ resolved
@@ -137,11 +137,7 @@
         config: CrawlConfigIn,
         org: Organization,
         user: User,
-<<<<<<< HEAD
     ) -> Tuple[str, str, bool, bool]:
-=======
-    ) -> tuple[str, str, bool]:
->>>>>>> 4591db1a
         """Add new crawl config"""
         data = config.dict()
         data["oid"] = org.id
