--- conflicted
+++ resolved
@@ -367,10 +367,6 @@
 
         return self.load_from_yaml("redis.yaml", params)
 
-<<<<<<< HEAD
-    async def _load_crawl_configmap(
-        self, crawl: CrawlSpec, children: dict[str, Any], params: dict[str, Any]
-=======
     def _filter_autoclick_behavior(
         self, behaviors: Optional[str], crawler_image: str
     ) -> Optional[str]:
@@ -398,7 +394,6 @@
 
     async def _load_crawl_configmap(
         self, crawl: CrawlSpec, children, params, config_update_needed: bool
->>>>>>> cb50c7c2
     ):
         name = f"crawl-config-{crawl.id}"
 
@@ -452,18 +447,8 @@
         params["qa_source_replay_json"] = crawl_replay.json(include={"resources"})
         return self.load_from_yaml("qa_configmap.yaml", params)
 
-<<<<<<< HEAD
-    def _load_crawler(
-        self,
-        params: dict[str, Any],
-        i: int,
-        status: CrawlStatus,
-        children: dict[str, Any],
-    ):
-=======
     # pylint: disable=too-many-arguments
     def _load_crawler(self, params, i, status: CrawlStatus, children, paused: bool):
->>>>>>> cb50c7c2
         name = f"crawl-{params['id']}-{i}"
         has_pod = name in children[POD]
 
@@ -492,17 +477,9 @@
 
         params["storage"] = pod_info.newStorage or params.get("crawler_storage")
         params["workers"] = params.get(worker_field) or 1
-<<<<<<< HEAD
-        params["do_restart"] = False
-        if has_pod:
-            restart_reason = pod_info.should_restart_pod(
-                params.get("force_restart", False)
-            )
-=======
         params["init_crawler"] = not paused
         if has_pod and not paused:
             restart_reason = pod_info.should_restart_pod(params.get("force_restart"))
->>>>>>> cb50c7c2
             if restart_reason:
                 print(f"Restarting {name}, reason: {restart_reason}")
                 params["init_crawler"] = False
@@ -1368,9 +1345,6 @@
             crawl.db_crawl_id, crawl.is_qa, stats
         )
 
-<<<<<<< HEAD
-        if not status.stopReason:
-=======
         for key, value in sizes.items():
             increase_storage = False
             value = int(value)
@@ -1409,7 +1383,6 @@
             await redis.delete(f"{crawl.id}:paused")
 
         if not status.stopping:
->>>>>>> cb50c7c2
             status.stopReason = await self.is_crawl_stopping(crawl, status, data)
             status.stopping = status.stopReason is not None
 
