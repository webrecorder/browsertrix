"""
Subscription API handling
"""

from typing import Callable, Union, Any, Optional, Tuple, List
import os
from uuid import UUID

from fastapi import Depends, HTTPException, Request
import aiohttp

from .orgs import OrgOps
from .users import UserManager
from .utils import is_bool
from .models import (
    SubscriptionCreate,
    SubscriptionImport,
    SubscriptionUpdate,
    SubscriptionCancel,
    SubscriptionCreateOut,
    SubscriptionImportOut,
    SubscriptionUpdateOut,
    SubscriptionCancelOut,
    Subscription,
    SubscriptionPortalUrlRequest,
    SubscriptionPortalUrlResponse,
    SubscriptionCanceledResponse,
    Organization,
    InviteToOrgRequest,
    InviteAddedResponse,
    User,
    UserRole,
<<<<<<< HEAD
    AddedResponseId,
=======
    UpdatedResponse,
    PaginatedSubscriptionEventResponse,
>>>>>>> 5e9e8977
)
from .pagination import DEFAULT_PAGE_SIZE, paginated_format
from .utils import dt_now


# if set, will enable this api
subscriptions_enabled = is_bool(os.environ.get("BILLING_ENABLED"))


# if set, will lookup external portalUrl from this endpoint
external_subs_app_api_url = os.environ.get("BTRIX_SUBS_APP_URL")

# with this key
external_subs_app_api_key = os.environ.get("BTRIX_SUBS_APP_API_KEY", "")


# ============================================================================
class SubOps:
    """API for managing subscriptions. Only enabled if billing is enabled"""

    org_ops: OrgOps
    user_manager: UserManager

    def __init__(self, mdb, org_ops: OrgOps, user_manager: UserManager):
        self.subs = mdb["subscriptions"]
        self.org_ops = org_ops
        self.user_manager = user_manager

    async def create_new_subscription(
        self, create: SubscriptionCreate, user: User, request: Request
    ) -> dict[str, Any]:
        """create org for new subscription"""
        subscription = Subscription(
            subId=create.subId, status=create.status, planId=create.planId
        )

        new_org = await self.org_ops.create_org(
            quotas=create.quotas, subscription=subscription
        )

        is_new, token = await self.org_ops.invites.invite_user(
            InviteToOrgRequest(email=create.firstAdminInviteEmail, role=UserRole.OWNER),
            user,
            self.user_manager,
            org=new_org,
            headers=dict(request.headers),
        )
        if is_new:
            invited = "new_user"
        else:
            invited = "existing_user"

        await self.add_sub_event("create", create, new_org.id)

        return {"added": True, "id": new_org.id, "invited": invited, "token": token}

    async def import_subscription(
        self, sub_import: SubscriptionImport
    ) -> dict[str, Any]:
        """import subscription to existing org"""
        subscription = Subscription(
            subId=sub_import.subId, status=sub_import.status, planId=sub_import.planId
        )
        org = await self.org_ops.add_subscription_to_org(subscription, sub_import.oid)

        await self.add_sub_event("import", sub_import, org.id)

        return {"added": True, "id": org.id}

    async def update_subscription(self, update: SubscriptionUpdate) -> dict[str, bool]:
        """update subs"""

        org = await self.org_ops.update_subscription_data(update)

        if not org:
            raise HTTPException(
                status_code=404, detail="org_for_subscription_not_found"
            )

        await self.add_sub_event("update", update, org.id)
        return {"updated": True}

    async def cancel_subscription(self, cancel: SubscriptionCancel) -> dict[str, bool]:
        """delete subscription data, and unless if readOnlyOnCancel is true, the entire org"""

        org = await self.org_ops.cancel_subscription_data(cancel)

        if not org:
            raise HTTPException(
                status_code=404, detail="org_for_subscription_not_found"
            )

        # extra sanity check, shouldn't ever be true
        if not org.subscription or org.subscription.subId != cancel.subId:
            return {"canceled": False, "deleted": False}

        # mark as read-only even if deleting, in case deletion
        # takes some time
        deleted = False

        await self.org_ops.update_read_only(
            org, readOnly=True, readOnlyReason="subscriptionCanceled"
        )

        if not org.subscription.readOnlyOnCancel:
            await self.org_ops.delete_org_and_data(org, self.user_manager)
            deleted = True

        await self.add_sub_event("cancel", cancel, org.id)
        return {"canceled": True, "deleted": deleted}

    async def add_sub_event(
        self,
        type_: str,
        event: Union[
            SubscriptionCreate,
            SubscriptionImport,
            SubscriptionUpdate,
            SubscriptionCancel,
        ],
        oid: UUID,
    ) -> None:
        """add a subscription event to the db"""
        data = event.dict(exclude_unset=True)
        data["type"] = type_
        data["timestamp"] = dt_now()
        data["oid"] = oid
        await self.subs.insert_one(data)

    def _get_sub_by_type_from_data(self, data: dict[str, object]) -> Union[
        SubscriptionCreateOut,
        SubscriptionImportOut,
        SubscriptionUpdateOut,
        SubscriptionCancelOut,
    ]:
        """convert dict to propert background job type"""
        if data["type"] == "create":
            return SubscriptionCreateOut(**data)
        if data["type"] == "import":
            return SubscriptionImportOut(**data)
        if data["type"] == "update":
            return SubscriptionUpdateOut(**data)
        return SubscriptionCancelOut(**data)

    # pylint: disable=too-many-arguments
    async def list_sub_events(
        self,
        status: Optional[str] = None,
        sub_id: Optional[str] = None,
        oid: Optional[UUID] = None,
        plan_id: Optional[str] = None,
        page_size: int = DEFAULT_PAGE_SIZE,
        page: int = 1,
        sort_by: Optional[str] = None,
        sort_direction: Optional[int] = -1,
    ) -> Tuple[
        List[
            Union[
                SubscriptionCreateOut,
                SubscriptionImportOut,
                SubscriptionUpdateOut,
                SubscriptionCancelOut,
            ]
        ],
        int,
    ]:
        """list subscription events"""
        # pylint: disable=duplicate-code, too-many-locals, too-many-branches, too-many-statements
        # Zero-index page for query
        page = page - 1
        skip = page_size * page

        query: dict[str, object] = {}
        if status:
            query["status"] = status
        if sub_id:
            query["subId"] = sub_id
        if plan_id:
            query["planId"] = plan_id
        if oid:
            query["oid"] = oid

        aggregate = [{"$match": query}]

        if sort_by:
            sort_fields = (
                "timestamp",
                "subId",
                "oid",
                "status",
                "planId",
                "futureCancelDate",
            )
            if sort_by not in sort_fields:
                raise HTTPException(status_code=400, detail="invalid_sort_by")
            if sort_direction not in (1, -1):
                raise HTTPException(status_code=400, detail="invalid_sort_direction")

            aggregate.extend([{"$sort": {sort_by: sort_direction}}])

        aggregate.extend(
            [
                {
                    "$facet": {
                        "items": [
                            {"$skip": skip},
                            {"$limit": page_size},
                        ],
                        "total": [{"$count": "count"}],
                    }
                },
            ]
        )

        # Get total
        cursor = self.subs.aggregate(aggregate)
        results = await cursor.to_list(length=1)
        result = results[0]
        items = result["items"]

        try:
            total = int(result["total"][0]["count"])
        except (IndexError, ValueError):
            total = 0

        subs = [self._get_sub_by_type_from_data(data) for data in items]

        return subs, total

    async def get_billing_portal_url(
        self, org: Organization
    ) -> SubscriptionPortalUrlResponse:
        """Get subscription info, fetching portal url if available"""
        if not org.subscription:
            return SubscriptionPortalUrlResponse()

        if external_subs_app_api_url:
            try:
                req = SubscriptionPortalUrlRequest(
                    subId=org.subscription.subId, planId=org.subscription.planId
                )
                async with aiohttp.ClientSession() as session:
                    async with session.request(
                        "POST",
                        external_subs_app_api_url,
                        headers={
                            "Authorization": "bearer " + external_subs_app_api_key
                        },
                        json=req.dict(),
                        raise_for_status=True,
                    ) as resp:
                        json = await resp.json()
                        return SubscriptionPortalUrlResponse(**json)
            # pylint: disable=broad-exception-caught
            except Exception as exc:
                print("Error fetching portal url", exc)

        return SubscriptionPortalUrlResponse()


# pylint: disable=invalid-name,too-many-arguments
def init_subs_api(
    app,
    mdb,
    org_ops: OrgOps,
    user_manager: UserManager,
    user_or_shared_secret_dep: Callable,
) -> Optional[SubOps]:
    """init subs API"""

    if not subscriptions_enabled:
        return None

    ops = SubOps(mdb, org_ops, user_manager)

    @app.post(
        "/subscriptions/create",
        tags=["subscriptions"],
        response_model=InviteAddedResponse,
    )
    async def new_sub(
        create: SubscriptionCreate,
        request: Request,
        user: User = Depends(user_or_shared_secret_dep),
    ):
        return await ops.create_new_subscription(create, user, request)

    @app.post(
        "/subscriptions/import",
        tags=["subscriptions"],
        dependencies=[Depends(user_or_shared_secret_dep)],
        response_model=AddedResponseId,
    )
    async def import_sub(sub_import: SubscriptionImport):
        return await ops.import_subscription(sub_import)

    @app.post(
        "/subscriptions/update",
        tags=["subscriptions"],
        dependencies=[Depends(user_or_shared_secret_dep)],
        response_model=UpdatedResponse,
    )
    async def update_subscription(
        update: SubscriptionUpdate,
    ):
        return await ops.update_subscription(update)

    @app.post(
        "/subscriptions/cancel",
        tags=["subscriptions"],
        dependencies=[Depends(user_or_shared_secret_dep)],
        response_model=SubscriptionCanceledResponse,
    )
    async def cancel_subscription(
        cancel: SubscriptionCancel,
    ):
        return await ops.cancel_subscription(cancel)

    assert org_ops.router

    @app.get(
        "/subscriptions/events",
        tags=["subscriptions"],
        dependencies=[Depends(user_or_shared_secret_dep)],
        response_model=PaginatedSubscriptionEventResponse,
    )
    async def get_sub_events(
        status: Optional[str] = None,
        subId: Optional[str] = None,
        oid: Optional[UUID] = None,
        planId: Optional[str] = None,
        pageSize: int = DEFAULT_PAGE_SIZE,
        page: int = 1,
        sortBy: Optional[str] = "timestamp",
        sortDirection: Optional[int] = 1,
    ):
        events, total = await ops.list_sub_events(
            status=status,
            sub_id=subId,
            oid=oid,
            plan_id=planId,
            page_size=pageSize,
            page=page,
            sort_by=sortBy,
            sort_direction=sortDirection,
        )
        return paginated_format(events, total, page, pageSize)

    @org_ops.router.get(
        "/billing-portal",
        tags=["organizations"],
        response_model=SubscriptionPortalUrlResponse,
    )
    async def get_billing_portal_url(
        org: Organization = Depends(org_ops.org_owner_dep),
    ):
        return await ops.get_billing_portal_url(org)

    return ops<|MERGE_RESOLUTION|>--- conflicted
+++ resolved
@@ -30,12 +30,9 @@
     InviteAddedResponse,
     User,
     UserRole,
-<<<<<<< HEAD
     AddedResponseId,
-=======
     UpdatedResponse,
     PaginatedSubscriptionEventResponse,
->>>>>>> 5e9e8977
 )
 from .pagination import DEFAULT_PAGE_SIZE, paginated_format
 from .utils import dt_now
