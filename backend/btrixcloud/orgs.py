"""
Organization API handling
"""
import os
import time
import urllib.parse
import uuid
from datetime import datetime

from typing import Union

from pymongo import ReturnDocument
from pymongo.errors import AutoReconnect, DuplicateKeyError
from fastapi import APIRouter, Depends, HTTPException, Request

from .models import (
    Organization,
    DefaultStorage,
    S3Storage,
    OrgQuotas,
    OrgWebhookUrls,
    RenameOrg,
    UpdateRole,
    RemovePendingInvite,
    RemoveFromOrg,
    AddToOrgRequest,
    InvitePending,
    InviteToOrgRequest,
    UserRole,
    User,
    PaginatedResponse,
)
from .pagination import DEFAULT_PAGE_SIZE, paginated_format


DEFAULT_ORG = os.environ.get("DEFAULT_ORG", "My Organization")


# ============================================================================
class OrgOps:
    """Organization API operations"""

    def __init__(self, mdb, invites):
        self.orgs = mdb["organizations"]

        self.router = None
        self.org_viewer_dep = None
        self.org_crawl_dep = None
        self.org_owner_dep = None
        self.org_public = None

        self.invites = invites

    async def init_index(self):
        """init lookup index"""
        while True:
            try:
                return await self.orgs.create_index("name", unique=True)
            # pylint: disable=duplicate-code
            except AutoReconnect:
                print(
                    "Database connection unavailable to create index. Will try again in 5 scconds",
                    flush=True,
                )
                time.sleep(5)

    async def add_org(self, org: Organization):
        """Add new org"""
        try:
            return await self.orgs.insert_one(org.to_dict())
        except DuplicateKeyError:
            print(f"Organization name {org.name} already in use - skipping", flush=True)

    async def create_new_org_for_user(
        self,
        org_name: str,
        storage_name,
        user: User,
    ):
        # pylint: disable=too-many-arguments
        """Create new organization with default storage for new user"""
        id_ = uuid.uuid4()

        storage_path = str(id_) + "/"

        org = Organization(
            id=id_,
            name=org_name,
            users={str(user.id): UserRole.OWNER},
            storage=DefaultStorage(name=storage_name, path=storage_path),
        )

        storage_info = f"storage {storage_name} / {storage_path}"
        print(f"Creating new org {org_name} with {storage_info}", flush=True)
        await self.add_org(org)

    async def get_orgs_for_user(
        # pylint: disable=too-many-arguments
        self,
        user: User,
        role: UserRole = UserRole.VIEWER,
        page_size: int = DEFAULT_PAGE_SIZE,
        page: int = 1,
        calculate_total=True,
    ):
        """Get all orgs a user is a member of"""
        # Zero-index page for query
        page = page - 1
        skip = page_size * page

        if user.is_superuser:
            query = {}
        else:
            query = {f"users.{user.id}": {"$gte": role.value}}

        total = 0
        if calculate_total:
            total = await self.orgs.count_documents(query)

        cursor = self.orgs.find(query, skip=skip, limit=page_size)
        results = await cursor.to_list(length=page_size)
        orgs = [Organization.from_dict(res) for res in results]

        return orgs, total

    async def get_org_for_user_by_id(
        self, oid: uuid.UUID, user: User, role: UserRole = UserRole.VIEWER
    ):
        """Get an org for user by unique id"""
        if user.is_superuser:
            query = {"_id": oid}
        else:
            query = {f"users.{user.id}": {"$gte": role.value}, "_id": oid}
        res = await self.orgs.find_one(query)
        return Organization.from_dict(res)

    async def get_org_by_id(self, oid: uuid.UUID):
        """Get an org by id"""
        res = await self.orgs.find_one({"_id": oid})
        return Organization.from_dict(res)

    async def get_default_org(self):
        """Get default organization"""
        res = await self.orgs.find_one({"default": True})
        if res:
            return Organization.from_dict(res)

    async def create_default_org(self, storage_name="default"):
        """Create default organization if doesn't exist."""
        await self.init_index()

        default_org = await self.get_default_org()
        if default_org:
            if default_org.name == DEFAULT_ORG:
                print("Default organization already exists - skipping", flush=True)
            else:
                default_org.name = DEFAULT_ORG
                await self.update(default_org)
                print(f'Default organization renamed to "{DEFAULT_ORG}"', flush=True)
            return

        id_ = uuid.uuid4()
        storage_path = str(id_) + "/"
        org = Organization(
            id=id_,
            name=DEFAULT_ORG,
            users={},
            storage=DefaultStorage(name=storage_name, path=storage_path),
            default=True,
        )
        storage_info = f"Storage: {storage_name} / {storage_path}"
        print(
            f'Creating Default Organization "{DEFAULT_ORG}". Storage: {storage_info}',
            flush=True,
        )
        await self.add_org(org)

    async def update(self, org: Organization):
        """Update existing org"""
        return await self.orgs.find_one_and_update(
            {"_id": org.id}, {"$set": org.to_dict()}, upsert=True
        )

    async def update_storage(
        self, org: Organization, storage: Union[S3Storage, DefaultStorage]
    ):
        """Update storage on an existing organization"""
        return await self.orgs.find_one_and_update(
            {"_id": org.id}, {"$set": {"storage": storage.dict()}}
        )

    async def update_quotas(self, org: Organization, quotas: OrgQuotas):
        """update organization quotas"""
        return await self.orgs.find_one_and_update(
            {"_id": org.id},
            {
                "$set": {
                    "quotas": quotas.dict(
                        exclude_unset=True, exclude_defaults=True, exclude_none=True
                    )
                }
            },
        )

    async def update_event_webhook_urls(self, org: Organization, urls: OrgWebhookUrls):
        """Update organization event webhook URLs"""
        return await self.orgs.find_one_and_update(
            {"_id": org.id},
            {"$set": {"webhookUrls": urls.dict(exclude_unset=True)}},
            return_document=ReturnDocument.AFTER,
        )

    async def handle_new_user_invite(self, invite_token: str, user: User):
        """Handle invite from a new user"""
        new_user_invite = await self.invites.get_valid_invite(invite_token, user.email)
        await self.add_user_by_invite(new_user_invite, user)
        await self.invites.remove_invite(invite_token)
        return new_user_invite

    async def add_user_by_invite(self, invite: InvitePending, user: User):
        """Add user to an org from an InvitePending, if any.

        If there's no org to add to (eg. superuser invite), just return.
        """
        if not invite.oid:
            return

        org = await self.get_org_by_id(invite.oid)
        if not org:
            raise HTTPException(
                status_code=400, detail="Invalid Invite Code, No Such Organization"
            )

        await self.add_user_to_org(org, user.id, invite.role)
        return True

    async def add_user_to_org(
        self, org: Organization, userid: uuid.UUID, role: UserRole = UserRole.OWNER
    ):
        """Add user to organization with specified role"""
        org.users[str(userid)] = role
        await self.update(org)

    async def get_org_owners(self, org: Organization):
        """Return list of org's Owner users."""
        org_owners = []
        for key, value in org.users.items():
            if value == UserRole.OWNER:
                org_owners.append(key)
        return org_owners

    async def get_max_pages_per_crawl(self, org: Organization):
        """Return org-specific max pages per crawl setting or 0."""
        return await get_max_pages_per_crawl(self.orgs, org.id)

<<<<<<< HEAD
    async def inc_bytes_stored(self, org: Organization, size: int):
        """Increase org bytesStored count (pass negative value to subtract)."""
        await inc_org_bytes_stored(self.orgs, org.id, size)

    # pylint: disable=invalid-name
    async def storage_quota_reached(self, org: Organization):
        """Return boolean indicating if storage quota is met or exceeded."""
        return await storage_quota_reached(self.orgs, org.id)


# ============================================================================
async def inc_org_bytes_stored(orgs, oid: uuid.UUID, size: int):
    """Increase org bytesStored count (pass negative value to subtract)."""
    await orgs.find_one_and_update({"_id": oid}, {"$inc": {"bytesStored": size}})
    return await storage_quota_reached(orgs, oid)


# ============================================================================
# pylint: disable=invalid-name
async def storage_quota_reached(orgs, oid: uuid.UUID):
    """Return boolean indicating if storage quota is met or exceeded."""
    quota = await get_org_storage_quota(orgs, oid)
    if not quota:
        return False

    org = await orgs.find_one({"_id": oid})
    org = Organization.from_dict(org)

    if org.bytesStored >= quota:
        return True

    return False


# ============================================================================
async def add_crawl_files_to_org_bytes_stored(crawls, orgs, crawl_id: str, size: int):
    """Add crawl's files to org bytesStored"""
    crawl = await crawls.find_one({"_id": crawl_id})
    oid = crawl["oid"]
    await orgs.find_one_and_update({"_id": oid}, {"$inc": {"bytesStored": size}})
=======
    async def set_origin(self, org: Organization, request: Request):
        """Get origin from request and store in db for use in event webhooks"""
        headers = request.headers
        scheme = headers.get("X-Forwarded-Proto")
        host = headers.get("Host")

        if not scheme or not host:
            origin = os.environ.get("APP_ORIGIN")
        else:
            origin = f"{scheme}://{host}"

        await self.orgs.find_one_and_update(
            {"_id": org.id}, {"$set": {"origin": origin}}
        )
>>>>>>> 1af796bd


# ============================================================================
async def inc_org_stats(orgs, oid, duration):
    """inc crawl duration stats for org oid"""
    # init org crawl stats
    yymm = datetime.utcnow().strftime("%Y-%m")
    await orgs.find_one_and_update({"_id": oid}, {"$inc": {f"usage.{yymm}": duration}})


# ============================================================================
async def get_max_concurrent_crawls(orgs, oid):
    """return max allowed concurrent crawls, if any"""
    org = await orgs.find_one({"_id": oid})
    if org:
        org = Organization.from_dict(org)
        return org.quotas.maxConcurrentCrawls
    return 0


# ============================================================================
async def get_max_pages_per_crawl(orgs, oid):
    """return max allowed concurrent crawls, if any"""
    org = await orgs.find_one({"_id": oid})
    if org:
        org = Organization.from_dict(org)
        return org.quotas.maxPagesPerCrawl
    return 0


# ============================================================================
async def get_org_storage_quota(orgs, oid):
    """return max allowed concurrent crawls, if any"""
    org = await orgs.find_one({"_id": oid})
    if org:
        org = Organization.from_dict(org)
        return org.quotas.storageQuota
    return 0


# ============================================================================
# pylint: disable=too-many-statements
def init_orgs_api(app, mdb, user_manager, invites, user_dep: User):
    """Init organizations api router for /orgs"""
    # pylint: disable=too-many-locals,invalid-name

    ops = OrgOps(mdb, invites)

    async def org_dep(oid: str, user: User = Depends(user_dep)):
        org = await ops.get_org_for_user_by_id(uuid.UUID(oid), user)
        if not org:
            raise HTTPException(
                status_code=404, detail=f"Organization '{oid}' not found"
            )
        if not org.is_viewer(user):
            raise HTTPException(
                status_code=403,
                detail="User does not have permission to view this organization",
            )

        return org

    async def org_crawl_dep(
        org: Organization = Depends(org_dep), user: User = Depends(user_dep)
    ):
        if not org.is_crawler(user):
            raise HTTPException(
                status_code=403, detail="User does not have permission to modify crawls"
            )

        return org

    async def org_owner_dep(
        org: Organization = Depends(org_dep), user: User = Depends(user_dep)
    ):
        if not org.is_owner(user):
            raise HTTPException(
                status_code=403,
                detail="User does not have permission to perform this action",
            )

        return org

    async def org_public(oid: str):
        org = await ops.get_org_by_id(uuid.UUID(oid))
        if not org:
            raise HTTPException(status_code=404, detail="org_not_found")

        return org

    router = APIRouter(
        prefix="/orgs/{oid}",
        dependencies=[Depends(org_dep)],
        responses={404: {"description": "Not found"}},
    )

    ops.router = router
    ops.org_viewer_dep = org_dep
    ops.org_crawl_dep = org_crawl_dep
    ops.org_owner_dep = org_owner_dep
    ops.org_public = org_public

    @app.get("/orgs", tags=["organizations"], response_model=PaginatedResponse)
    async def get_orgs(
        user: User = Depends(user_dep),
        pageSize: int = DEFAULT_PAGE_SIZE,
        page: int = 1,
    ):
        results, total = await ops.get_orgs_for_user(
            user, page_size=pageSize, page=page
        )
        serialized_results = [
            await res.serialize_for_user(user, user_manager) for res in results
        ]
        return paginated_format(serialized_results, total, page, pageSize)

    @app.post("/orgs/create", tags=["organizations"])
    async def create_org(
        new_org: RenameOrg,
        user: User = Depends(user_dep),
    ):
        if not user.is_superuser:
            raise HTTPException(status_code=403, detail="Not Allowed")

        id_ = uuid.uuid4()
        storage_path = str(id_) + "/"
        org = Organization(
            id=id_,
            name=new_org.name,
            users={},
            storage=DefaultStorage(name="default", path=storage_path),
        )
        if not await ops.add_org(org):
            return {"added": False, "error": "already_exists"}

        return {"id": id_, "added": True}

    @router.get("", tags=["organizations"])
    async def get_org(
        org: Organization = Depends(org_dep), user: User = Depends(user_dep)
    ):
        return await org.serialize_for_user(user, user_manager)

    @router.post("/rename", tags=["organizations"])
    async def rename_org(
        rename: RenameOrg,
        org: Organization = Depends(org_owner_dep),
    ):
        org.name = rename.name
        try:
            await ops.update(org)
        except DuplicateKeyError:
            # pylint: disable=raise-missing-from
            raise HTTPException(status_code=400, detail="duplicate_org_name")

        return {"updated": True}

    @router.post("/quotas", tags=["organizations"])
    async def update_quotas(
        quotas: OrgQuotas,
        org: Organization = Depends(org_owner_dep),
        user: User = Depends(user_dep),
    ):
        if not user.is_superuser:
            raise HTTPException(status_code=403, detail="Not Allowed")

        await ops.update_quotas(org, quotas)

        return {"updated": True}

    @router.post("/event-webhook-urls", tags=["organizations"])
    async def update_event_webhook_urls(
        urls: OrgWebhookUrls,
        request: Request,
        org: Organization = Depends(org_owner_dep),
    ):
        await ops.set_origin(org, request)
        result = await ops.update_event_webhook_urls(org, urls)

        if not result:
            return {"updated": False}

        return {"updated": True}

    @router.patch("/user-role", tags=["organizations"])
    async def set_role(
        update: UpdateRole,
        org: Organization = Depends(org_owner_dep),
        user: User = Depends(user_dep),
    ):
        other_user = await user_manager.user_db.get_by_email(update.email)
        if not other_user:
            raise HTTPException(
                status_code=400, detail="No user found for specified e-mail"
            )

        if other_user.email == user.email:
            raise HTTPException(status_code=400, detail="Can't change own role!")

        await ops.add_user_to_org(org, other_user.id, update.role)

        return {"updated": True}

    @router.post("/invite", tags=["invites"])
    async def invite_user_to_org(
        invite: InviteToOrgRequest,
        request: Request,
        org: Organization = Depends(org_owner_dep),
        user: User = Depends(user_dep),
    ):
        if await invites.invite_user(
            invite,
            user,
            user_manager,
            org=org,
            allow_existing=True,
            headers=request.headers,
        ):
            return {"invited": "new_user"}

        return {"invited": "existing_user"}

    @app.post("/orgs/invite-accept/{token}", tags=["invites"])
    async def accept_invite(token: str, user: User = Depends(user_dep)):
        invite = invites.accept_user_invite(user, token)

        await ops.add_user_by_invite(invite, user)
        await user_manager.user_db.update(user)
        return {"added": True}

    @router.get("/invites", tags=["invites"])
    async def get_pending_org_invites(
        org: Organization = Depends(org_owner_dep),
        pageSize: int = DEFAULT_PAGE_SIZE,
        page: int = 1,
    ):
        pending_invites, total = await user_manager.invites.get_pending_invites(
            org, page_size=pageSize, page=page
        )
        return paginated_format(pending_invites, total, page, pageSize)

    @router.post("/invites/delete", tags=["invites"])
    async def delete_invite(
        invite: RemovePendingInvite, org: Organization = Depends(org_owner_dep)
    ):
        # URL decode email just in case
        email = urllib.parse.unquote(invite.email)
        result = await user_manager.invites.remove_invite_by_email(email, org.id)
        if result.deleted_count > 0:
            return {
                "removed": True,
                "count": result.deleted_count,
            }
        raise HTTPException(status_code=404, detail="invite_not_found")

    @router.post("/remove", tags=["invites"])
    async def remove_user_from_org(
        remove: RemoveFromOrg, org: Organization = Depends(org_owner_dep)
    ):
        other_user = await user_manager.user_db.get_by_email(remove.email)

        if org.is_owner(other_user):
            org_owners = await ops.get_org_owners(org)
            if len(org_owners) == 1:
                raise HTTPException(
                    status_code=400, detail="Can't remove only owner from org"
                )
        try:
            del org.users[str(other_user.id)]
        except KeyError:
            # pylint: disable=raise-missing-from
            raise HTTPException(status_code=404, detail="no_such_org_user")

        await ops.update(org)
        return {"removed": True}

    @router.post("/add-user", tags=["invites"])
    async def add_new_user_to_org(
        invite: AddToOrgRequest,
        org: Organization = Depends(org_owner_dep),
        user: User = Depends(user_dep),
    ):
        if not user.is_superuser:
            raise HTTPException(status_code=403, detail="Not Allowed")

        await user_manager.create_non_super_user(
            invite.email, invite.password, invite.name
        )
        update_role = UpdateRole(role=invite.role, email=invite.email)
        await set_role(update_role, org, user)
        return {"added": True}

    return ops<|MERGE_RESOLUTION|>--- conflicted
+++ resolved
@@ -253,7 +253,6 @@
         """Return org-specific max pages per crawl setting or 0."""
         return await get_max_pages_per_crawl(self.orgs, org.id)
 
-<<<<<<< HEAD
     async def inc_bytes_stored(self, org: Organization, size: int):
         """Increase org bytesStored count (pass negative value to subtract)."""
         await inc_org_bytes_stored(self.orgs, org.id, size)
@@ -262,6 +261,21 @@
     async def storage_quota_reached(self, org: Organization):
         """Return boolean indicating if storage quota is met or exceeded."""
         return await storage_quota_reached(self.orgs, org.id)
+    
+    async def set_origin(self, org: Organization, request: Request):
+        """Get origin from request and store in db for use in event webhooks"""
+        headers = request.headers
+        scheme = headers.get("X-Forwarded-Proto")
+        host = headers.get("Host")
+
+        if not scheme or not host:
+            origin = os.environ.get("APP_ORIGIN")
+        else:
+            origin = f"{scheme}://{host}"
+
+        await self.orgs.find_one_and_update(
+            {"_id": org.id}, {"$set": {"origin": origin}}
+        )
 
 
 # ============================================================================
@@ -294,22 +308,6 @@
     crawl = await crawls.find_one({"_id": crawl_id})
     oid = crawl["oid"]
     await orgs.find_one_and_update({"_id": oid}, {"$inc": {"bytesStored": size}})
-=======
-    async def set_origin(self, org: Organization, request: Request):
-        """Get origin from request and store in db for use in event webhooks"""
-        headers = request.headers
-        scheme = headers.get("X-Forwarded-Proto")
-        host = headers.get("Host")
-
-        if not scheme or not host:
-            origin = os.environ.get("APP_ORIGIN")
-        else:
-            origin = f"{scheme}://{host}"
-
-        await self.orgs.find_one_and_update(
-            {"_id": org.id}, {"$set": {"origin": origin}}
-        )
->>>>>>> 1af796bd
 
 
 # ============================================================================
