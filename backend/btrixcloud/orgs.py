"""
Organization API handling
"""

# pylint: disable=too-many-lines

import json
import math
import os
import secrets
import time
import urllib.parse
from uuid import UUID, uuid4
from datetime import datetime
from tempfile import NamedTemporaryFile

<<<<<<< HEAD
from typing import Optional, TYPE_CHECKING, Callable
=======
from typing import Optional, TYPE_CHECKING, List, AsyncGenerator
>>>>>>> f076e7d9

from pymongo import ReturnDocument
from pymongo.errors import AutoReconnect, DuplicateKeyError
from fastapi import APIRouter, Depends, HTTPException, Request
from fastapi.responses import StreamingResponse
import json_stream
from aiostream import stream

from .models import (
    SUCCESSFUL_STATES,
    RUNNING_STATES,
    STARTING_STATES,
    BaseCrawl,
    Organization,
    StorageRef,
    OrgQuotas,
    OrgQuotaUpdate,
    OrgReadOnlyUpdate,
    OrgMetrics,
    OrgWebhookUrls,
    OrgCreate,
    RenameOrg,
    UpdateRole,
    RemovePendingInvite,
    RemoveFromOrg,
    AddToOrgRequest,
    InvitePending,
    InviteToOrgRequest,
    UserRole,
    User,
    PaginatedResponse,
    OrgImportExport,
    CrawlConfig,
    Crawl,
    UploadedCrawl,
    ConfigRevision,
    Profile,
    Collection,
    OrgOutExport,
    PageWithAllQA,
)
from .pagination import DEFAULT_PAGE_SIZE, paginated_format
from .utils import slug_from_name, validate_slug, JSONSerializer

if TYPE_CHECKING:
    from .invites import InviteOps
<<<<<<< HEAD
    from .users import UserManager
else:
    InviteOps = UserManager = object
=======
    from .basecrawls import BaseCrawlOps
    from .users import UserManager
else:
    InviteOps = BaseCrawlOps = UserManager = object
>>>>>>> f076e7d9


DEFAULT_ORG = os.environ.get("DEFAULT_ORG", "My Organization")

MAX_CRAWL_SCALE = int(os.environ.get("MAX_CRAWL_SCALE", 3))


# ============================================================================
# pylint: disable=too-many-public-methods, too-many-instance-attributes, too-many-locals
class OrgOps:
    """Organization API operations"""

    invites: InviteOps
<<<<<<< HEAD
    user_manaegr: UserManager
=======
    base_crawl_ops: BaseCrawlOps
>>>>>>> f076e7d9
    default_primary: Optional[StorageRef]

    def __init__(self, mdb, invites, user_manager):
        self.orgs = mdb["organizations"]
        self.crawls_db = mdb["crawls"]
        self.crawl_configs_db = mdb["crawl_configs"]
        self.configs_revs_db = mdb["configs_revs"]
        self.profiles_db = mdb["profiles"]
        self.colls_db = mdb["collections"]
        self.users_db = mdb["users"]
        self.pages_db = mdb["pages"]
        self.version_db = mdb["version"]

        self.router = None
        self.org_viewer_dep = None
        self.org_crawl_dep = None
        self.org_owner_dep = None
        self.org_public = None

        self.default_primary = None

        self.invites = invites
        self.user_manager = user_manager
<<<<<<< HEAD
        self.register_to_org_id = os.environ.get("REGISTER_TO_ORG_ID")
=======

    def set_base_crawl_ops(self, base_crawl_ops: BaseCrawlOps) -> None:
        """Set base crawl ops"""
        self.base_crawl_ops = base_crawl_ops
>>>>>>> f076e7d9

    def set_default_primary_storage(self, storage: StorageRef):
        """set default primary storage"""
        self.default_primary = storage

    async def init_index(self):
        """init lookup index"""
        while True:
            try:
                await self.orgs.create_index("name", unique=True)
                return await self.orgs.create_index("slug", unique=True)
            # pylint: disable=duplicate-code
            except AutoReconnect:
                print(
                    "Database connection unavailable to create index. Will try again in 5 scconds",
                    flush=True,
                )
                time.sleep(5)

    async def add_org(self, org: Organization):
        """Add new org"""
        try:
            return await self.orgs.insert_one(org.to_dict())
        except DuplicateKeyError:
            print(f"Organization name {org.name} already in use - skipping", flush=True)

    async def get_orgs_for_user(
        # pylint: disable=too-many-arguments
        self,
        user: User,
        role: UserRole = UserRole.VIEWER,
        page_size: int = DEFAULT_PAGE_SIZE,
        page: int = 1,
        calculate_total=True,
    ):
        """Get all orgs a user is a member of"""
        # Zero-index page for query
        page = page - 1
        skip = page_size * page

        if user.is_superuser:
            query = {}
        else:
            query = {f"users.{user.id}": {"$gte": role.value}}

        total = 0
        if calculate_total:
            total = await self.orgs.count_documents(query)

        cursor = self.orgs.find(query, skip=skip, limit=page_size)
        results = await cursor.to_list(length=page_size)
        orgs = [Organization.from_dict(res) for res in results]

        return orgs, total

    async def get_org_for_user_by_id(
        self, oid: UUID, user: User, role: UserRole = UserRole.VIEWER
    ):
        """Get an org for user by unique id"""
        query: dict[str, object]
        if user.is_superuser:
            query = {"_id": oid}
        else:
            query = {f"users.{user.id}": {"$gte": role.value}, "_id": oid}
        res = await self.orgs.find_one(query)
        return Organization.from_dict(res)

    async def get_org_by_id(self, oid: UUID):
        """Get an org by id"""
        res = await self.orgs.find_one({"_id": oid})
        if not res:
            raise HTTPException(status_code=400, detail="invalid_org_id")

        return Organization.from_dict(res)

    async def get_default_org(self) -> Organization:
        """Get default organization"""
        res = await self.orgs.find_one({"default": True})
        if not res:
            raise HTTPException(status_code=500, detail="default_org_missing")

        return Organization.from_dict(res)

    async def get_default_register_org(self) -> Organization:
        """Get default organiation for new user registration, or default org"""
        if self.register_to_org_id:
            res = await self.get_org_by_id(UUID(self.register_to_org_id))
            if not res:
                raise HTTPException(
                    status_code=500, detail="default_register_org_not_found"
                )

        return await self.get_default_org()

    async def create_default_org(self):
        """Create default organization if doesn't exist."""
        await self.init_index()

        try:
            default_org = await self.get_default_org()
            if default_org.name == DEFAULT_ORG:
                print("Default organization already exists - skipping", flush=True)
            else:
                default_org.name = DEFAULT_ORG
                default_org.slug = slug_from_name(DEFAULT_ORG)
                await self.update_full(default_org)
                print(f'Default organization renamed to "{DEFAULT_ORG}"', flush=True)
            return
        except HTTPException:
            # default org does not exist, create below
            pass

        id_ = uuid4()
        org = Organization(
            id=id_,
            name=DEFAULT_ORG,
            slug=slug_from_name(DEFAULT_ORG),
            users={},
            storage=self.default_primary,
            default=True,
        )
        primary_name = self.default_primary and self.default_primary.name
        print(
            f'Creating Default Organization "{DEFAULT_ORG}". Storage: {primary_name}',
            flush=True,
        )
        await self.add_org(org)

    async def check_all_org_default_storages(self, storage_ops) -> None:
        """ensure all default storages references by this org actually exist

        designed to help prevent removal of a 'storage' entry if
        an org is still referencing that storage"""
        storage_names = list(storage_ops.default_storages.keys())
        errors = 0

        async for org_data in self.orgs.find(
            {"storage.custom": False, "storage.name": {"$nin": storage_names}}
        ):
            org = Organization.from_dict(org_data)
            print(f"Org {org.slug} uses unknown primary storage {org.storage.name}")
            errors += 1

        async for org_data in self.orgs.find(
            {
                "storageReplicas.custom": False,
                "storageReplicas.name": {"$nin": storage_names},
            }
        ):
            org = Organization.from_dict(org_data)
            print(f"Org {org.slug} uses an unknown replica storage")
            errors += 1

        if errors:
            raise TypeError(
                f"{errors} orgs use undefined storages, exiting."
                + " Please check the 'storages' array in your config"
            )

    async def update_full(self, org: Organization):
        """Update existing org"""
        await self.orgs.find_one_and_update(
            {"_id": org.id}, {"$set": org.to_dict()}, upsert=True
        )

    async def update_users(self, org: Organization):
        """Update org users"""
        return await self.orgs.find_one_and_update(
            {"_id": org.id}, {"$set": org.dict(include={"users"})}
        )

    async def update_slug_and_name(self, org: Organization):
        """Update org slug"""
        return await self.orgs.find_one_and_update(
            {"_id": org.id}, {"$set": {"slug": org.slug, "name": org.name}}
        )

    async def update_storage_refs(self, org: Organization):
        """Update storage + replicas for given org"""
        set_dict = org.dict(include={"storage": True, "storageReplicas": True})

        return await self.orgs.find_one_and_update({"_id": org.id}, {"$set": set_dict})

    async def update_custom_storages(self, org: Organization):
        """Update storage on an existing organization"""

        set_dict = org.dict(include={"customStorages": True})

        return await self.orgs.find_one_and_update({"_id": org.id}, {"$set": set_dict})

    async def update_quotas(self, org: Organization, quotas: OrgQuotas):
        """update organization quotas"""

        previous_extra_mins = (
            org.quotas.extraExecMinutes
            if (org.quotas and org.quotas.extraExecMinutes)
            else 0
        )
        previous_gifted_mins = (
            org.quotas.giftedExecMinutes
            if (org.quotas and org.quotas.giftedExecMinutes)
            else 0
        )

        update = quotas.dict(
            exclude_unset=True, exclude_defaults=True, exclude_none=True
        )

        quota_updates = []
        for prev_update in org.quotaUpdates or []:
            quota_updates.append(prev_update.dict())
        quota_updates.append(
            OrgQuotaUpdate(update=update, modified=datetime.now()).dict()
        )

        await self.orgs.find_one_and_update(
            {"_id": org.id},
            {
                "$set": {
                    "quotas": update,
                    "quotaUpdates": quota_updates,
                }
            },
        )

        # Inc org available fields for extra/gifted execution time as needed
        if quotas.extraExecMinutes is not None:
            extra_secs_diff = (quotas.extraExecMinutes - previous_extra_mins) * 60
            if org.extraExecSecondsAvailable + extra_secs_diff <= 0:
                await self.orgs.find_one_and_update(
                    {"_id": org.id},
                    {"$set": {"extraExecSecondsAvailable": 0}},
                )
            else:
                await self.orgs.find_one_and_update(
                    {"_id": org.id},
                    {"$inc": {"extraExecSecondsAvailable": extra_secs_diff}},
                )

        if quotas.giftedExecMinutes is not None:
            gifted_secs_diff = (quotas.giftedExecMinutes - previous_gifted_mins) * 60
            if org.giftedExecSecondsAvailable + gifted_secs_diff <= 0:
                await self.orgs.find_one_and_update(
                    {"_id": org.id},
                    {"$set": {"giftedExecSecondsAvailable": 0}},
                )
            else:
                await self.orgs.find_one_and_update(
                    {"_id": org.id},
                    {"$inc": {"giftedExecSecondsAvailable": gifted_secs_diff}},
                )

    async def update_event_webhook_urls(self, org: Organization, urls: OrgWebhookUrls):
        """Update organization event webhook URLs"""
        return await self.orgs.find_one_and_update(
            {"_id": org.id},
            {"$set": {"webhookUrls": urls.dict(exclude_unset=True)}},
            return_document=ReturnDocument.AFTER,
        )

    async def add_user_by_invite(
        self,
        invite: InvitePending,
        user: User,
        default_org: Optional[Organization] = None,
    ) -> Organization:
        """Lookup an invite by user email (if new) or userid (if existing)

        Remove invite after successful add
        """
        if not invite.oid:
            org = default_org
        else:
            org = await self.get_org_by_id(invite.oid)

        if not org:
            raise HTTPException(status_code=400, detail="invalid_invite")

        await self.add_user_to_org(org, user.id, invite.role)

        await self.invites.remove_invite(invite.id)

        # if just added first admin, and name == id, set default org name from user name
        if (
            len(org.users) == 1
            and invite.role == UserRole.OWNER
            and str(org.name) == str(org.id)
        ):
            await self.set_default_org_name_from_user_name(org, user.name)

        return org

    async def create_new_user_for_org(
        self, add: AddToOrgRequest, org: Organization
    ) -> User:
        """create a regular user with given credentials"""
        try:
            user = await self.user_manager.create_user(
                name=add.name, email=add.email, password=add.password, is_verified=True
            )
            await self.add_user_to_org(org, user.id, add.role)
            return user
        except HTTPException as exc:
            print("Error adding user to org", exc)
            raise exc

    async def set_default_org_name_from_user_name(
        self, org: Organization, user_name: str
    ):
        """set's the org name and slug as "<USERNAME>'s Archive", adding a suffix for duplicates"""
        suffix = ""
        count = 1

        while True:
            org.name = f"{user_name}'s Archive{suffix}"
            org.slug = slug_from_name(org.name)

            try:
                await self.update_slug_and_name(org)
                break
            except DuplicateKeyError:
                # pylint: disable=raise-missing-from
                count += 1
                suffix = f" {count}"

    async def add_user_to_org(self, org: Organization, userid: UUID, role: UserRole):
        """Add user to organization with specified role"""
        if str(userid) in org.users:
            raise HTTPException(status_code=400, detail="user_already_is_org_member")

        org.users[str(userid)] = role
        await self.update_users(org)

    async def change_user_role(self, org: Organization, userid: UUID, role: UserRole):
        """Change role of existing user in organization"""
        if str(userid) not in org.users:
            raise HTTPException(status_code=400, detail="no_such_user")

        org.users[str(userid)] = role
        await self.update_users(org)

    async def get_org_owners(self, org: Organization):
        """Return list of org's Owner users."""
        org_owners = []
        for key, value in org.users.items():
            if value == UserRole.OWNER:
                org_owners.append(key)
        return org_owners

    async def get_max_pages_per_crawl(self, oid: UUID):
        """Return org-specific max pages per crawl setting or 0."""
        org = await self.orgs.find_one({"_id": oid})
        if org:
            org = Organization.from_dict(org)
            return org.quotas.maxPagesPerCrawl
        return 0

    async def inc_org_bytes_stored(self, oid: UUID, size: int, type_="crawl"):
        """Increase org bytesStored count (pass negative value to subtract)."""
        if type_ == "crawl":
            await self.orgs.find_one_and_update(
                {"_id": oid}, {"$inc": {"bytesStored": size, "bytesStoredCrawls": size}}
            )
        elif type_ == "upload":
            await self.orgs.find_one_and_update(
                {"_id": oid},
                {"$inc": {"bytesStored": size, "bytesStoredUploads": size}},
            )
        elif type_ == "profile":
            await self.orgs.find_one_and_update(
                {"_id": oid},
                {"$inc": {"bytesStored": size, "bytesStoredProfiles": size}},
            )
        return await self.storage_quota_reached(oid)

    # pylint: disable=invalid-name
    async def storage_quota_reached(self, oid: UUID) -> bool:
        """Return boolean indicating if storage quota is met or exceeded."""
        quota = await self.get_org_storage_quota(oid)
        if not quota:
            return False

        org = await self.orgs.find_one({"_id": oid})
        org = Organization.from_dict(org)

        if org.bytesStored >= quota:
            return True

        return False

    async def get_monthly_crawl_exec_seconds(self, oid: UUID) -> int:
        """Return monthlyExecSeconds for current month"""
        org = await self.orgs.find_one({"_id": oid})
        org = Organization.from_dict(org)
        yymm = datetime.utcnow().strftime("%Y-%m")
        try:
            return org.monthlyExecSeconds[yymm]
        except KeyError:
            return 0

    async def exec_mins_quota_reached(
        self, oid: UUID, include_extra: bool = True
    ) -> bool:
        """Return bool for if execution minutes quota is reached"""
        if include_extra:
            gifted_seconds = await self.get_gifted_exec_secs_available(oid)
            if gifted_seconds:
                return False

            extra_seconds = await self.get_extra_exec_secs_available(oid)
            if extra_seconds:
                return False

        monthly_quota = await self.get_org_exec_mins_monthly_quota(oid)
        if monthly_quota:
            monthly_exec_seconds = await self.get_monthly_crawl_exec_seconds(oid)
            monthly_exec_minutes = math.floor(monthly_exec_seconds / 60)
            if monthly_exec_minutes >= monthly_quota:
                return True

        return False

    async def get_org_storage_quota(self, oid: UUID) -> int:
        """return max allowed concurrent crawls, if any"""
        org = await self.orgs.find_one({"_id": oid})
        if org:
            org = Organization.from_dict(org)
            return org.quotas.storageQuota
        return 0

    async def get_org_exec_mins_monthly_quota(self, oid: UUID) -> int:
        """return max allowed execution mins per month, if any"""
        org = await self.orgs.find_one({"_id": oid})
        if org:
            org = Organization.from_dict(org)
            return org.quotas.maxExecMinutesPerMonth
        return 0

    async def get_extra_exec_secs_available(self, oid: UUID) -> int:
        """return extra billable rollover seconds available, if any"""
        org = await self.orgs.find_one({"_id": oid})
        if org:
            org = Organization.from_dict(org)
            return org.extraExecSecondsAvailable
        return 0

    async def get_gifted_exec_secs_available(self, oid: UUID) -> int:
        """return gifted rollover seconds available, if any"""
        org = await self.orgs.find_one({"_id": oid})
        if org:
            org = Organization.from_dict(org)
            return org.giftedExecSecondsAvailable
        return 0

    async def set_origin(self, org: Organization, request: Request):
        """Get origin from request and store in db for use in event webhooks"""
        headers = request.headers
        scheme = headers.get("X-Forwarded-Proto")
        host = headers.get("Host")

        if not scheme or not host:
            origin = os.environ.get("APP_ORIGIN")
        else:
            origin = f"{scheme}://{host}"

        await self.orgs.find_one_and_update(
            {"_id": org.id}, {"$set": {"origin": origin}}
        )

    async def inc_org_time_stats(self, oid, duration, is_exec_time=False, is_qa=False):
        """inc crawl duration stats for org

        Overage is applied only to crawlExecSeconds - monthlyExecSeconds,
        giftedExecSeconds, and extraExecSeconds are added to only up to quotas

        If is_qa is true, also update seperate qa only counter
        """
        # pylint: disable=too-many-return-statements, too-many-locals
        key = "crawlExecSeconds" if is_exec_time else "usage"
        yymm = datetime.utcnow().strftime("%Y-%m")
        inc_query = {f"{key}.{yymm}": duration}
        if is_qa:
            qa_key = "qaCrawlExecSeconds" if is_exec_time else "qaUsage"
            inc_query[f"{qa_key}.{yymm}"] = duration
        await self.orgs.find_one_and_update({"_id": oid}, {"$inc": inc_query})

        if not is_exec_time:
            return

        org = await self.get_org_by_id(oid)

        monthly_exec_secs_used = await self.get_monthly_crawl_exec_seconds(oid)

        monthly_quota_mins = await self.get_org_exec_mins_monthly_quota(oid)
        monthly_quota_secs = monthly_quota_mins * 60

        if (
            not monthly_quota_secs
            and not org.giftedExecSecondsAvailable
            and not org.extraExecSecondsAvailable
        ):
            return

        monthly_remaining_time = monthly_quota_secs - monthly_exec_secs_used

        # If adding duration won't pass monthly quota, add duration and return
        if duration <= monthly_remaining_time:
            return await self.orgs.find_one_and_update(
                {"_id": oid}, {"$inc": {f"monthlyExecSeconds.{yymm}": duration}}
            )

        # Otherwise, add execution seconds to monthlyExecSeconds up to quota
        await self.orgs.find_one_and_update(
            {"_id": oid},
            {"$inc": {f"monthlyExecSeconds.{yymm}": monthly_remaining_time}},
        )

        if not org.giftedExecSecondsAvailable and not org.extraExecSecondsAvailable:
            return

        secs_over_quota = duration - monthly_remaining_time

        # If we've surpassed monthly base quota, use gifted and extra exec minutes
        # in that order if available, track their usage per month, and recalculate
        # extraExecSecondsAvailable and giftedExecSecondsAvailable as needed
        gifted_secs_available = org.giftedExecSecondsAvailable
        if gifted_secs_available:
            if secs_over_quota <= gifted_secs_available:
                return await self.orgs.find_one_and_update(
                    {"_id": oid},
                    {
                        "$inc": {
                            f"giftedExecSeconds.{yymm}": secs_over_quota,
                            "giftedExecSecondsAvailable": -secs_over_quota,
                        }
                    },
                )

            # If seconds over quota is higher than gifted seconds available,
            # use remaining gifted gifted time and then move on
            await self.orgs.find_one_and_update(
                {"_id": oid},
                {
                    "$inc": {f"giftedExecSeconds.{yymm}": gifted_secs_available},
                    "$set": {"giftedExecSecondsAvailable": 0},
                },
            )
            secs_over_quota = secs_over_quota - gifted_secs_available

        # If we still have an overage, apply to extra up to quota
        secs_to_use = min(secs_over_quota, org.extraExecSecondsAvailable)
        if secs_to_use:
            return await self.orgs.find_one_and_update(
                {"_id": oid},
                {
                    "$inc": {
                        f"extraExecSeconds.{yymm}": secs_to_use,
                        "extraExecSecondsAvailable": -secs_to_use,
                    }
                },
            )

    async def get_max_concurrent_crawls(self, oid):
        """return max allowed concurrent crawls, if any"""
        org = await self.orgs.find_one({"_id": oid})
        if org:
            org = Organization.from_dict(org)
            return org.quotas.maxConcurrentCrawls
        return 0

    async def get_org_metrics(self, org: Organization):
        """Calculate and return org metrics"""
        # pylint: disable=too-many-locals
        storage_quota = await self.get_org_storage_quota(org.id)
        max_concurrent_crawls = await self.get_max_concurrent_crawls(org.id)

        # Calculate these counts in loop to avoid having db iterate through
        # archived items several times.
        archived_item_count = 0
        crawl_count = 0
        upload_count = 0
        page_count = 0

        async for item_data in self.crawls_db.find({"oid": org.id}):
            item = BaseCrawl.from_dict(item_data)
            if item.state not in SUCCESSFUL_STATES:
                continue
            archived_item_count += 1
            if item.type == "crawl":
                crawl_count += 1
            if item.type == "upload":
                upload_count += 1
            if item.stats:
                page_count += item.stats.done

        profile_count = await self.profiles_db.count_documents({"oid": org.id})
        workflows_running_count = await self.crawls_db.count_documents(
            {"oid": org.id, "state": {"$in": RUNNING_STATES}}
        )
        workflows_queued_count = await self.crawls_db.count_documents(
            {"oid": org.id, "state": {"$in": STARTING_STATES}}
        )
        collections_count = await self.colls_db.count_documents({"oid": org.id})
        public_collections_count = await self.colls_db.count_documents(
            {"oid": org.id, "isPublic": True}
        )

        return {
            "storageUsedBytes": org.bytesStored,
            "storageUsedCrawls": org.bytesStoredCrawls,
            "storageUsedUploads": org.bytesStoredUploads,
            "storageUsedProfiles": org.bytesStoredProfiles,
            "storageQuotaBytes": storage_quota,
            "archivedItemCount": archived_item_count,
            "crawlCount": crawl_count,
            "uploadCount": upload_count,
            "pageCount": page_count,
            "profileCount": profile_count,
            "workflowsRunningCount": workflows_running_count,
            "maxConcurrentCrawls": max_concurrent_crawls,
            "workflowsQueuedCount": workflows_queued_count,
            "collectionsCount": collections_count,
            "publicCollectionsCount": public_collections_count,
        }

    async def get_all_org_slugs(self):
        """Return list of all org slugs."""
        slugs = await self.orgs.distinct("slug", {})
        return {"slugs": slugs}

    async def get_org_slugs_by_ids(self):
        """Return dict with {id: slug} for all orgs."""
        slug_id_map = {}
        async for org in self.orgs.find({}):
            slug_id_map[org["_id"]] = org["slug"]
        return slug_id_map

    async def update_read_only(self, org: Organization, update: OrgReadOnlyUpdate):
        """Set readOnly field for Organization"""
        if update.readOnly is False:
            # Set reason to empty string if readOnly is false
            update.readOnlyReason = ""

        query = update.dict(exclude_unset=True)

        return await self.orgs.find_one_and_update({"_id": org.id}, {"$set": query})

    async def export_org(
        self, org: Organization, user_manager: UserManager
    ) -> StreamingResponse:
        """Export all data related to org as JSON

        Append async generators to list in order that we want them to be
        exhausted in order to stream a semantically correct JSON document.
        """
        export_stream_generators: List[AsyncGenerator] = []

        oid_query = {"oid": org.id}

        org_out_export = OrgOutExport.from_dict(org.to_dict())
        org_serialized = await org_out_export.serialize_for_export(user_manager)

        version = await self.version_db.find_one()

        async def json_opening_gen() -> AsyncGenerator:
            """Async generator that opens JSON document, writes dbVersion and org"""
            # pylint: disable=consider-using-f-string
            opening_section = '{{"data": {{\n"dbVersion": "{0}",\n"org": {1},\n'.format(
                version.get("version"),
                json.dumps(org_serialized.to_dict(), cls=JSONSerializer),
            )
            yield opening_section.encode("utf-8")

        async def json_items_gen(
            key: str,
            cursor,
            doc_count: int,
            skip_closing_comma=False,
        ) -> AsyncGenerator:
            """Async generator to add json items in list, keyed by supplied str"""
            yield f'"{key}": [\n'.encode("utf-8")

            doc_index = 1

            async for json_item in cursor:
                yield json.dumps(json_item, cls=JSONSerializer).encode("utf-8")
                if doc_index < doc_count:
                    yield b",\n"
                else:
                    yield b"\n"
                doc_index += 1

            yield f']{"" if skip_closing_comma else ","}\n'.encode("utf-8")

        async def json_closing_gen() -> AsyncGenerator:
            """Async generator to close JSON document"""
            yield b"}}"

        export_stream_generators.append(json_opening_gen())

        # Profiles
        count = await self.profiles_db.count_documents(oid_query)
        cursor = self.profiles_db.find(oid_query)
        export_stream_generators.append(json_items_gen("profiles", cursor, count))

        # Workflows
        count = await self.crawl_configs_db.count_documents(oid_query)
        cursor = self.crawl_configs_db.find(oid_query)
        export_stream_generators.append(json_items_gen("workflows", cursor, count))

        # Workflow IDs (needed for revisions)
        workflow_ids = []
        cursor = self.crawl_configs_db.find(oid_query, projection=["_id"])
        async for workflow_dict in cursor:
            workflow_ids.append(workflow_dict.get("_id"))

        # Workflow revisions
        workflow_revs_query = {"cid": {"$in": workflow_ids}}
        count = await self.configs_revs_db.count_documents(workflow_revs_query)
        cursor = self.configs_revs_db.find(workflow_revs_query)
        export_stream_generators.append(
            json_items_gen("workflowRevisions", cursor, count)
        )

        # Items
        count = await self.crawls_db.count_documents(oid_query)
        cursor = self.crawls_db.find(oid_query)
        export_stream_generators.append(json_items_gen("items", cursor, count))

        # Pages
        count = await self.pages_db.count_documents(oid_query)
        cursor = self.pages_db.find(oid_query)
        export_stream_generators.append(json_items_gen("pages", cursor, count))

        # Collections
        count = await self.colls_db.count_documents(oid_query)
        cursor = self.colls_db.find(oid_query)
        export_stream_generators.append(
            json_items_gen("collections", cursor, count, True)
        )

        export_stream_generators.append(json_closing_gen())

        return StreamingResponse(stream.chain(*export_stream_generators))

    async def import_org(
        self,
        stream_file_object,
        ignore_version: bool = False,
        storage_name: Optional[str] = None,
    ):
        """Import org from exported org JSON

        :param stream: Stream of org JSON export
        :param ignore_version: Ignore db version mismatch between JSON and db
        :param storage_name: Update storage refs to use new name if provided
        """
        # pylint: disable=too-many-branches, too-many-statements

        org_stream = json_stream.load(stream_file_object)
        org_data = org_stream["data"]

        # dbVersion
        version_res = await self.version_db.find_one()
        version = version_res["version"]
        stream_db_version = org_data.get("dbVersion")
        if version != stream_db_version and not ignore_version:
            print(
                f"Export db version: {stream_db_version} doesn't match db: {version}, quitting",
                flush=True,
            )
            raise HTTPException(status_code=400, detail="db_version_mismatch")

        # org
        stream_org = org_data["org"]
        stream_org = json_stream.to_standard_types(stream_org)
        oid = UUID(stream_org["_id"])

        existing_org: Optional[Organization] = None
        try:
            existing_org = await self.get_org_by_id(oid)
        except HTTPException:
            pass

        if existing_org:
            print(f"Org {oid} already exists, quitting", flush=True)
            raise HTTPException(status_code=400, detail="org_already_exists")

        new_storage_ref = None
        if storage_name:
            new_storage_ref = StorageRef(name=storage_name, custom=False)

        org = Organization.from_dict(stream_org)
        if storage_name and new_storage_ref:
            org.storage = new_storage_ref
        await self.orgs.insert_one(org.to_dict())

        # Track old->new userids so that we can update as necessary in db docs
        user_id_map = {}

        # Users are imported with a random password and will need to go through
        # the reset password workflow using their email address after import.
        for user in stream_org.get("userDetails", []):  # type: ignore
            try:
                user_res = await self.user_manager.create_non_super_user(
                    email=user["email"],
                    password=secrets.token_hex(20),
                    name=user["name"],
                    prevent_add_to_org=True,
                )
                new_user = User(**user_res)
                user_id_map[user.get("id")] = new_user.id
            # pylint: disable=broad-exception-caught
            except Exception:
                new_user = await self.user_manager.get_by_email(user["email"])

            await self.add_user_to_org(
                org=org, userid=new_user.id, role=UserRole(int(user.get("role", 10)))
            )

        # profiles
        profile_userid_fields = ["userid", "createdBy", "modifiedBy"]
        for profile in org_data.get("profiles", []):
            profile = json_stream.to_standard_types(profile)

            # Update userid if necessary
            for userid_field in profile_userid_fields:
                old_userid = profile.get(userid_field)
                if old_userid and old_userid in user_id_map:
                    profile[userid_field] = user_id_map[old_userid]

            profile_obj = Profile.from_dict(profile)

            # Update storage ref if necessary
            if profile_obj.resource and storage_name and new_storage_ref:
                profile_obj.resource.storage = new_storage_ref

            await self.profiles_db.insert_one(profile_obj.to_dict())

        # workflows
        workflow_userid_fields = ["createdBy", "modifiedBy", "lastStartedBy"]
        for workflow in org_data.get("workflows", []):
            workflow = json_stream.to_standard_types(workflow)

            # Update userid fields if necessary
            for userid_field in workflow_userid_fields:
                old_userid = workflow.get(userid_field)
                if old_userid and old_userid in user_id_map:
                    workflow[userid_field] = user_id_map[old_userid]

            # Ensure scale isn't above max_scale
            workflow_scale = workflow.get("scale", 1)
            workflow["scale"] = max(workflow_scale, MAX_CRAWL_SCALE)

            # Ensure crawlerChannel is set
            if not workflow.get("crawlerChannel"):
                workflow["crawlerChannel"] = "default"

            crawl_config = CrawlConfig.from_dict(workflow)
            await self.crawl_configs_db.insert_one(crawl_config.to_dict())

        # workflowRevisions
        for rev in org_data.get("workflowRevisions", []):
            rev = json_stream.to_standard_types(rev)
            # Update userid if necessary
            old_userid = rev.get("modifiedBy")
            if old_userid and old_userid in user_id_map:
                rev["modifiedBy"] = user_id_map[old_userid]

            await self.configs_revs_db.insert_one(
                ConfigRevision.from_dict(rev).to_dict()
            )

        # archivedItems
        for item in org_data.get("items", []):
            item = json_stream.to_standard_types(item)
            item_id = str(item["_id"])

            item_obj = None
            if item["type"] == "crawl":
                # Ensure crawlerChannel is set
                if not item.get("crawlerChannel"):
                    item["crawlerChannel"] = "default"
                item_obj = Crawl.from_dict(item)
            if item["type"] == "upload":
                item_obj = UploadedCrawl.from_dict(item)  # type: ignore
            if not item_obj:
                print(f"Archived item {item_id} has no type, skipping", flush=True)
                continue

            # Update userid if necessary
            old_userid = item.get("modifiedBy")
            if old_userid and old_userid in user_id_map:
                item_obj.userid = user_id_map[old_userid]

            # Update storage refs if necessary
            if storage_name and new_storage_ref:
                for file_ in item_obj.files:
                    file_.storage = new_storage_ref

            await self.crawls_db.insert_one(item_obj.to_dict())

            # Regenerate presigned URLs
            await self.base_crawl_ops.resolve_signed_urls(
                item_obj.files, org, update_presigned_url=True, crawl_id=item_id
            )

        # pages
        for page in org_data.get("pages", []):
            page = json_stream.to_standard_types(page)
            await self.pages_db.insert_one(PageWithAllQA.from_dict(page).to_dict())

        # collections
        for collection in org_data.get("collections", []):
            collection = json_stream.to_standard_types(collection)
            await self.colls_db.insert_one(Collection.from_dict(collection).to_dict())


# ============================================================================
# pylint: disable=too-many-statements, too-many-arguments
def init_orgs_api(
    app,
    mdb,
    user_manager: UserManager,
    invites: InviteOps,
    user_dep: Callable,
    user_or_shared_secret_dep: Callable,
):
    """Init organizations api router for /orgs"""
    # pylint: disable=too-many-locals,invalid-name

    ops = OrgOps(mdb, invites, user_manager)

    async def org_dep(oid: UUID, user: User = Depends(user_dep)):
        org = await ops.get_org_for_user_by_id(oid, user)
        if not org:
            raise HTTPException(status_code=404, detail="org_not_found")
        if not org.is_viewer(user):
            raise HTTPException(
                status_code=403,
                detail="User does not have permission to view this organization",
            )

        return org

    async def org_crawl_dep(
        org: Organization = Depends(org_dep), user: User = Depends(user_dep)
    ):
        if not org.is_crawler(user):
            raise HTTPException(
                status_code=403, detail="User does not have permission to modify crawls"
            )

        return org

    async def org_owner_dep(
        org: Organization = Depends(org_dep), user: User = Depends(user_dep)
    ):
        if not org.is_owner(user):
            raise HTTPException(
                status_code=403,
                detail="User does not have permission to perform this action",
            )

        return org

    async def org_public(oid: UUID):
        org = await ops.get_org_by_id(oid)
        if not org:
            raise HTTPException(status_code=404, detail="org_not_found")

        return org

    router = APIRouter(
        prefix="/orgs/{oid}",
        dependencies=[Depends(org_dep)],
        responses={404: {"description": "Not found"}},
    )

    ops.router = router
    ops.org_viewer_dep = org_dep
    ops.org_crawl_dep = org_crawl_dep
    ops.org_owner_dep = org_owner_dep
    ops.org_public = org_public

    @app.get("/orgs", tags=["organizations"], response_model=PaginatedResponse)
    async def get_orgs(
        user: User = Depends(user_dep),
        pageSize: int = DEFAULT_PAGE_SIZE,
        page: int = 1,
    ):
        results, total = await ops.get_orgs_for_user(
            user, page_size=pageSize, page=page
        )
        serialized_results = [
            await res.serialize_for_user(user, user_manager) for res in results
        ]
        return paginated_format(serialized_results, total, page, pageSize)

    @app.post("/orgs/create", tags=["organizations"])
    async def create_org(
        new_org: OrgCreate,
        request: Request,
        user: User = Depends(user_or_shared_secret_dep),
    ):
        if not user.is_superuser:
            raise HTTPException(status_code=403, detail="Not Allowed")

        id_ = uuid4()

        name = new_org.name or str(id_)

        if new_org.slug:
            validate_slug(new_org.slug)
            slug = new_org.slug
        else:
            slug = slug_from_name(name)

        org = Organization(
            id=id_,
            name=name,
            slug=slug,
            users={},
            storage=ops.default_primary,
            quotas=new_org.quotas or OrgQuotas(),
            subData=new_org.subData,
        )
        if not await ops.add_org(org):
            return {"added": False, "error": "already_exists"}

        result = {"added": True, "id": id_}

        if new_org.firstAdminInviteEmail:
            is_new, token = await invites.invite_user(
                InviteToOrgRequest(
                    email=new_org.firstAdminInviteEmail, role=UserRole.OWNER
                ),
                user,
                user_manager,
                org=org,
                headers=dict(request.headers),
            )
            if is_new:
                result["invited"] = "new_user"
            else:
                result["invited"] = "existing_user"
            result["token"] = token

        return result

    @router.get("", tags=["organizations"])
    async def get_org(
        org: Organization = Depends(org_dep), user: User = Depends(user_dep)
    ):
        org_out = await org.serialize_for_user(user, user_manager)
        org_out.storageQuotaReached = await ops.storage_quota_reached(org.id)
        org_out.execMinutesQuotaReached = await ops.exec_mins_quota_reached(org.id)
        return org_out

    @router.post("/rename", tags=["organizations"])
    async def rename_org(
        rename: RenameOrg,
        org: Organization = Depends(org_owner_dep),
    ):
        org.name = rename.name
        if rename.slug:
            validate_slug(rename.slug)
            org.slug = rename.slug
        else:
            org.slug = slug_from_name(rename.name)

        try:
            await ops.update_slug_and_name(org)
        except DuplicateKeyError:
            # pylint: disable=raise-missing-from
            raise HTTPException(status_code=400, detail="duplicate_org_name")

        return {"updated": True}

    @router.post("/quotas", tags=["organizations"])
    async def update_quotas(
        quotas: OrgQuotas,
        org: Organization = Depends(org_owner_dep),
        user: User = Depends(user_dep),
    ):
        if not user.is_superuser:
            raise HTTPException(status_code=403, detail="Not Allowed")

        await ops.update_quotas(org, quotas)

        return {"updated": True}

    @router.post("/read-only", tags=["organizations"])
    async def update_read_only(
        update: OrgReadOnlyUpdate,
        org: Organization = Depends(org_owner_dep),
        user: User = Depends(user_dep),
    ):
        if not user.is_superuser:
            raise HTTPException(status_code=403, detail="Not Allowed")

        await ops.update_read_only(org, update)

        return {"updated": True}

    @router.post("/event-webhook-urls", tags=["organizations"])
    async def update_event_webhook_urls(
        urls: OrgWebhookUrls,
        request: Request,
        org: Organization = Depends(org_owner_dep),
    ):
        await ops.set_origin(org, request)
        result = await ops.update_event_webhook_urls(org, urls)

        if not result:
            return {"updated": False}

        return {"updated": True}

    @router.patch("/user-role", tags=["organizations"])
    async def set_role(
        update: UpdateRole,
        org: Organization = Depends(org_owner_dep),
        user: User = Depends(user_dep),
    ):
        other_user = await user_manager.get_by_email(update.email)
        if not other_user:
            raise HTTPException(
                status_code=400, detail="No user found for specified e-mail"
            )

        if other_user.email == user.email:
            raise HTTPException(status_code=400, detail="Can't change own role!")

        await ops.change_user_role(org, other_user.id, update.role)

        return {"updated": True}

    @router.post("/invite", tags=["invites"])
    async def invite_user_to_org(
        invite: InviteToOrgRequest,
        request: Request,
        org: Organization = Depends(org_owner_dep),
        user: User = Depends(user_dep),
    ):
        is_new, token = await invites.invite_user(
            invite,
            user,
            user_manager,
            org=org,
            headers=dict(request.headers),
        )
        if is_new:
            return {"invited": "new_user", "token": token}

        return {"invited": "existing_user", "token": token}

    @app.post("/orgs/invite-accept/{token}", tags=["invites"])
    async def accept_invite(token: UUID, user: User = Depends(user_dep)):
        invite = await ops.invites.get_valid_invite(
            token, email=user.email, userid=user.id
        )
        org = await ops.add_user_by_invite(invite, user)
        org_out = await org.serialize_for_user(user, user_manager)
        return {"added": True, "org": org_out}

    @router.get("/invites", tags=["invites"])
    async def get_pending_org_invites(
        org: Organization = Depends(org_owner_dep),
        pageSize: int = DEFAULT_PAGE_SIZE,
        page: int = 1,
    ):
        pending_invites, total = await user_manager.invites.get_pending_invites(
            user_manager, org, page_size=pageSize, page=page
        )
        return paginated_format(pending_invites, total, page, pageSize)

    @router.post("/invites/delete", tags=["invites"])
    async def delete_invite(
        invite: RemovePendingInvite, org: Organization = Depends(org_owner_dep)
    ):
        # URL decode email just in case
        email = urllib.parse.unquote(invite.email)
        result = await user_manager.invites.remove_invite_by_email(email, org.id)
        if result.deleted_count > 0:
            return {
                "removed": True,
                "count": result.deleted_count,
            }
        raise HTTPException(status_code=404, detail="invite_not_found")

    @router.post("/remove", tags=["invites"])
    async def remove_user_from_org(
        remove: RemoveFromOrg, org: Organization = Depends(org_owner_dep)
    ) -> dict[str, bool]:
        other_user = await user_manager.get_by_email(remove.email)
        if not other_user:
            raise HTTPException(status_code=404, detail="no_such_org_user")

        if org.is_owner(other_user):
            org_owners = await ops.get_org_owners(org)
            if len(org_owners) == 1:
                raise HTTPException(
                    status_code=400, detail="Can't remove only owner from org"
                )
        try:
            del org.users[str(other_user.id)]
        except KeyError:
            # pylint: disable=raise-missing-from
            raise HTTPException(status_code=404, detail="no_such_org_user")

        await ops.update_users(org)
        return {"removed": True}

    @router.post("/add-user", tags=["invites"])
    async def add_new_user_to_org(
        add_to_org: AddToOrgRequest,
        org: Organization = Depends(org_owner_dep),
        user: User = Depends(user_dep),
    ):
        if not user.is_superuser:
            raise HTTPException(status_code=403, detail="Not Allowed")

        await ops.create_new_user_for_org(add_to_org, org)
        return {"added": True}

    @router.get("/metrics", tags=["organizations"], response_model=OrgMetrics)
    async def get_org_metrics(org: Organization = Depends(org_dep)):
        return await ops.get_org_metrics(org)

    @app.get("/orgs/slugs", tags=["organizations"])
    async def get_all_org_slugs(user: User = Depends(user_dep)):
        if not user.is_superuser:
            raise HTTPException(status_code=403, detail="Not Allowed")
        return await ops.get_all_org_slugs()

    @app.get("/orgs/slug-lookup", tags=["organizations"])
    async def get_all_org_slugs_with_ids(user: User = Depends(user_dep)):
        if not user.is_superuser:
            raise HTTPException(status_code=403, detail="Not Allowed")
        return await ops.get_org_slugs_by_ids()

    @router.get("/export/json", tags=["organizations"], response_model=OrgImportExport)
    async def export_org(
        org: Organization = Depends(org_owner_dep),
        user: User = Depends(user_dep),
    ):
        if not user.is_superuser:
            raise HTTPException(status_code=403, detail="Not Allowed")

        return await ops.export_org(org, user_manager)

    @app.post("/orgs/import/json", tags=["organizations"])
    async def import_org(
        request: Request,
        user: User = Depends(user_dep),
        ignoreVersion: bool = False,
        storageName: Optional[str] = None,
    ):
        if not user.is_superuser:
            raise HTTPException(status_code=403, detail="Not Allowed")

        # pylint: disable=consider-using-with
        temp_file = NamedTemporaryFile(delete=False)
        async for chunk in request.stream():
            temp_file.write(chunk)
        temp_file.seek(0)

        with open(temp_file.name, "rb") as stream_file_object:
            await ops.import_org(
                stream_file_object,
                ignore_version=ignoreVersion,
                storage_name=storageName,
            )

        temp_file.close()

        return {"imported": True}

    return ops<|MERGE_RESOLUTION|>--- conflicted
+++ resolved
@@ -7,18 +7,13 @@
 import json
 import math
 import os
-import secrets
 import time
 import urllib.parse
 from uuid import UUID, uuid4
 from datetime import datetime
 from tempfile import NamedTemporaryFile
 
-<<<<<<< HEAD
-from typing import Optional, TYPE_CHECKING, Callable
-=======
-from typing import Optional, TYPE_CHECKING, List, AsyncGenerator
->>>>>>> f076e7d9
+from typing import Optional, TYPE_CHECKING, Callable, List, AsyncGenerator
 
 from pymongo import ReturnDocument
 from pymongo.errors import AutoReconnect, DuplicateKeyError
@@ -65,16 +60,10 @@
 
 if TYPE_CHECKING:
     from .invites import InviteOps
-<<<<<<< HEAD
-    from .users import UserManager
-else:
-    InviteOps = UserManager = object
-=======
     from .basecrawls import BaseCrawlOps
     from .users import UserManager
 else:
     InviteOps = BaseCrawlOps = UserManager = object
->>>>>>> f076e7d9
 
 
 DEFAULT_ORG = os.environ.get("DEFAULT_ORG", "My Organization")
@@ -88,11 +77,8 @@
     """Organization API operations"""
 
     invites: InviteOps
-<<<<<<< HEAD
-    user_manaegr: UserManager
-=======
+    user_manager: UserManager
     base_crawl_ops: BaseCrawlOps
->>>>>>> f076e7d9
     default_primary: Optional[StorageRef]
 
     def __init__(self, mdb, invites, user_manager):
@@ -116,14 +102,11 @@
 
         self.invites = invites
         self.user_manager = user_manager
-<<<<<<< HEAD
         self.register_to_org_id = os.environ.get("REGISTER_TO_ORG_ID")
-=======
 
     def set_base_crawl_ops(self, base_crawl_ops: BaseCrawlOps) -> None:
         """Set base crawl ops"""
         self.base_crawl_ops = base_crawl_ops
->>>>>>> f076e7d9
 
     def set_default_primary_storage(self, storage: StorageRef):
         """set default primary storage"""
@@ -928,17 +911,16 @@
         # the reset password workflow using their email address after import.
         for user in stream_org.get("userDetails", []):  # type: ignore
             try:
-                user_res = await self.user_manager.create_non_super_user(
+                new_user = await self.user_manager.create_user(
                     email=user["email"],
-                    password=secrets.token_hex(20),
                     name=user["name"],
-                    prevent_add_to_org=True,
                 )
-                new_user = User(**user_res)
                 user_id_map[user.get("id")] = new_user.id
             # pylint: disable=broad-exception-caught
             except Exception:
-                new_user = await self.user_manager.get_by_email(user["email"])
+                maybe_user = await self.user_manager.get_by_email(user["email"])
+                assert maybe_user
+                new_user = maybe_user
 
             await self.add_user_to_org(
                 org=org, userid=new_user.id, role=UserRole(int(user.get("role", 10)))
