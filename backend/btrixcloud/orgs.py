--- conflicted
+++ resolved
@@ -14,11 +14,7 @@
 from datetime import datetime
 from tempfile import NamedTemporaryFile
 
-<<<<<<< HEAD
-from typing import Optional, TYPE_CHECKING, Callable, List, AsyncGenerator, Any
-=======
 from typing import Optional, TYPE_CHECKING, Dict, Callable, List, AsyncGenerator, Any
->>>>>>> d6977069
 
 from pymongo import ReturnDocument
 from pymongo.errors import AutoReconnect, DuplicateKeyError
@@ -168,14 +164,9 @@
         role: UserRole = UserRole.VIEWER,
         page_size: int = DEFAULT_PAGE_SIZE,
         page: int = 1,
-<<<<<<< HEAD
-        calculate_total=True,
-    ) -> tuple[List[Organization], int]:
-=======
         sort_by: str = "name",
         sort_direction: int = 1,
-    ):
->>>>>>> d6977069
+    ) -> tuple[List[Organization], int]:
         """Get all orgs a user is a member of"""
         # pylint: disable=duplicate-code,too-many-locals
 
