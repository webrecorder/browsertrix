"""
FastAPI user handling (via fastapi-users)
"""

import os
import uuid
import asyncio
import urllib.parse

from typing import Dict, Optional

from pydantic import EmailStr, UUID4
import passlib.pwd

from fastapi import Request, Response, HTTPException, Depends, WebSocket
from fastapi.security import OAuth2PasswordBearer

from pymongo.errors import DuplicateKeyError

from fastapi_users import FastAPIUsers, models, BaseUserManager
from fastapi_users.manager import UserAlreadyExists
from fastapi_users.authentication import (
    AuthenticationBackend,
    BearerTransport,
    JWTStrategy,
)
from fastapi_users.db import MongoDBUserDatabase

from .invites import InvitePending, UserRole


# ============================================================================
PASSWORD_SECRET = os.environ.get("PASSWORD_SECRET", uuid.uuid4().hex)

JWT_TOKEN_LIFETIME = int(os.environ.get("JWT_TOKEN_LIFETIME_MINUTES", 60)) * 60


# ============================================================================
class User(models.BaseUser):
    """
    Base User Model
    """

    name: Optional[str] = ""


# ============================================================================
# use custom model as model.BaseUserCreate includes is_* field
class UserCreateIn(models.CreateUpdateDictModel):
    """
    User Creation Model exposed to API
    """

    email: EmailStr
    password: str

    name: Optional[str] = ""

    inviteToken: Optional[UUID4]

    newOrg: bool
    newOrgName: Optional[str] = ""


# ============================================================================
class UserCreate(models.BaseUserCreate):
    """
    User Creation Model
    """

    name: Optional[str] = ""

    inviteToken: Optional[UUID4]

    newOrg: bool
    newOrgName: Optional[str] = ""


# ============================================================================
class UserUpdate(User, models.CreateUpdateDictModel):
    """
    User Update Model
    """

    password: Optional[str]
    email: Optional[EmailStr]


# ============================================================================
class UserDB(User, models.BaseUserDB):
    """
    User in DB Model
    """

    invites: Dict[str, InvitePending] = {}


# ============================================================================
# pylint: disable=too-few-public-methods
class UserDBOps(MongoDBUserDatabase):
    """User DB Operations wrapper"""


# ============================================================================
class UserManager(BaseUserManager[UserCreate, UserDB]):
    """Browsertrix UserManager"""

    user_db_model = UserDB
    reset_password_token_secret = PASSWORD_SECRET
    verification_token_secret = PASSWORD_SECRET

    def __init__(self, user_db, email, invites):
        super().__init__(user_db)
        self.email = email
        self.invites = invites
        self.org_ops = None

        self.registration_enabled = os.environ.get("REGISTRATION_ENABLED") == "1"

    def set_org_ops(self, ops):
        """set org ops"""
        self.org_ops = ops

    async def create(
        self, user: UserCreate, safe: bool = False, request: Optional[Request] = None
    ):
        """override user creation to check if invite token is present"""
        user.name = user.name or user.email

        # if open registration not enabled, can only register with an invite
        if (
            not self.registration_enabled
            and not user.inviteToken
            and not user.is_verified
            and not user.is_superuser
        ):
            raise HTTPException(status_code=400, detail="Invite Token Required")

        if user.inviteToken and not await self.invites.get_valid_invite(
            user.inviteToken, user.email
        ):
            raise HTTPException(status_code=400, detail="Invalid Invite Token")

        # Don't create a new org for registered users.
        user.newOrg = False

        created_user = await super().create(user, safe, request)
        await self.on_after_register_custom(created_user, user, request)
        return created_user

    async def get_user_names_by_ids(self, user_ids):
        """return list of user names for given ids"""
        user_ids = [UUID4(id_) for id_ in user_ids]
        cursor = self.user_db.collection.find(
            {"id": {"$in": user_ids}}, projection=["id", "name", "email"]
        )
        return await cursor.to_list(length=1000)

    async def create_super_user(self):
        """Initialize a super user from env vars"""
        email = os.environ.get("SUPERUSER_EMAIL")
        password = os.environ.get("SUPERUSER_PASSWORD")
        if not email:
            print("No superuser defined", flush=True)
            return

        if not password:
            password = passlib.pwd.genword()

        curr_superuser_res = await self.user_db.collection.find_one(
            {"is_superuser": True}
        )
        if curr_superuser_res:
            user = UserDB(**curr_superuser_res)
            update = {"password": password}
            if user.email != email:
                update["email"] = email

            try:
                await self._update(user, update)
                print("Superuser updated")
            except UserAlreadyExists:
                print(f"User {email} already exists", flush=True)

            return

        try:
            res = await self.create(
                UserCreate(
                    name="admin",
                    email=email,
                    password=password,
                    is_superuser=True,
                    newOrg=False,
                    is_verified=True,
                )
            )
            print(f"Super user {email} created", flush=True)
            print(res, flush=True)

        except (DuplicateKeyError, UserAlreadyExists):
            print(f"User {email} already exists", flush=True)

    async def create_non_super_user(
        self,
        email: str,
        password: str,
        name: str = "New user",
    ):
        """create a regular user with given credentials"""
        if not email:
            print("No user defined", flush=True)
            return

        if not password:
            password = passlib.pwd.genword()

        try:
            user_create = UserCreate(
                name=name,
                email=email,
                password=password,
                is_superuser=False,
                newOrg=False,
                is_verified=True,
            )
            created_user = await super().create(user_create, safe=False, request=None)
            await self.on_after_register_custom(created_user, user_create, request=None)
            return created_user

        except (DuplicateKeyError, UserAlreadyExists):
            print(f"User {email} already exists", flush=True)

    async def on_after_register_custom(
        self, user: UserDB, user_create: UserCreate, request: Optional[Request]
    ):
        """custom post registration callback, also receive the UserCreate object"""

        print(f"User {user.id} has registered.")
        add_to_default_org = False

        if user_create.newOrg is True:
            print(f"Creating new organization for {user.id}")

            org_name = (
                user_create.newOrgName or f"{user.name or user.email}'s Organization"
            )

            await self.org_ops.create_new_org_for_user(
                org_name=org_name,
                storage_name="default",
                user=user,
            )

        is_verified = hasattr(user_create, "is_verified") and user_create.is_verified

        if user_create.inviteToken:
            new_user_invite = None
            try:
                new_user_invite = await self.org_ops.handle_new_user_invite(
                    user_create.inviteToken, user
                )
            except HTTPException as exc:
                print(exc)

            if new_user_invite and not new_user_invite.oid:
                add_to_default_org = True

            if not is_verified:
                # if user has been invited, mark as verified immediately
                await self._update(user, {"is_verified": True})

        else:
            add_to_default_org = True
            if not is_verified:
                asyncio.create_task(self.request_verify(user, request))

        if add_to_default_org:
            default_org = await self.org_ops.get_default_org()
            if default_org:
                await self.org_ops.add_user_to_org(default_org, user.id)

    async def on_after_forgot_password(
        self, user: UserDB, token: str, request: Optional[Request] = None
    ):
        """callback after password forgot"""
        print(f"User {user.id} has forgot their password. Reset token: {token}")
        self.email.send_user_forgot_password(
            user.email, token, request and request.headers
        )

    async def on_after_request_verify(
        self, user: UserDB, token: str, request: Optional[Request] = None
    ):
        """callback after verification request"""

        self.email.send_user_validation(user.email, token, request and request.headers)

    async def format_invite(self, invite):
        """format an InvitePending to return via api, resolve name of inviter"""
        inviter = await self.get_by_email(invite.inviterEmail)
        result = invite.serialize()
        result["inviterName"] = inviter.name
        if invite.oid:
            org = await self.org_ops.get_org_for_user_by_id(invite.oid, inviter)
            result["orgName"] = org.name

        return result


# ============================================================================
def init_user_manager(mdb, emailsender, invites):
    """
    Load users table and init /users routes
    """

    user_collection = mdb.get_collection("users")

    user_db = UserDBOps(UserDB, user_collection)

    return UserManager(user_db, emailsender, invites)


# ============================================================================
class OA2BearerOrQuery(OAuth2PasswordBearer):
    """Override bearer check to also test query"""

    async def __call__(
        self, request: Request = None, websocket: WebSocket = None
    ) -> Optional[str]:
        param = None
        exc = None
        # use websocket as request if no request
        request = request or websocket
        try:
            param = await super().__call__(request)
            if param:
                return param

        # pylint: disable=broad-except
        except Exception as super_exc:
            exc = super_exc

        param = request.query_params.get("auth_bearer")

        if param:
            return param

        if exc:
            raise exc

        raise HTTPException(status_code=404, detail="Not Found")


# ============================================================================
class BearerOrQueryTransport(BearerTransport):
    """Bearer or Query Transport"""

    scheme: OA2BearerOrQuery

    def __init__(self, tokenUrl: str):
        # pylint: disable=super-init-not-called
        self.scheme = OA2BearerOrQuery(tokenUrl, auto_error=False)


# ============================================================================
# pylint: disable=too-many-locals
def init_users_api(app, user_manager):
    """init fastapi_users"""
    bearer_transport = BearerOrQueryTransport(tokenUrl="auth/jwt/login")

    def get_jwt_strategy() -> JWTStrategy:
        return JWTStrategy(secret=PASSWORD_SECRET, lifetime_seconds=JWT_TOKEN_LIFETIME)

    auth_backend = AuthenticationBackend(
        name="jwt",
        transport=bearer_transport,
        get_strategy=get_jwt_strategy,
    )

    fastapi_users = FastAPIUsers(
        lambda: user_manager,
        [auth_backend],
        User,
        UserCreateIn,
        UserUpdate,
        UserDB,
    )

    auth_router = fastapi_users.get_auth_router(auth_backend)

    current_active_user = fastapi_users.current_user(active=True)

    @auth_router.post("/refresh")
    async def refresh_jwt(response: Response, user=Depends(current_active_user)):
        return await auth_backend.login(get_jwt_strategy(), user, response)

    app.include_router(
        auth_router,
        prefix="/auth/jwt",
        tags=["auth"],
    )

    app.include_router(
        fastapi_users.get_register_router(),
        prefix="/auth",
        tags=["auth"],
    )
    app.include_router(
        fastapi_users.get_reset_password_router(),
        prefix="/auth",
        tags=["auth"],
    )
    app.include_router(
        fastapi_users.get_verify_router(),
        prefix="/auth",
        tags=["auth"],
    )

    users_router = fastapi_users.get_users_router()

    @users_router.get("/me-with-orgs", tags=["users"])
    async def me_with_org_info(user: User = Depends(current_active_user)):
        """/users/me with orgs user belongs to."""
        user_info = {
            "id": user.id,
            "email": user.email,
            "name": user.name,
            "orgs": [],
            "is_active": user.is_active,
            "is_superuser": user.is_superuser,
            "is_verified": user.is_verified,
        }
        user_orgs = await user_manager.org_ops.get_orgs_for_user(user)
        if user_orgs:
            user_info["orgs"] = [
                {
                    "id": org.id,
                    "name": org.name,
                    "default": org.default,
                    "role": UserRole.SUPERADMIN
                    if user.is_superuser
                    else org.users.get(str(user.id)),
                }
                for org in user_orgs
            ]
        print(f"user info with orgs: {user_info}", flush=True)
        return user_info

    @users_router.get("/me/invite/{token}", tags=["invites"])
    async def get_existing_user_invite_info(
        token: str, user: User = Depends(current_active_user)
    ):
        try:
            invite = user.invites[token]
        except:
            # pylint: disable=raise-missing-from
            raise HTTPException(status_code=400, detail="Invalid Invite Code")

        return await user_manager.format_invite(invite)

<<<<<<< HEAD
    @users_router.get("/invite/{token}", tags=["invites"])
    async def get_invite_info(token: str, email: str):
        email = urllib.parse.unquote(email)
        invite = await user_manager.invites.get_valid_invite(uuid.UUID(token), email)
        return await user_manager.format_invite(invite)

=======
>>>>>>> b642c53c
    @users_router.get("/invites", tags=["invites"])
    async def get_pending_invites(user: User = Depends(current_active_user)):
        if not user.is_superuser:
            raise HTTPException(status_code=403, detail="Not Allowed")

        pending_invites = await user_manager.invites.get_pending_invites()
        return {"pending_invites": pending_invites}

    app.include_router(users_router, prefix="/users", tags=["users"])

    return fastapi_users<|MERGE_RESOLUTION|>--- conflicted
+++ resolved
@@ -459,15 +459,6 @@
 
         return await user_manager.format_invite(invite)
 
-<<<<<<< HEAD
-    @users_router.get("/invite/{token}", tags=["invites"])
-    async def get_invite_info(token: str, email: str):
-        email = urllib.parse.unquote(email)
-        invite = await user_manager.invites.get_valid_invite(uuid.UUID(token), email)
-        return await user_manager.format_invite(invite)
-
-=======
->>>>>>> b642c53c
     @users_router.get("/invites", tags=["invites"])
     async def get_pending_invites(user: User = Depends(current_active_user)):
         if not user.is_superuser:
