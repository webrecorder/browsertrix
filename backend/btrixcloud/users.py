--- conflicted
+++ resolved
@@ -106,6 +106,7 @@
                 UserOrgInfoOut(
                     id=org.id,
                     name=org.name,
+                    slug=org.slug,
                     default=org.default,
                     role=(
                         UserRole.SUPERADMIN
@@ -620,39 +621,7 @@
     @users_router.get("/me", tags=["users"], response_model=UserOut)
     async def current_user_with_org_info(user: User = Depends(current_active_user)):
         """/users/me with orgs user belongs to."""
-<<<<<<< HEAD
         return await user_manager.get_user_info_with_orgs(user)
-=======
-        user_info = {
-            "id": user.id,
-            "email": user.email,
-            "name": user.name,
-            "orgs": [],
-            "is_active": user.is_active,
-            "is_superuser": user.is_superuser,
-            "is_verified": user.is_verified,
-        }
-        user_orgs, _ = await user_manager.org_ops.get_orgs_for_user(
-            user,
-            # Set high so that we get all orgs even after reducing default page size
-            page_size=1_000,
-            calculate_total=False,
-        )
-        if user_orgs:
-            user_info["orgs"] = [
-                {
-                    "id": org.id,
-                    "name": org.name,
-                    "slug": org.slug,
-                    "default": org.default,
-                    "role": UserRole.SUPERADMIN
-                    if user.is_superuser
-                    else org.users.get(str(user.id)),
-                }
-                for org in user_orgs
-            ]
-        return user_info
->>>>>>> 4610d95c
 
     @users_router.put("/me/password-change", tags=["users"])
     async def update_my_password(
