"""
FastAPI user handling (via fastapi-users)
"""

import os
import uuid
import asyncio

from typing import Optional

from pydantic import UUID4, EmailStr

from fastapi import (
    Request,
    HTTPException,
    Depends,
    APIRouter,
    Body,
)

from pymongo.errors import DuplicateKeyError

from .models import (
    UserCreate,
    UserCreateIn,
    UserUpdateEmailName,
    UserUpdatePassword,
    User,
    UserOrgInfoOut,
    UserOut,
    UserRole,
    Organization,
    PaginatedResponse,
)
from .pagination import DEFAULT_PAGE_SIZE, paginated_format
from .utils import is_bool

from .auth import (
    init_jwt_auth,
    RESET_AUD,
    RESET_ALLOW_AUD,
    VERIFY_AUD,
    VERIFY_ALLOW_AUD,
    RESET_VERIFY_TOKEN_LIFETIME_MINUTES,
    verify_and_update_password,
    get_password_hash,
    generate_password,
    generate_jwt,
    decode_jwt,
)


# ============================================================================
# pylint: disable=raise-missing-from, too-many-public-methods
class UserManager:
    """Browsertrix UserManager"""

    def __init__(self, mdb, email, invites):
        self.users = mdb.get_collection("users")
        self.email = email
        self.invites = invites
        self.org_ops = None

        self.registration_enabled = is_bool(os.environ.get("REGISTRATION_ENABLED"))

    def set_org_ops(self, ops):
        """set org ops"""
        self.org_ops = ops

    async def init_index(self):
        """init lookup index"""
        await self.users.create_index("id", unique=True)
        await self.users.create_index("email", unique=True)

    async def register(
        self, user: UserCreateIn, request: Optional[Request] = None
    ) -> User:
        """override user creation to check if invite token is present"""
        user.name = user.name or user.email

        # if open registration not enabled, can only register with an invite
        if not self.registration_enabled and not user.inviteToken:
            raise HTTPException(status_code=400, detail="invite_token_required")

        if user.inviteToken and not await self.invites.get_valid_invite(
            user.inviteToken, user.email
        ):
            raise HTTPException(status_code=400, detail="invite_token_invalid")

        # Don't create a new org for registered users.
        user.newOrg = False

        return await self._create(user, request)

    async def get_user_info_with_orgs(self, user: User) -> UserOut:
        """return User info"""
        user_orgs, _ = await self.org_ops.get_orgs_for_user(
            user,
            # Set high so that we get all orgs even after reducing default page size
            page_size=1_000,
            calculate_total=False,
        )

        if user_orgs:
            orgs = [
                UserOrgInfoOut(
                    id=org.id,
                    name=org.name,
                    slug=org.slug,
                    default=org.default,
                    role=(
                        UserRole.SUPERADMIN
                        if user.is_superuser
                        else org.users.get(str(user.id))
                    ),
                )
                for org in user_orgs
            ]
        else:
            orgs = []

        return UserOut(
            id=user.id,
            email=user.email,
            name=user.name,
            orgs=orgs,
            is_superuser=user.is_superuser,
            is_verified=user.is_verified,
        )

    async def validate_password(self, password: str) -> None:
        """
        Validate a password. raise HTTPException with status 422
        if password is invalid
        """
        pw_length = len(password)
        if not 8 <= pw_length <= 64:
            raise HTTPException(status_code=400, detail="invalid_password")

    async def check_password(self, user: User, password: str) -> bool:
        """check if password is valid, also update hashed_password if needed"""
        verified, updated_password_hash = verify_and_update_password(
            password, user.hashed_password
        )

        if not verified:
            return False

        # Update password hash to a more robust one if needed
        if updated_password_hash:
            user.hashed_password = updated_password_hash
            await self.users.find_one_and_update(
                {"id": user.id}, {"$set": {"hashed_password": user.hashed_password}}
            )

        return True

    async def authenticate(self, email: EmailStr, password: str) -> Optional[User]:
        """authenticate user via login form"""
        user = await self.get_by_email(email)
        if not user:
            # Run the hasher to mitigate timing attack
            # Inspired from Django: https://code.djangoproject.com/ticket/20760
            get_password_hash(password)
            return None

        if await self.check_password(user, password):
            return user

        return None

    async def get_user_names_by_ids(self, user_ids):
        """return list of user names for given ids"""
        user_ids = [UUID4(id_) for id_ in user_ids]
        cursor = self.users.find(
            {"id": {"$in": user_ids}}, projection=["id", "name", "email"]
        )
        return await cursor.to_list(length=1000)

    async def get_superuser(self) -> Optional[User]:
        """return current superuser, if any"""
        user_data = await self.users.find_one({"is_superuser": True})
        if not user_data:
            return None

        return User(**user_data)

    async def create_super_user(self) -> None:
        """Initialize a super user from env vars"""
        email = os.environ.get("SUPERUSER_EMAIL")
        password = os.environ.get("SUPERUSER_PASSWORD")
        name = os.environ.get("SUPERUSER_NAME", "admin")
        if not email:
            print("No superuser defined", flush=True)
            return

        if not password:
            password = generate_password()

        superuser = await self.get_superuser()
        if superuser:
            if str(superuser.email) != email:
                await self.update_email_name(superuser, EmailStr(email), name)
                print("Superuser email updated")

            if not await self.check_password(superuser, password):
                await self._update_password(superuser, password)
                print("Superuser password updated")

            return

        try:
            res = await self._create(
                UserCreate(
                    name=name,
                    email=email,
                    password=password,
                    is_superuser=True,
                    newOrg=False,
                    is_verified=True,
                )
            )
            print(f"Super user {email} created", flush=True)
            print(res, flush=True)
        except HTTPException as exc:
            print(exc)
            print(f"User {email} already exists", flush=True)

    async def create_non_super_user(
        self,
        email: str,
        password: str,
        name: str = "New user",
    ) -> None:
        """create a regular user with given credentials"""
        if not email:
            print("No user defined", flush=True)
            return

        if not password:
            password = generate_password()

        try:
            user_create = UserCreate(
                name=name,
                email=email,
                password=password,
                is_superuser=False,
                newOrg=False,
                is_verified=True,
            )

            await self._create(user_create)
        except HTTPException as exc:
            print(f"User {email} already exists", flush=True)
            raise exc

    async def request_verify(
        self, user: User, request: Optional[Request] = None
    ) -> None:
        """start verifying user, if not already verified"""
        if user.is_verified:
            raise HTTPException(status_code=400, detail="verify_user_already_verified")

        token_data = {
            "user_id": str(user.id),
            "email": user.email,
            "aud": VERIFY_AUD,
        }
        token = generate_jwt(
            token_data,
            RESET_VERIFY_TOKEN_LIFETIME_MINUTES,
        )

        self.email.send_user_validation(user.email, token, request and request.headers)

    async def format_invite(self, invite):
        """format an InvitePending to return via api, resolve name of inviter"""
        inviter = await self.get_by_email(invite.inviterEmail)
        result = invite.serialize()
        result["inviterName"] = inviter.name
        if invite.oid:
            org = await self.org_ops.get_org_for_user_by_id(invite.oid, inviter)
            result["orgName"] = org.name

<<<<<<< HEAD
            await self.org_ops.create_new_org_for_user(
                org_name=org_name,
                user=user,
            )
=======
        return result
>>>>>>> 9a2787f9

    async def _create(
        self, create: UserCreateIn, request: Optional[Request] = None
    ) -> User:
        """create new user in db"""
        await self.validate_password(create.password)

        hashed_password = get_password_hash(create.password)

        if isinstance(create, UserCreate):
            is_superuser = create.is_superuser
            is_verified = create.is_verified
        else:
            is_superuser = False
            is_verified = create.inviteToken is not None

        id_ = uuid.uuid4()

        user = User(
            id=id_,
            email=create.email,
            name=create.name,
            hashed_password=hashed_password,
            is_superuser=is_superuser,
            is_verified=is_verified,
        )

        try:
            await self.users.insert_one(user.dict())
        except DuplicateKeyError:
            raise HTTPException(status_code=400, detail="user_already_exists")

        add_to_default_org = False

        if create.inviteToken:
            new_user_invite = None
            try:
                new_user_invite = await self.org_ops.handle_new_user_invite(
                    create.inviteToken, user
                )
            except HTTPException as exc:
                print(exc)

            if new_user_invite and not new_user_invite.oid:
                add_to_default_org = True

        else:
            add_to_default_org = True
            if not is_verified:
                asyncio.create_task(self.request_verify(user, request))

        # org to auto-add user to, if any
        auto_add_org: Optional[Organization] = None

        # if add to default, then get default org
        if add_to_default_org:
            auto_add_org = await self.org_ops.get_default_org()

        # if creating new org, create here
        elif create.newOrg is True:
            print(f"Creating new organization for {user.id}")

            org_name = create.newOrgName or f"{user.name or user.email}'s Organization"

            auto_add_org = await self.org_ops.create_new_org_for_user(
                org_name=org_name,
                storage_name="default",
                user=user,
            )

        # if org set, add user to org
        if auto_add_org:
            await self.org_ops.add_user_to_org(auto_add_org, user.id)

        return user

    async def get_by_id(self, _id: UUID4) -> Optional[User]:
        """get user by unique id"""
        user = await self.users.find_one({"id": _id})

        if not user:
            return None

        return User(**user)

    async def get_by_email(self, email: str) -> Optional[User]:
        """get user by email"""
        user = await self.users.find_one({"email": email})
        if not user:
            return None

        return User(**user)

    async def verify(self, token: str) -> None:
        """validate verification request token"""
        exc = HTTPException(
            status_code=400,
            detail="verify_user_bad_token",
        )

        try:
            data = decode_jwt(token, audience=VERIFY_ALLOW_AUD)
        except:
            raise exc

        try:
            user_id = data["user_id"]
            email = data["email"]
        except KeyError:
            raise exc

        user = await self.get_by_email(email)
        if not user:
            raise exc

        try:
            user_uuid = UUID4(user_id)
        except ValueError:
            raise exc

        if user_uuid != user.id:
            raise exc

        if user.is_verified:
            raise HTTPException(
                status_code=400,
                detail="verify_user_already_verified",
            )

        user.is_verified = True
        await self.update_verified(user)

    async def forgot_password(
        self, user: User, request: Optional[Request] = None
    ) -> None:
        """start forgot password reset request"""
        token_data = {
            "user_id": str(user.id),
            "aud": RESET_AUD,
        }
        token = generate_jwt(
            token_data,
            RESET_VERIFY_TOKEN_LIFETIME_MINUTES,
        )

        print(f"User {user.id} has forgot their password. Reset token: {token}")
        self.email.send_user_forgot_password(
            user.email, token, request and request.headers
        )

    async def reset_password(self, token: str, password: str) -> None:
        """reset password to new password given reset token"""
        try:
            data = decode_jwt(token, audience=RESET_ALLOW_AUD)
        except:
            raise HTTPException(
                status_code=400,
                detail="reset_password_bad_token",
            )

        user_id = data["user_id"]

        try:
            user_uuid = UUID4(user_id)
        except ValueError:
            raise HTTPException(
                status_code=400,
                detail="reset_password_bad_token",
            )

        user = await self.get_by_id(user_uuid)
        if user:
            await self._update_password(user, password)

    async def change_password(
        self, user_update: UserUpdatePassword, user: User
    ) -> None:
        """Change password after checking existing password"""
        if not await self.check_password(user, user_update.password):
            raise HTTPException(status_code=400, detail="invalid_current_password")

        await self._update_password(user, user_update.newPassword)

    async def change_email_name(
        self, user_update: UserUpdateEmailName, user: User
    ) -> None:
        """Change email and/or name, if specified, throw if neither is specified"""
        if not user_update.email and not user_update.name:
            raise HTTPException(status_code=400, detail="no_updates_specified")

        await self.update_email_name(user, user_update.email, user_update.name)

    async def update_verified(self, user: User) -> None:
        """Update verified status for user"""
        await self.users.find_one_and_update(
            {"id": user.id}, {"$set": {"is_verified": user.is_verified}}
        )

    async def update_invites(self, user: User) -> None:
        """Update invites list for user"""
        await self.users.find_one_and_update(
            {"id": user.id}, {"$set": user.dict(include={"invites"})}
        )

    async def update_email_name(
        self, user: User, email: Optional[EmailStr], name: Optional[str]
    ) -> None:
        """Update email for user"""
        query: dict[str, str] = {}
        if email:
            query["email"] = str(email)
        if name:
            query["name"] = name

        try:
            await self.users.find_one_and_update({"id": user.id}, {"$set": query})
        except DuplicateKeyError:
            raise HTTPException(status_code=400, detail="user_already_exists")

    async def _update_password(self, user: User, new_password: str) -> None:
        """Update hashed_password for user, overwriting previous password hash

        Internal method, use change_password() for password verification first
        """
        await self.validate_password(new_password)
        hashed_password = get_password_hash(new_password)
        if hashed_password == user.hashed_password:
            return
        user.hashed_password = hashed_password
        await self.users.find_one_and_update(
            {"id": user.id}, {"$set": {"hashed_password": hashed_password}}
        )


# ============================================================================
def init_user_manager(mdb, emailsender, invites):
    """
    Load users table and init /users routes
    """

    return UserManager(mdb, emailsender, invites)


# ============================================================================
# pylint: disable=too-many-locals, raise-missing-from
def init_users_api(app, user_manager: UserManager) -> APIRouter:
    """init fastapi_users"""

    auth_jwt_router, current_active_user = init_jwt_auth(user_manager)

    app.include_router(
        auth_jwt_router,
        prefix="/auth/jwt",
        tags=["auth"],
    )

    app.include_router(
        init_auth_router(user_manager),
        prefix="/auth",
        tags=["auth"],
    )

    app.include_router(
        init_users_router(current_active_user, user_manager),
        prefix="/users",
        tags=["users"],
    )

    return current_active_user


# ============================================================================
def init_auth_router(user_manager: UserManager) -> APIRouter:
    """/auth router"""

    auth_router = APIRouter()

    @auth_router.post("/register", status_code=201, response_model=UserOut)
    async def register(request: Request, create: UserCreateIn):
        user = await user_manager.register(create, request=request)
        return await user_manager.get_user_info_with_orgs(user)

    @auth_router.post(
        "/forgot-password",
        status_code=202,
    )
    async def forgot_password(
        request: Request,
        email: EmailStr = Body(..., embed=True),
    ):
        user = await user_manager.get_by_email(email)
        if not user:
            return None

        await user_manager.forgot_password(user, request)
        return {"success": True}

    @auth_router.post(
        "/reset-password",
    )
    async def reset_password(
        # request: Request,
        token: str = Body(...),
        password: str = Body(...),
    ):
        await user_manager.reset_password(token, password)
        return {"success": True}

    @auth_router.post("/request-verify-token", status_code=202)
    async def request_verify_token(
        request: Request,
        email: EmailStr = Body(..., embed=True),
    ):
        user = await user_manager.get_by_email(email)
        if user:
            await user_manager.request_verify(user, request)

        return {"success": True}

    @auth_router.post("/verify")
    async def verify(
        token: str = Body(..., embed=True),
    ):
        await user_manager.verify(token)
        return {"success": True}

    return auth_router


# ============================================================================
def init_users_router(current_active_user, user_manager) -> APIRouter:
    """/users routes"""
    users_router = APIRouter()

    @users_router.get("/me", tags=["users"], response_model=UserOut)
    async def current_user_with_org_info(user: User = Depends(current_active_user)):
        """/users/me with orgs user belongs to."""
        return await user_manager.get_user_info_with_orgs(user)

    @users_router.put("/me/password-change", tags=["users"])
    async def update_my_password(
        user_update: UserUpdatePassword,
        user: User = Depends(current_active_user),
    ):
        """update password, requires current password"""
        await user_manager.change_password(user_update, user)
        return {"updated": True}

    @users_router.patch("/me", tags=["users"])
    async def update_my_email_and_name(
        user_update: UserUpdateEmailName,
        user: User = Depends(current_active_user),
    ):
        """update password, requires current password"""
        await user_manager.change_email_name(user_update, user)
        return {"updated": True}

    @users_router.get("/me/invite/{token}", tags=["invites"])
    async def get_existing_user_invite_info(
        token: str, user: User = Depends(current_active_user)
    ):
        try:
            invite = user.invites[token]
        except:
            # pylint: disable=raise-missing-from
            raise HTTPException(status_code=400, detail="invalid_invite_code")

        return await user_manager.format_invite(invite)

    @users_router.get("/invite/{token}", tags=["invites"])
    async def get_invite_info(token: str, email: str):
        invite = await user_manager.invites.get_valid_invite(uuid.UUID(token), email)
        return await user_manager.format_invite(invite)

    # pylint: disable=invalid-name
    @users_router.get("/invites", tags=["invites"], response_model=PaginatedResponse)
    async def get_pending_invites(
        user: User = Depends(current_active_user),
        pageSize: int = DEFAULT_PAGE_SIZE,
        page: int = 1,
    ):
        if not user.is_superuser:
            raise HTTPException(status_code=403, detail="not_allowed")

        pending_invites, total = await user_manager.invites.get_pending_invites(
            page_size=pageSize, page=page
        )
        return paginated_format(pending_invites, total, page, pageSize)

    return users_router<|MERGE_RESOLUTION|>--- conflicted
+++ resolved
@@ -283,14 +283,7 @@
             org = await self.org_ops.get_org_for_user_by_id(invite.oid, inviter)
             result["orgName"] = org.name
 
-<<<<<<< HEAD
-            await self.org_ops.create_new_org_for_user(
-                org_name=org_name,
-                user=user,
-            )
-=======
         return result
->>>>>>> 9a2787f9
 
     async def _create(
         self, create: UserCreateIn, request: Optional[Request] = None
