""" Crawl API """

# pylint: disable=too-many-lines

import json
import re
import contextlib
import urllib.parse
from datetime import datetime
from uuid import UUID

from typing import Optional, List, Dict, Union, Any

from fastapi import Depends, HTTPException
from fastapi.responses import StreamingResponse
from redis import asyncio as exceptions
import pymongo

from .pagination import DEFAULT_PAGE_SIZE, paginated_format
from .utils import dt_now, parse_jsonl_error_messages, stream_dict_list_as_csv
from .basecrawls import BaseCrawlOps
from .crawlmanager import CrawlManager
from .models import (
    UpdateCrawl,
    DeleteCrawlList,
    CrawlConfig,
    UpdateCrawlConfig,
    CrawlScale,
    CrawlStats,
    CrawlFile,
    Crawl,
    CrawlOut,
    CrawlOutWithResources,
    QARun,
    QARunOut,
    QARunWithResources,
    Organization,
    User,
    PaginatedResponse,
    RUNNING_AND_STARTING_STATES,
    SUCCESSFUL_STATES,
    ALL_CRAWL_STATES,
)


MAX_MATCH_SIZE = 500000
DEFAULT_RANGE_LIMIT = 50


# ============================================================================
# pylint: disable=too-many-arguments, too-many-instance-attributes, too-many-public-methods
class CrawlOps(BaseCrawlOps):
    """Crawl Ops"""

    crawl_manager: CrawlManager

    def __init__(self, crawl_manager: CrawlManager, *args):
        super().__init__(*args)
        self.crawl_manager = crawl_manager
        self.crawl_configs.set_crawl_ops(self)
        self.colls.set_crawl_ops(self)
        self.event_webhook_ops.set_crawl_ops(self)

    async def init_index(self):
        """init index for crawls db collection"""
        await self.crawls.create_index([("type", pymongo.HASHED)])

        await self.crawls.create_index(
            [("type", pymongo.HASHED), ("finished", pymongo.DESCENDING)]
        )
        await self.crawls.create_index(
            [("type", pymongo.HASHED), ("oid", pymongo.DESCENDING)]
        )
        await self.crawls.create_index(
            [("type", pymongo.HASHED), ("cid", pymongo.DESCENDING)]
        )
        await self.crawls.create_index(
            [("type", pymongo.HASHED), ("state", pymongo.DESCENDING)]
        )
        await self.crawls.create_index(
            [("type", pymongo.HASHED), ("fileSize", pymongo.DESCENDING)]
        )

        await self.crawls.create_index([("finished", pymongo.DESCENDING)])
        await self.crawls.create_index([("oid", pymongo.HASHED)])
        await self.crawls.create_index([("cid", pymongo.HASHED)])
        await self.crawls.create_index([("state", pymongo.HASHED)])
        await self.crawls.create_index([("fileSize", pymongo.DESCENDING)])

    async def get_crawl(
        self,
        crawlid: str,
        org: Optional[Organization] = None,
        project: Optional[dict[str, bool]] = None,
    ) -> Crawl:
        """Get crawl data for internal use"""
        res = await self.get_crawl_raw(crawlid, org, "crawl", project)
        return Crawl.from_dict(res)

    @contextlib.asynccontextmanager
    async def get_redis(self, crawl_id):
        """get redis url for crawl id"""
        redis_url = self.crawl_manager.get_redis_url(crawl_id)

        redis = await self.crawl_manager.get_redis_client(redis_url)

        try:
            yield redis
        finally:
            await redis.close()

    async def list_crawls(
        self,
        org: Optional[Organization] = None,
        cid: Optional[UUID] = None,
        userid: Optional[UUID] = None,
        crawl_id: str = "",
        running_only=False,
        state: Optional[List[str]] = None,
        first_seed: Optional[str] = None,
        name: Optional[str] = None,
        description: Optional[str] = None,
        collection_id: Optional[UUID] = None,
        page_size: int = DEFAULT_PAGE_SIZE,
        page: int = 1,
        sort_by: Optional[str] = None,
        sort_direction: int = -1,
        resources: bool = False,
    ):
        """List all finished crawls from the db"""
        # pylint: disable=too-many-locals,too-many-branches,too-many-statements
        # Zero-index page for query
        page = page - 1
        skip = page * page_size

        oid = org.id if org else None

        query: dict[str, object] = {"type": {"$in": ["crawl", None]}}
        if oid:
            query["oid"] = oid

        if cid:
            query["cid"] = cid

        if userid:
            query["userid"] = userid

        if running_only:
            query["state"] = {"$in": RUNNING_AND_STARTING_STATES}

        # Override running_only if state list is explicitly passed
        if state:
            validated_states = [value for value in state if value in ALL_CRAWL_STATES]
            query["state"] = {"$in": validated_states}

        if crawl_id:
            query["_id"] = crawl_id

        # pylint: disable=duplicate-code
        aggregate = [
            {"$match": query},
            {"$set": {"firstSeedObject": {"$arrayElemAt": ["$config.seeds", 0]}}},
            {"$set": {"firstSeed": "$firstSeedObject.url"}},
            {"$unset": ["firstSeedObject", "errors", "config"]},
        ]

        if not resources:
            aggregate.extend([{"$unset": ["files"]}])

        if name:
            aggregate.extend([{"$match": {"name": name}}])

        if description:
            aggregate.extend([{"$match": {"description": description}}])

        if first_seed:
            aggregate.extend([{"$match": {"firstSeed": first_seed}}])

        if collection_id:
            aggregate.extend([{"$match": {"collectionIds": {"$in": [collection_id]}}}])

        if sort_by:
            if sort_by not in (
                "started",
                "finished",
                "fileSize",
                "firstSeed",
            ):
                raise HTTPException(status_code=400, detail="invalid_sort_by")
            if sort_direction not in (1, -1):
                raise HTTPException(status_code=400, detail="invalid_sort_direction")

            aggregate.extend([{"$sort": {sort_by: sort_direction}}])

        aggregate.extend(
            [
                {
                    "$facet": {
                        "items": [
                            {"$skip": skip},
                            {"$limit": page_size},
                        ],
                        "total": [{"$count": "count"}],
                    }
                },
            ]
        )

        # Get total
        cursor = self.crawls.aggregate(aggregate)
        results = await cursor.to_list(length=1)
        result = results[0]
        items = result["items"]

        try:
            total = int(result["total"][0]["count"])
        except (IndexError, ValueError):
            total = 0

        cls = CrawlOut
        if resources:
            cls = CrawlOutWithResources

        crawls = []
        for result in items:
            crawl = cls.from_dict(result)
            files = result.get("files") if resources else None
            crawl = await self._resolve_crawl_refs(
                crawl, org, files=files, add_first_seed=False
            )
            crawls.append(crawl)

        return crawls, total

    async def delete_crawls(
        self,
        org: Organization,
        delete_list: DeleteCrawlList,
        type_="crawl",
        user: Optional[User] = None,
    ):
        """Delete a list of crawls by id for given org"""

        count, cids_to_update, quota_reached = await super().delete_crawls(
            org, delete_list, type_, user
        )

        if count < 1:
            raise HTTPException(status_code=404, detail="crawl_not_found")

        for cid, cid_dict in cids_to_update.items():
            cid_size = cid_dict["size"]
            cid_inc = cid_dict["inc"]
            await self.crawl_configs.stats_recompute_last(cid, -cid_size, -cid_inc)

        return {"deleted": True, "storageQuotaReached": quota_reached}

    # pylint: disable=too-many-arguments
    async def add_new_crawl(
        self,
        crawl_id: str,
        crawlconfig: CrawlConfig,
        userid: UUID,
        started: str,
        manual: bool,
        username: str = "",
    ):
        """initialize new crawl"""
        if not username:
            user = await self.user_manager.get_by_id(userid)
            if user:
                username = user.name

        image = self.crawl_configs.get_channel_crawler_image(crawlconfig.crawlerChannel)

        crawl = Crawl(
            id=crawl_id,
            state="starting",
            userid=userid,
            userName=username,
            oid=crawlconfig.oid,
            cid=crawlconfig.id,
            cid_rev=crawlconfig.rev,
            scale=crawlconfig.scale,
            jobType=crawlconfig.jobType,
            config=crawlconfig.config,
            profileid=crawlconfig.profileid,
            schedule=crawlconfig.schedule,
            crawlTimeout=crawlconfig.crawlTimeout,
            maxCrawlSize=crawlconfig.maxCrawlSize,
            manual=manual,
            started=started,
            tags=crawlconfig.tags,
            name=crawlconfig.name,
            crawlerChannel=crawlconfig.crawlerChannel,
            image=image,
        )

        try:
            await self.crawls.insert_one(crawl.to_dict())
            return dt_now

        except pymongo.errors.DuplicateKeyError:
            return None

    async def update_crawl_scale(
        self, crawl_id: str, org: Organization, crawl_scale: CrawlScale, user: User
    ):
        """Update crawl scale in the db"""
        crawl = await self.get_crawl(crawl_id, org)
        update = UpdateCrawlConfig(scale=crawl_scale.scale)
        await self.crawl_configs.update_crawl_config(crawl.cid, org, user, update)

        result = await self.crawls.find_one_and_update(
            {"_id": crawl_id, "type": "crawl", "oid": org.id},
            {"$set": {"scale": crawl_scale.scale}},
            return_document=pymongo.ReturnDocument.AFTER,
        )

        if not result:
            raise HTTPException(status_code=404, detail=f"Crawl '{crawl_id}' not found")

        return True

    async def _crawl_queue_len(self, redis, key):
        try:
            return await redis.zcard(key)
        except exceptions.ResponseError:
            # fallback to old crawler queue
            return await redis.llen(key)

    async def _crawl_queue_range(self, redis, key, offset, count):
        try:
            return await redis.zrangebyscore(key, 0, "inf", offset, count)
        except exceptions.ResponseError:
            # fallback to old crawler queue
            return reversed(await redis.lrange(key, -offset - count, -offset - 1))

    async def get_crawl_queue(self, crawl_id, offset, count, regex):
        """get crawl queue"""

        total = 0
        results = []

        try:
            async with self.get_redis(crawl_id) as redis:
                total = await self._crawl_queue_len(redis, f"{crawl_id}:q")
                results = await self._crawl_queue_range(
                    redis, f"{crawl_id}:q", offset, count
                )
                results = [json.loads(result)["url"] for result in results]

        except exceptions.ConnectionError:
            # can't connect to redis, likely not initialized yet
            pass

        matched = []
        if regex:
            try:
                regex = re.compile(regex)
            except re.error as exc:
                raise HTTPException(status_code=400, detail="invalid_regex") from exc

            matched = [result for result in results if regex.search(result)]

        return {"total": total, "results": results, "matched": matched}

    async def match_crawl_queue(self, crawl_id, regex, offset=0):
        """get list of urls that match regex, starting at offset and at most
        around 'limit'. (limit rounded to next step boundary, so
        limit <= next_offset < limit + step"""
        total = 0
        matched = []
        step = DEFAULT_RANGE_LIMIT

        async with self.get_redis(crawl_id) as redis:
            try:
                total = await self._crawl_queue_len(redis, f"{crawl_id}:q")
            except exceptions.ConnectionError:
                # can't connect to redis, likely not initialized yet
                pass

            try:
                regex = re.compile(regex)
            except re.error as exc:
                raise HTTPException(status_code=400, detail="invalid_regex") from exc

            next_offset = -1
            size = 0

            for count in range(offset, total, step):
                results = await self._crawl_queue_range(
                    redis, f"{crawl_id}:q", count, step
                )
                for result in results:
                    url = json.loads(result)["url"]
                    if regex.search(url):
                        size += len(url)
                        matched.append(url)

                # if size of match response exceeds size limit, set nextOffset
                # and break
                if size > MAX_MATCH_SIZE:
                    next_offset = count + step
                    break

        return {"total": total, "matched": matched, "nextOffset": next_offset}

    async def add_or_remove_exclusion(self, crawl_id, regex, org, user, add):
        """add new exclusion to config or remove exclusion from config
        for given crawl_id, update config on crawl"""

        crawl = await self.get_crawl(crawl_id, org, project={"cid": True})

        cid = crawl.cid

        scale = crawl.scale or 1

        async with self.get_redis(crawl_id) as redis:
            query = {
                "regex": regex,
                "type": "addExclusion" if add else "removeExclusion",
            }
            query_str = json.dumps(query)

            for i in range(0, scale):
                await redis.rpush(f"crawl-{crawl_id}-{i}:msg", query_str)

        new_config = await self.crawl_configs.add_or_remove_exclusion(
            regex, cid, org, user, add
        )

        await self.crawls.find_one_and_update(
            {"_id": crawl_id, "type": "crawl", "oid": org.id},
            {"$set": {"config": new_config.dict()}},
        )

        return {"success": True}

    async def update_crawl_state_if_allowed(
        self,
        crawl_id: str,
        is_qa: bool,
        state: str,
        allowed_from: List[str],
        finished: Optional[datetime] = None,
        stats: Optional[CrawlStats] = None,
    ):
        """update crawl state and other properties in db if state has changed"""
        prefix = "" if not is_qa else "qa."

        update: Dict[str, Any] = {f"{prefix}state": state}
        if finished:
            update[f"{prefix}finished"] = finished
        if stats:
            update[f"{prefix}stats"] = stats.dict()

        query: Dict[str, Any] = {"_id": crawl_id, "type": "crawl"}
        if allowed_from:
            query[f"{prefix}state"] = {"$in": allowed_from}

        return await self.crawls.find_one_and_update(query, {"$set": update})

    async def update_running_crawl_stats(
        self, crawl_id: str, is_qa: bool, stats: CrawlStats
    ):
        """update running crawl stats"""
        prefix = "" if not is_qa else "qa."
        query = {"_id": crawl_id, "type": "crawl", "state": "running"}
        return await self.crawls.find_one_and_update(
            query, {"$set": {f"{prefix}stats": stats.dict()}}
        )

    async def inc_crawl_exec_time(
        self,
        crawl_id: str,
        is_qa: bool,
        exec_time,
        last_updated_time,
    ):
        """increment exec time"""
        # update both crawl-shared qa exec seconds and per-qa run exec seconds
        if is_qa:
            inc_update = {
                "qaCrawlExecSeconds": exec_time,
                "qa.crawlExecSeconds": exec_time,
            }
        else:
            inc_update = {"crawlExecSeconds": exec_time}

        return await self.crawls.find_one_and_update(
            {
                "_id": crawl_id,
                "type": "crawl",
                "_lut": {"$ne": last_updated_time},
            },
            {
                "$inc": inc_update,
                "$set": {"_lut": last_updated_time},
            },
        )

<<<<<<< HEAD
    async def get_crawl_state(self, crawl_id: str, is_qa: bool):
=======
    async def get_crawl_exec_last_update_time(self, crawl_id):
        """get crawl last updated time"""
        res = await self.crawls.find_one(
            {"_id": crawl_id, "type": "crawl"}, projection=["_lut"]
        )
        return res and res.get("_lut")

    async def get_crawl_state(self, crawl_id):
>>>>>>> a5521c68
        """return current crawl state of a crawl"""
        prefix = "" if not is_qa else "qa."

        res = await self.crawls.find_one(
            {"_id": crawl_id},
            projection={"state": f"${prefix}state", "finished": f"${prefix}finished"},
        )
        if not res:
            return None, None
        return res.get("state"), res.get("finished")

    async def add_crawl_error(
        self,
        crawl_id: str,
        is_qa: bool,
        error: str,
    ):
        """add crawl error from redis to mongodb errors field"""
        prefix = "" if not is_qa else "qa."

        await self.crawls.find_one_and_update(
            {"_id": crawl_id}, {"$push": {f"{prefix}errors": error}}
        )

    async def add_crawl_file(
        self, crawl_id: str, is_qa: bool, crawl_file: CrawlFile, size: int
    ):
        """add new crawl file to crawl"""
        prefix = "" if not is_qa else "qa."

        await self.crawls.find_one_and_update(
            {"_id": crawl_id},
            {
                "$push": {f"{prefix}files": crawl_file.dict()},
                "$inc": {f"{prefix}fileCount": 1, f"{prefix}fileSize": size},
            },
        )

    async def get_crawl_seeds(
        self,
        crawl_id: str,
        org: Organization,
        page_size: int = DEFAULT_PAGE_SIZE,
        page: int = 1,
    ):
        """Get paginated list of seeds from crawl"""
        skip = (page - 1) * page_size
        upper_bound = skip + page_size

        crawl = await self.get_crawl(crawl_id, org)
        if not crawl.config or not crawl.config.seeds:
            return [], 0
        try:
            return crawl.config.seeds[skip:upper_bound], len(crawl.config.seeds)
        # pylint: disable=broad-exception-caught
        except Exception:
            return [], 0

    async def get_crawl_stats(
        self, org: Optional[Organization] = None
    ) -> List[Dict[str, Union[str, int]]]:
        """Return crawl statistics"""
        # pylint: disable=too-many-locals
        org_slugs = await self.orgs.get_org_slugs_by_ids()
        user_emails = await self.user_manager.get_user_emails_by_ids()

        crawls_data: List[Dict[str, Union[str, int]]] = []

        query: Dict[str, Union[str, UUID]] = {"type": "crawl"}
        if org:
            query["oid"] = org.id

        async for crawl_raw in self.crawls.find(query):
            crawl = Crawl.from_dict(crawl_raw)
            data: Dict[str, Union[str, int]] = {}
            data["id"] = crawl.id

            data["oid"] = str(crawl.oid)
            data["org"] = org_slugs[crawl.oid]

            data["cid"] = crawl.id
            data["name"] = f'"{crawl.name}"' if crawl.name else ""
            data["state"] = crawl.state

            data["userid"] = str(crawl.userid)
            data["user"] = user_emails.get(crawl.userid)

            data["started"] = str(crawl.started)
            data["finished"] = str(crawl.finished)

            data["duration"] = 0
            duration_seconds = 0
            if crawl.started and crawl.finished:
                duration = crawl.finished - crawl.started
                duration_seconds = int(duration.total_seconds())
                if duration_seconds:
                    data["duration"] = duration_seconds

            data["pages"] = crawl.stats.done

            data["filesize"] = crawl.fileSize

            data["avg_page_time"] = 0
            if crawl.stats.done != 0 and duration_seconds:
                data["avg_page_time"] = int(duration_seconds / crawl.stats.done)

            crawls_data.append(data)

        return crawls_data

    async def shutdown_crawl(
        self, crawl_id: str, org: Organization, graceful: bool
    ) -> Dict[str, bool]:
        """stop or cancel specified crawl"""
        crawl = await self.get_base_crawl(crawl_id, org)
        if crawl and crawl.type != "crawl":
            raise HTTPException(status_code=400, detail="not_a_crawl")

        result = None
        try:
            result = await self.crawl_manager.shutdown_crawl(
                crawl_id, graceful=graceful
            )

            if result.get("success"):
                if graceful:
                    await self.crawls.find_one_and_update(
                        {"_id": crawl_id, "type": "crawl", "oid": org.id},
                        {"$set": {"stopping": True}},
                    )
                return result

        except Exception as exc:
            # pylint: disable=raise-missing-from
            # if reached here, probably crawl doesn't exist anymore
            raise HTTPException(
                status_code=404, detail=f"crawl_not_found, (details: {exc})"
            )

        # if job no longer running, canceling is considered success,
        # but graceful stoppage is not possible, so would be a failure
        if result.get("error") == "Not Found":
            if not graceful:
                await self.update_crawl_state(crawl_id, "canceled")
                crawl = await self.get_crawl(crawl_id, org)
                if not await self.crawl_configs.stats_recompute_last(crawl.cid, 0, -1):
                    raise HTTPException(
                        status_code=404,
                        detail=f"crawl_config_not_found: {crawl.cid}",
                    )

                return {"success": True}

        # return whatever detail may be included in the response
        raise HTTPException(status_code=400, detail=result)

    async def start_crawl_qa_run(self, crawl_id: str, org: Organization, user: User):
        """Start crawl QA run"""

        crawl = await self.get_crawl(crawl_id, org)

        # can only QA finished crawls
        if not crawl.finished:
            raise HTTPException(status_code=400, detail="crawl_not_finished")

        # can only QA successfully finished crawls
        if crawl.state not in SUCCESSFUL_STATES:
            raise HTTPException(status_code=400, detail="crawl_did_not_succeed")

        # can only run one QA at a time
        if crawl.qa:
            raise HTTPException(status_code=400, detail="qa_already_running")

        # not a valid crawl
        if not crawl.cid or crawl.type != "crawl":
            raise HTTPException(status_code=400, detail="invalid_crawl_for_qa")

        crawlconfig = await self.crawl_configs.prepare_for_run_crawl(crawl.cid, org)

        try:
            qa_run_id = await self.crawl_manager.create_qa_crawl_job(
                crawlconfig,
                org.storage,
                userid=str(user.id),
                qa_source=crawl_id,
            )

            image = self.crawl_configs.get_channel_crawler_image(
                crawlconfig.crawlerChannel
            )

            qa_run = QARun(
                id=qa_run_id,
                started=datetime.now(),
                userid=user.id,
                userName=user.name,
                state="starting",
                image=image,
            )

            await self.crawls.find_one_and_update(
                {"_id": crawl_id},
                {
                    "$set": {
                        "qa": qa_run.dict(),
                    }
                },
            )

            return qa_run_id

        except Exception as exc:
            # pylint: disable=raise-missing-from
            raise HTTPException(status_code=500, detail=f"Error starting crawl: {exc}")

    async def stop_crawl_qa_run(self, crawl_id: str, org: Organization):
        """Stop crawl QA run, QA run removed when actually finished"""
        crawl = await self.get_crawl(crawl_id, org)

        if not crawl.qa:
            raise HTTPException(status_code=400, detail="qa_not_running")

        try:
            result = await self.crawl_manager.shutdown_crawl(crawl.qa.id, graceful=True)

            if result.get("error") == "Not Found":
                # treat as success, qa crawl no longer exists, so mark as no qa
                result = {"success": True}

            return result

        except Exception as exc:
            # pylint: disable=raise-missing-from
            # if reached here, probably crawl doesn't exist anymore
            raise HTTPException(
                status_code=404, detail=f"crawl_not_found, (details: {exc})"
            )

    async def delete_crawl_qa_run(self, crawl_id: str, qa_run_id: str):
        """delete specified finished QA run"""

        res = await self.crawls.find_one_and_update(
            {"_id": crawl_id, "type": "crawl"},
            {"$unset": {f"qaFinished.{qa_run_id}": ""}},
        )

        await self.page_ops.delete_qa_run_from_pages(crawl_id, qa_run_id)

        return res

    async def qa_run_finished(self, crawl_id: str):
        """clear active qa, add qa run to finished list, if successful"""
        crawl = await self.get_crawl(crawl_id)

        if not crawl.qa:
            return False

        query: Dict[str, Any] = {"qa": None}

        if crawl.qa.finished and crawl.qa.state in SUCCESSFUL_STATES:
            query[f"qaFinished.{crawl.qa.id}"] = crawl.qa.dict()

        if await self.crawls.find_one_and_update(
            {"_id": crawl_id, "type": "crawl"}, {"$set": query}
        ):
            return True

        return False

    async def get_qa_runs(
        self, crawl_id: str, org: Optional[Organization] = None
    ) -> List[QARunOut]:
        """Return list of QA runs"""
        crawl_data = await self.get_crawl_raw(
            crawl_id, org, "crawl", project={"qaFinished": True}
        )
        qa_finished = crawl_data.get("qaFinished") or {}
        all_qa = [QARunOut(**qa_run_data) for qa_run_data in qa_finished.values()]
        all_qa.sort(key=lambda x: x.finished, reverse=True)
        # if crawl.qa and (len(all_qa) == 0 or crawl.qa.id != all_qa[0].id):
        #    all_qa.insert(0, crawl.qa)
        return all_qa

    async def get_qa_run_for_replay(
        self, crawl_id: str, qa_run_id: str, org: Optional[Organization] = None
    ) -> QARunWithResources:
        """Fetch QA runs with resources for replay.json"""
        crawl = await self.get_crawl(crawl_id, org)
        qa_finished = crawl.qaFinished or {}
        qa_run = qa_finished.get(qa_run_id)

        if not qa_run:
            raise HTTPException(status_code=404, detail="crawl_qa_not_found")

        if not org:
            org = await self.orgs.get_org_by_id(crawl.oid)
            if not org:
                raise HTTPException(status_code=400, detail="missing_org")

        resources = await self._resolve_signed_urls(
            qa_run.files, org, crawl.id, qa_run_id
        )

        qa_run.files = []

        qa_run_dict = qa_run.dict()
        qa_run_dict["resources"] = resources

        return QARunWithResources(**qa_run_dict)


# ============================================================================
async def recompute_crawl_file_count_and_size(crawls, crawl_id):
    """Fully recompute file count and size for given crawl"""
    file_count = 0
    size = 0

    crawl_raw = await crawls.find_one({"_id": crawl_id})
    crawl = Crawl.from_dict(crawl_raw)
    for file_ in crawl.files:
        file_count += 1
        size += file_.size

    await crawls.find_one_and_update(
        {"_id": crawl_id},
        {"$set": {"fileCount": file_count, "fileSize": size}},
    )


# ============================================================================
# pylint: disable=too-many-arguments, too-many-locals, too-many-statements
def init_crawls_api(crawl_manager: CrawlManager, app, user_dep, *args):
    """API for crawl management, including crawl done callback"""
    # pylint: disable=invalid-name, duplicate-code

    ops = CrawlOps(crawl_manager, *args)

    org_viewer_dep = ops.orgs.org_viewer_dep
    org_crawl_dep = ops.orgs.org_crawl_dep

    @app.get("/orgs/all/crawls", tags=["crawls"])
    async def list_crawls_admin(
        user: User = Depends(user_dep),
        pageSize: int = DEFAULT_PAGE_SIZE,
        page: int = 1,
        userid: Optional[UUID] = None,
        cid: Optional[UUID] = None,
        state: Optional[str] = None,
        firstSeed: Optional[str] = None,
        name: Optional[str] = None,
        description: Optional[str] = None,
        collectionId: Optional[UUID] = None,
        sortBy: Optional[str] = None,
        sortDirection: int = -1,
        runningOnly: Optional[bool] = True,
    ):
        if not user.is_superuser:
            raise HTTPException(status_code=403, detail="Not Allowed")

        states = []
        if state:
            states = state.split(",")

        if firstSeed:
            firstSeed = urllib.parse.unquote(firstSeed)

        if name:
            name = urllib.parse.unquote(name)

        if description:
            description = urllib.parse.unquote(description)

        crawls, total = await ops.list_crawls(
            None,
            userid=userid,
            cid=cid,
            running_only=runningOnly,
            state=states,
            first_seed=firstSeed,
            name=name,
            description=description,
            collection_id=collectionId,
            page_size=pageSize,
            page=page,
            sort_by=sortBy,
            sort_direction=sortDirection,
        )
        return paginated_format(crawls, total, page, pageSize)

    @app.get("/orgs/{oid}/crawls", tags=["crawls"], response_model=PaginatedResponse)
    async def list_crawls(
        org: Organization = Depends(org_viewer_dep),
        pageSize: int = DEFAULT_PAGE_SIZE,
        page: int = 1,
        userid: Optional[UUID] = None,
        cid: Optional[UUID] = None,
        state: Optional[str] = None,
        firstSeed: Optional[str] = None,
        name: Optional[str] = None,
        description: Optional[str] = None,
        collectionId: Optional[UUID] = None,
        sortBy: Optional[str] = None,
        sortDirection: int = -1,
    ):
        # pylint: disable=duplicate-code
        states = []
        if state:
            states = state.split(",")

        if firstSeed:
            firstSeed = urllib.parse.unquote(firstSeed)

        if name:
            name = urllib.parse.unquote(name)

        if description:
            description = urllib.parse.unquote(description)

        crawls, total = await ops.list_crawls(
            org,
            userid=userid,
            cid=cid,
            running_only=False,
            state=states,
            first_seed=firstSeed,
            name=name,
            description=description,
            collection_id=collectionId,
            page_size=pageSize,
            page=page,
            sort_by=sortBy,
            sort_direction=sortDirection,
        )
        return paginated_format(crawls, total, page, pageSize)

    @app.post(
        "/orgs/{oid}/crawls/{crawl_id}/cancel",
        tags=["crawls"],
    )
    async def crawl_cancel_immediately(
        crawl_id, org: Organization = Depends(org_crawl_dep)
    ):
        return await ops.shutdown_crawl(crawl_id, org, graceful=False)

    @app.post(
        "/orgs/{oid}/crawls/{crawl_id}/stop",
        tags=["crawls"],
    )
    async def crawl_graceful_stop(crawl_id, org: Organization = Depends(org_crawl_dep)):
        return await ops.shutdown_crawl(crawl_id, org, graceful=True)

    @app.post("/orgs/{oid}/crawls/delete", tags=["crawls"])
    async def delete_crawls(
        delete_list: DeleteCrawlList,
        user: User = Depends(user_dep),
        org: Organization = Depends(org_crawl_dep),
    ):
        return await ops.delete_crawls(org, delete_list, "crawl", user)

    @app.get("/orgs/all/crawls/stats", tags=["crawls"])
    async def get_all_orgs_crawl_stats(
        user: User = Depends(user_dep),
    ):
        if not user.is_superuser:
            raise HTTPException(status_code=403, detail="Not Allowed")

        crawl_stats = await ops.get_crawl_stats()
        return stream_dict_list_as_csv(crawl_stats, "crawling-stats.csv")

    @app.get("/orgs/{oid}/crawls/stats", tags=["crawls"])
    async def get_org_crawl_stats(
        org: Organization = Depends(org_crawl_dep),
    ):
        crawl_stats = await ops.get_crawl_stats(org)
        return stream_dict_list_as_csv(crawl_stats, f"crawling-stats-{org.id}.csv")

    @app.get(
        "/orgs/all/crawls/{crawl_id}/replay.json",
        tags=["crawls"],
        response_model=CrawlOutWithResources,
    )
    async def get_crawl_admin(crawl_id, user: User = Depends(user_dep)):
        if not user.is_superuser:
            raise HTTPException(status_code=403, detail="Not Allowed")

        return await ops.get_crawl_out(crawl_id, None, "crawl")

    @app.get(
        "/orgs/{oid}/crawls/{crawl_id}/replay.json",
        tags=["crawls"],
        response_model=CrawlOutWithResources,
    )
    async def get_crawl_out(crawl_id, org: Organization = Depends(org_viewer_dep)):
        return await ops.get_crawl_out(crawl_id, org, "crawl")

    # QA APIs
    # ---------------------

    @app.get(
        "/orgs/all/crawls/{crawl_id}/qa/{qa_run_id}/replay.json",
        tags=["qa"],
        response_model=QARunWithResources,
    )
    async def get_qa_run_admin(crawl_id, qa_run_id, user: User = Depends(user_dep)):
        if not user.is_superuser:
            raise HTTPException(status_code=403, detail="Not Allowed")

        return await ops.get_qa_run_for_replay(crawl_id, qa_run_id)

    @app.get(
        "/orgs/{oid}/crawls/{crawl_id}/qa/{qa_run_id}/replay.json",
        tags=["qa"],
        response_model=QARunWithResources,
    )
    async def get_qa_run(
        crawl_id, qa_run_id, org: Organization = Depends(org_viewer_dep)
    ):
        return await ops.get_qa_run_for_replay(crawl_id, qa_run_id, org)

    @app.post("/orgs/{oid}/crawls/{crawl_id}/qa/start", tags=["qa"])
    async def start_crawl_qa_run(
        crawl_id: str,
        org: Organization = Depends(org_crawl_dep),
        user: User = Depends(user_dep),
    ):
        qa_run_id = await ops.start_crawl_qa_run(crawl_id, org, user)
        return {"started": qa_run_id}

    @app.post("/orgs/{oid}/crawls/{crawl_id}/qa/stop", tags=["qa"])
    async def stop_crawl_qa_run(
        crawl_id: str, org: Organization = Depends(org_crawl_dep)
    ):
        # pylint: disable=unused-argument
        return await ops.stop_crawl_qa_run(crawl_id, org)

    @app.delete("/orgs/{oid}/crawls/{crawl_id}/qa/{qa_run_id}", tags=["qa"])
    async def delete_crawl_qa_run(
        crawl_id: str, qa_run_id: str, org: Organization = Depends(org_crawl_dep)
    ):
        # pylint: disable=unused-argument
        return await ops.delete_crawl_qa_run(crawl_id, qa_run_id)

    @app.get(
        "/orgs/{oid}/crawls/{crawl_id}/qa",
        tags=["qa"],
        response_model=List[QARunOut],
    )
    async def get_qa_runs(crawl_id, org: Organization = Depends(org_viewer_dep)):
        return await ops.get_qa_runs(crawl_id, org)

    # ----

    @app.get(
        "/orgs/all/crawls/{crawl_id}",
        tags=["crawls"],
        response_model=CrawlOut,
    )
    async def list_single_crawl_admin(crawl_id, user: User = Depends(user_dep)):
        if not user.is_superuser:
            raise HTTPException(status_code=403, detail="Not Allowed")

        crawls, _ = await ops.list_crawls(crawl_id=crawl_id)
        if len(crawls) < 1:
            raise HTTPException(status_code=404, detail="crawl_not_found")

        return crawls[0]

    @app.get(
        "/orgs/{oid}/crawls/{crawl_id}",
        tags=["crawls"],
        response_model=CrawlOut,
    )
    async def list_single_crawl(crawl_id, org: Organization = Depends(org_viewer_dep)):
        crawls, _ = await ops.list_crawls(org, crawl_id=crawl_id)
        if len(crawls) < 1:
            raise HTTPException(status_code=404, detail="crawl_not_found")

        return crawls[0]

    @app.patch("/orgs/{oid}/crawls/{crawl_id}", tags=["crawls"])
    async def update_crawl_api(
        update: UpdateCrawl, crawl_id: str, org: Organization = Depends(org_crawl_dep)
    ):
        return await ops.update_crawl(crawl_id, org, update, "crawl")

    @app.post(
        "/orgs/{oid}/crawls/{crawl_id}/scale",
        tags=["crawls"],
    )
    async def scale_crawl(
        scale: CrawlScale,
        crawl_id,
        user: User = Depends(user_dep),
        org: Organization = Depends(org_crawl_dep),
    ):
        await ops.update_crawl_scale(crawl_id, org, scale, user)

        result = await ops.crawl_manager.scale_crawl(crawl_id, scale.scale)
        if not result or not result.get("success"):
            raise HTTPException(
                status_code=400, detail=result.get("error") or "unknown"
            )

        return {"scaled": scale.scale}

    @app.get(
        "/orgs/{oid}/crawls/{crawl_id}/access",
        tags=["crawls"],
    )
    async def access_check(crawl_id, org: Organization = Depends(org_crawl_dep)):
        if await ops.get_crawl_raw(crawl_id, org):
            return {}

    @app.get(
        "/orgs/{oid}/crawls/{crawl_id}/queue",
        tags=["crawls"],
    )
    async def get_crawl_queue(
        crawl_id,
        offset: int,
        count: int,
        regex: Optional[str] = "",
        org: Organization = Depends(org_crawl_dep),
    ):
        await ops.get_crawl_raw(crawl_id, org)

        return await ops.get_crawl_queue(crawl_id, offset, count, regex)

    @app.get(
        "/orgs/{oid}/crawls/{crawl_id}/queueMatchAll",
        tags=["crawls"],
    )
    async def match_crawl_queue(
        crawl_id,
        regex: str,
        offset: int = 0,
        org: Organization = Depends(org_crawl_dep),
    ):
        await ops.get_crawl_raw(crawl_id, org)

        return await ops.match_crawl_queue(crawl_id, regex, offset)

    @app.post(
        "/orgs/{oid}/crawls/{crawl_id}/exclusions",
        tags=["crawls"],
    )
    async def add_exclusion(
        crawl_id,
        regex: str,
        org: Organization = Depends(org_crawl_dep),
        user: User = Depends(user_dep),
    ):
        return await ops.add_or_remove_exclusion(crawl_id, regex, org, user, add=True)

    @app.delete(
        "/orgs/{oid}/crawls/{crawl_id}/exclusions",
        tags=["crawls"],
    )
    async def remove_exclusion(
        crawl_id,
        regex: str,
        org: Organization = Depends(org_crawl_dep),
        user: User = Depends(user_dep),
    ):
        return await ops.add_or_remove_exclusion(crawl_id, regex, org, user, add=False)

    @app.get(
        "/orgs/{oid}/crawls/{crawl_id}/seeds",
        tags=["crawls"],
        response_model=PaginatedResponse,
    )
    async def get_crawl_config_seeds(
        crawl_id: str,
        org: Organization = Depends(org_viewer_dep),
        pageSize: int = DEFAULT_PAGE_SIZE,
        page: int = 1,
    ):
        seeds, total = await ops.get_crawl_seeds(crawl_id, org, pageSize, page)
        return paginated_format(seeds, total, page, pageSize)

    @app.get("/orgs/{oid}/crawls/{crawl_id}/logs", tags=["crawls"])
    async def stream_crawl_logs(
        crawl_id,
        org: Organization = Depends(org_viewer_dep),
        logLevel: Optional[str] = None,
        context: Optional[str] = None,
    ):
        crawl = await ops.get_crawl(crawl_id, org)

        log_levels = []
        contexts = []
        if logLevel:
            log_levels = logLevel.split(",")
        if context:
            contexts = context.split(",")

        # If crawl is finished, stream logs from WACZ files
        if crawl.finished:
            wacz_files = await ops.get_wacz_files(crawl_id, org)
            resp = await ops.storage_ops.sync_stream_wacz_logs(
                org, wacz_files, log_levels, contexts
            )
            return StreamingResponse(
                resp,
                media_type="text/jsonl",
                headers={
                    "Content-Disposition": f'attachment; filename="{crawl_id}.log"'
                },
            )

        raise HTTPException(status_code=400, detail="crawl_not_finished")

    @app.get(
        "/orgs/{oid}/crawls/{crawl_id}/errors",
        tags=["crawls"],
    )
    async def get_crawl_errors(
        crawl_id: str,
        pageSize: int = DEFAULT_PAGE_SIZE,
        page: int = 1,
        org: Organization = Depends(org_viewer_dep),
    ):
        crawl = await ops.get_crawl(crawl_id, org)

        skip = (page - 1) * pageSize
        upper_bound = skip + pageSize

        errors = crawl.errors[skip:upper_bound] if crawl.errors else []
        parsed_errors = parse_jsonl_error_messages(errors)
        return paginated_format(parsed_errors, len(crawl.errors or []), page, pageSize)

    return ops<|MERGE_RESOLUTION|>--- conflicted
+++ resolved
@@ -500,9 +500,6 @@
             },
         )
 
-<<<<<<< HEAD
-    async def get_crawl_state(self, crawl_id: str, is_qa: bool):
-=======
     async def get_crawl_exec_last_update_time(self, crawl_id):
         """get crawl last updated time"""
         res = await self.crawls.find_one(
@@ -510,8 +507,7 @@
         )
         return res and res.get("_lut")
 
-    async def get_crawl_state(self, crawl_id):
->>>>>>> a5521c68
+    async def get_crawl_state(self, crawl_id: str, is_qa: bool):
         """return current crawl state of a crawl"""
         prefix = "" if not is_qa else "qa."
 
