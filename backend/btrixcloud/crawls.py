""" Crawl API """
# pylint: disable=too-many-lines

import asyncio
import heapq
import uuid
import os
import json
import re
import urllib.parse

from typing import Optional, List, Dict, Union
from datetime import datetime, timedelta

from fastapi import Depends, HTTPException
from fastapi.responses import StreamingResponse
from pydantic import BaseModel, UUID4, conint, HttpUrl
from redis import asyncio as aioredis, exceptions
import pymongo

from .crawlconfigs import (
    Seed,
    CrawlConfigCore,
    CrawlConfig,
    UpdateCrawlConfig,
    set_config_current_crawl_info,
)
from .db import BaseMongoModel
from .orgs import Organization, MAX_CRAWL_SCALE
from .pagination import DEFAULT_PAGE_SIZE, paginated_format
from .storages import get_presigned_url, delete_crawl_file_object, get_wacz_logs
from .users import User
from .utils import dt_now, ts_now, get_redis_crawl_stats, parse_jsonl_error_messages


RUNNING_STATES = ("running", "pending-wait", "generate-wacz", "uploading-wacz")

RUNNING_AND_STARTING_STATES = (
    "starting",
    "waiting_capacity",
    "waiting_org_limit",
    *RUNNING_STATES,
)

FAILED_STATES = ("canceled", "failed")

SUCCESSFUL_STATES = ("complete", "partial_complete", "timed_out")

NON_RUNNING_STATES = (*FAILED_STATES, *SUCCESSFUL_STATES)

ALL_CRAWL_STATES = (*RUNNING_AND_STARTING_STATES, *NON_RUNNING_STATES)


# ============================================================================
class DeleteCrawlList(BaseModel):
    """delete crawl list POST body"""

    crawl_ids: List[str]


# ============================================================================
class CrawlScale(BaseModel):
    """scale the crawl to N parallel containers"""

    scale: conint(ge=1, le=MAX_CRAWL_SCALE) = 1


# ============================================================================
class CrawlFile(BaseModel):
    """file from a crawl"""

    filename: str
    hash: str
    size: int
    def_storage_name: Optional[str]

    presignedUrl: Optional[str]
    expireAt: Optional[datetime]


# ============================================================================
class CrawlFileOut(BaseModel):
    """output for file from a crawl (conformance to Data Resource Spec)"""

    name: str
    path: str
    hash: str
    size: int
    crawlId: Optional[str]


# ============================================================================
class Crawl(CrawlConfigCore):
    """Store State of a Crawl (Finished or Running)"""

    id: str

    userid: UUID4
    cid: UUID4

    cid_rev: int = 0

    # schedule: Optional[str]
    manual: Optional[bool]

    started: datetime
    finished: Optional[datetime]

    state: str

    stats: Optional[Dict[str, int]]

    files: Optional[List[CrawlFile]] = []

    notes: Optional[str]

    errors: Optional[List[str]] = []

    stopping: Optional[bool] = False

    collections: Optional[List[UUID4]] = []


# ============================================================================
class CrawlOut(Crawl):
    """Output for single crawl, with additional fields"""

    userName: Optional[str]
    name: Optional[str]
    description: Optional[str]
    profileName: Optional[str]
    resources: Optional[List[CrawlFileOut]] = []
    firstSeed: Optional[str]
    seedCount: Optional[int] = 0
    errors: Optional[List[str]]


# ============================================================================
class ListCrawlOut(BaseMongoModel):
    """Crawl output model for list view"""

    id: str

    userid: UUID4
    userName: Optional[str]

    oid: UUID4
    cid: UUID4
    name: Optional[str]
    description: Optional[str]

    manual: Optional[bool]

    started: datetime
    finished: Optional[datetime]

    state: str

    stats: Optional[Dict[str, int]]

    fileSize: int = 0
    fileCount: int = 0

    tags: Optional[List[str]] = []

    notes: Optional[str]

    firstSeed: Optional[str]
    seedCount: Optional[int] = 0
    errors: Optional[List[str]]

    stopping: Optional[bool] = False

    collections: Optional[List[UUID4]] = []


# ============================================================================
class ListCrawlOutWithResources(ListCrawlOut):
    """Crawl output model used internally with files and resources."""

    files: Optional[List[CrawlFile]] = []
    resources: Optional[List[CrawlFileOut]] = []


# ============================================================================
class CrawlCompleteIn(BaseModel):
    """Completed Crawl Webhook POST message"""

    id: str

    user: str

    filename: str
    size: int
    hash: str

    completed: Optional[bool] = True


# ============================================================================
class UpdateCrawl(BaseModel):
    """Update crawl"""

    tags: Optional[List[str]] = []
    notes: Optional[str]


# ============================================================================
class CrawlOps:
    """Crawl Ops"""

    # pylint: disable=too-many-arguments, too-many-instance-attributes, too-many-public-methods
    def __init__(self, mdb, users, crawl_manager, crawl_configs, orgs):
        self.crawls = mdb["crawls"]
        self.collections = mdb["collections"]
        self.crawl_manager = crawl_manager
        self.crawl_configs = crawl_configs
        self.user_manager = users
        self.orgs = orgs

        self.crawl_configs.set_crawl_ops(self)

        self.presign_duration = int(os.environ.get("PRESIGN_DURATION_SECONDS", 3600))

    async def init_index(self):
        """init index for crawls db collection"""
        await self.crawls.create_index([("finished", pymongo.DESCENDING)])

    async def list_crawls(
        self,
        org: Optional[Organization] = None,
        cid: uuid.UUID = None,
        userid: uuid.UUID = None,
        crawl_id: str = None,
        running_only=False,
        state: Optional[List[str]] = None,
        first_seed: str = None,
        name: str = None,
        description: str = None,
        collection_id: uuid.UUID = None,
        page_size: int = DEFAULT_PAGE_SIZE,
        page: int = 1,
        sort_by: str = None,
        sort_direction: int = -1,
        resources: bool = False,
    ):
        """List all finished crawls from the db"""
        # pylint: disable=too-many-locals,too-many-branches,too-many-statements
        # Zero-index page for query
        page = page - 1
        skip = page * page_size

        oid = org.id if org else None

        query = {}
        if oid:
            query["oid"] = oid

        if cid:
            query["cid"] = cid

        if userid:
            query["userid"] = userid

        if running_only:
            query["state"] = {"$in": list(RUNNING_AND_STARTING_STATES)}

        # Override running_only if state list is explicitly passed
        if state:
            validated_states = [value for value in state if value in ALL_CRAWL_STATES]
            query["state"] = {"$in": validated_states}

        if crawl_id:
            query["_id"] = crawl_id

        # pylint: disable=duplicate-code
        aggregate = [
            {"$match": query},
            {"$set": {"fileSize": {"$sum": "$files.size"}}},
            {"$set": {"fileCount": {"$size": "$files"}}},
            {"$set": {"firstSeedObject": {"$arrayElemAt": ["$config.seeds", 0]}}},
            {"$set": {"firstSeed": "$firstSeedObject.url"}},
            {"$unset": ["firstSeedObject"]},
            {
                "$lookup": {
                    "from": "crawl_configs",
                    "localField": "cid",
                    "foreignField": "_id",
                    "as": "crawlConfig",
                },
            },
            {"$set": {"name": {"$arrayElemAt": ["$crawlConfig.name", 0]}}},
            {
                "$set": {
                    "description": {"$arrayElemAt": ["$crawlConfig.description", 0]}
                }
            },
        ]

        if not resources:
            aggregate.extend([{"$unset": ["files"]}])

        if name:
            aggregate.extend([{"$match": {"name": name}}])

        if description:
            aggregate.extend([{"$match": {"description": description}}])

        if first_seed:
            aggregate.extend([{"$match": {"firstSeed": first_seed}}])

        if collection_id:
            aggregate.extend([{"$match": {"collections": {"$in": [collection_id]}}}])

        if sort_by:
            if sort_by not in ("started, finished, fileSize, firstSeed"):
                raise HTTPException(status_code=400, detail="invalid_sort_by")
            if sort_direction not in (1, -1):
                raise HTTPException(status_code=400, detail="invalid_sort_direction")

            aggregate.extend([{"$sort": {sort_by: sort_direction}}])

        aggregate.extend(
            [
                {
                    "$lookup": {
                        "from": "users",
                        "localField": "userid",
                        "foreignField": "id",
                        "as": "userName",
                    },
                },
                {"$set": {"userName": {"$arrayElemAt": ["$userName.name", 0]}}},
                {
                    "$facet": {
                        "items": [
                            {"$skip": skip},
                            {"$limit": page_size},
                        ],
                        "total": [{"$count": "count"}],
                    }
                },
            ]
        )

        # Get total
        cursor = self.crawls.aggregate(aggregate)
        results = await cursor.to_list(length=1)
        result = results[0]
        items = result["items"]

        try:
            total = int(result["total"][0]["count"])
        except (IndexError, ValueError):
            total = 0

        cls = ListCrawlOut
        if resources:
            cls = ListCrawlOutWithResources

        crawls = []
        for result in items:
            crawl = cls.from_dict(result)
            crawl = await self._resolve_crawl_refs(
                crawl, org, add_first_seed=False, resources=resources
            )
            crawls.append(crawl)

        return crawls, total

    async def get_crawl_raw(self, crawlid: str, org: Organization):
        """Get data for single crawl"""

        query = {"_id": crawlid}
        if org:
            query["oid"] = org.id

        res = await self.crawls.find_one(query)

        if not res:
            raise HTTPException(status_code=404, detail=f"Crawl not found: {crawlid}")

        return res

    async def get_crawl(self, crawlid: str, org: Organization):
        """Get data for single crawl"""

        res = await self.get_crawl_raw(crawlid, org)

        if res.get("files"):
            files = [CrawlFile(**data) for data in res["files"]]

            del res["files"]

            res["resources"] = await self._resolve_signed_urls(files, org, crawlid)

        crawl = CrawlOut.from_dict(res)

        return await self._resolve_crawl_refs(crawl, org)

    async def _resolve_crawl_refs(
        self,
        crawl: Union[CrawlOut, ListCrawlOut],
        org: Optional[Organization],
        add_first_seed: bool = True,
        resources: bool = False,
    ):
        """Resolve running crawl data"""
        # pylint: disable=too-many-branches
        config = await self.crawl_configs.get_crawl_config(
            crawl.cid, org, active_only=False
        )

        if config:
            if not crawl.name:
                crawl.name = config.name

            if not crawl.description:
                crawl.description = config.description

            if config.config.seeds:
                if add_first_seed:
                    first_seed = config.config.seeds[0]
                    if isinstance(first_seed, HttpUrl):
                        crawl.firstSeed = first_seed
                    elif isinstance(first_seed, Seed):
                        crawl.firstSeed = first_seed.url
                crawl.seedCount = len(config.config.seeds)

        if hasattr(crawl, "profileid") and crawl.profileid:
            crawl.profileName = await self.crawl_configs.profiles.get_profile_name(
                crawl.profileid, org
            )

        user = await self.user_manager.get(crawl.userid)
        if user:
            crawl.userName = user.name

        # if running, get stats directly from redis
        # more responsive, saves db update in operator
        if crawl.state in RUNNING_STATES:
            try:
                redis = await self.get_redis(crawl.id)
                crawl.stats = await get_redis_crawl_stats(redis, crawl.id)
            # redis not available, ignore
            except exceptions.ConnectionError:
                pass

        if resources and crawl.state in SUCCESSFUL_STATES:
            crawl.resources = await self._resolve_signed_urls(
                crawl.files, org, crawl.id
            )

        return crawl

    async def _resolve_signed_urls(
        self, files, org: Organization, crawl_id: Optional[str] = None
    ):
        if not files:
            print("no files")
            return

        delta = timedelta(seconds=self.presign_duration)

        updates = []
        out_files = []

        for file_ in files:
            presigned_url = file_.presignedUrl
            now = dt_now()

            if not presigned_url or now >= file_.expireAt:
                exp = now + delta
                presigned_url = await get_presigned_url(
                    org, file_, self.crawl_manager, self.presign_duration
                )
                updates.append(
                    (
                        {"files.filename": file_.filename},
                        {
                            "$set": {
                                "files.$.presignedUrl": presigned_url,
                                "files.$.expireAt": exp,
                            }
                        },
                    )
                )

            out_files.append(
                CrawlFileOut(
                    name=file_.filename,
                    path=presigned_url,
                    hash=file_.hash,
                    size=file_.size,
                    crawlId=crawl_id,
                )
            )

        if updates:
            asyncio.create_task(self._update_presigned(updates))

        # print("presigned", out_files)

        return out_files

    async def _update_presigned(self, updates):
        for update in updates:
            await self.crawls.find_one_and_update(*update)

    async def delete_crawls(self, org: Organization, delete_list: DeleteCrawlList):
        """Delete a list of crawls by id for given org"""
        cids_to_update = set()

        size = 0

        for crawl_id in delete_list.crawl_ids:
            size += await self._delete_crawl_files(org, crawl_id)
            crawl = await self.get_crawl_raw(crawl_id, org)
            cids_to_update.add(crawl["cid"])

        res = await self.crawls.delete_many(
            {"_id": {"$in": delete_list.crawl_ids}, "oid": org.id}
        )

        for cid in cids_to_update:
            await self.crawl_configs.stats_recompute_remove_crawl(cid, size)

        return res.deleted_count

    async def _delete_crawl_files(self, org: Organization, crawl_id: str):
        """Delete files associated with crawl from storage."""
        crawl_raw = await self.get_crawl_raw(crawl_id, org)
        crawl = Crawl.from_dict(crawl_raw)
        size = 0
        for file_ in crawl.files:
            size += file_.size
            status_code = await delete_crawl_file_object(org, file_, self.crawl_manager)
            if status_code != 204:
                raise HTTPException(status_code=400, detail="file_deletion_error")

        return size

    async def get_wacz_files(self, crawl_id: str, org: Organization):
        """Return list of WACZ files associated with crawl."""
        wacz_files = []
        crawl_raw = await self.get_crawl_raw(crawl_id, org)
        crawl = Crawl.from_dict(crawl_raw)
        for file_ in crawl.files:
            if file_.filename.endswith(".wacz"):
                wacz_files.append(file_)
        return wacz_files

    async def add_new_crawl(self, crawl_id: str, crawlconfig: CrawlConfig, user: User):
        """initialize new crawl"""
        new_crawl = await add_new_crawl(self.crawls, crawl_id, crawlconfig, user.id)
        return await set_config_current_crawl_info(
            self.crawl_configs.crawl_configs,
            crawlconfig.id,
            new_crawl["id"],
            new_crawl["started"],
        )

    async def update_crawl(self, crawl_id: str, org: Organization, update: UpdateCrawl):
        """Update existing crawl (tags and notes only for now)"""
        query = update.dict(exclude_unset=True)

        if len(query) == 0:
            raise HTTPException(status_code=400, detail="no_update_data")

        # update in db
        result = await self.crawls.find_one_and_update(
            {"_id": crawl_id, "oid": org.id},
            {"$set": query},
            return_document=pymongo.ReturnDocument.AFTER,
        )

        if not result:
            raise HTTPException(status_code=404, detail=f"Crawl '{crawl_id}' not found")

        return {"success": True}

    async def update_crawl_scale(
        self, crawl_id: str, org: Organization, crawl_scale: CrawlScale, user: User
    ):
        """Update crawl scale in the db"""
        crawl = await self.get_crawl_raw(crawl_id, org)
        update = UpdateCrawlConfig(scale=crawl_scale.scale)
        await self.crawl_configs.update_crawl_config(crawl["cid"], org, user, update)

        result = await self.crawls.find_one_and_update(
            {"_id": crawl_id, "oid": org.id},
            {"$set": {"scale": crawl_scale.scale}},
            return_document=pymongo.ReturnDocument.AFTER,
        )

        if not result:
            raise HTTPException(status_code=404, detail=f"Crawl '{crawl_id}' not found")

        return True

<<<<<<< HEAD
    async def update_crawl_state(self, crawl_id: str, state: str):
        """called only when job container is being stopped/canceled"""

        data = {"state": state}
        # if cancelation, set the finish time here
        if state == "canceled":
            data["finished"] = dt_now()

        await self.crawls.find_one_and_update(
            {
                "_id": crawl_id,
                "state": {"$in": RUNNING_AND_STARTING_STATES},
            },
            {"$set": data},
        )

=======
>>>>>>> df4c4e6c
    async def shutdown_crawl(self, crawl_id: str, org: Organization, graceful: bool):
        """stop or cancel specified crawl"""
        result = None
        try:
            result = await self.crawl_manager.shutdown_crawl(
                crawl_id, org.id_str, graceful=graceful
            )

            if result.get("success"):
                if graceful:
                    await self.crawls.find_one_and_update(
                        {"_id": crawl_id, "oid": org.id},
                        {"$set": {"stopping": True}},
                    )
                return result

        except Exception as exc:
            # pylint: disable=raise-missing-from
            # if reached here, probably crawl doesn't exist anymore
            raise HTTPException(
                status_code=404, detail=f"crawl_not_found, (details: {exc})"
            )

<<<<<<< HEAD
        # if job no longer running, canceling is considered success,
        # but graceful stoppage is not possible, so would be a failure
        if result.get("error") == "Not Found":
            if not graceful:
                await self.update_crawl_state(crawl_id, "canceled")
                crawl = await self.get_crawl_raw(crawl_id, org)
                await self.crawl_configs.update_crawl_stats(crawl["cid"])
                return {"success": True}

=======
>>>>>>> df4c4e6c
        # return whatever detail may be included in the response
        raise HTTPException(status_code=400, detail=result)

    async def _crawl_queue_len(self, redis, key):
        try:
            return await redis.zcard(key)
        except exceptions.ResponseError:
            # fallback to old crawler queue
            return await redis.llen(key)

    async def _crawl_queue_range(self, redis, key, offset, count):
        try:
            return await redis.zrangebyscore(key, 0, "inf", offset, count)
        except exceptions.ResponseError:
            # fallback to old crawler queue
            return reversed(await redis.lrange(key, -offset - count, -offset - 1))

    async def _crawl_queue_rem(self, redis, key, values, dircount=1):
        try:
            return await redis.zrem(key, *values)
        except exceptions.ResponseError:
            # fallback to old crawler queue
            res = 0
            for value in values:
                res += await redis.lrem(key, dircount, value)
            return res

    async def get_crawl_queue(self, crawl_id, offset, count, regex):
        """get crawl queue"""

        total = 0
        results = []
        redis = None

        try:
            redis = await self.get_redis(crawl_id)

            total = await self._crawl_queue_len(redis, f"{crawl_id}:q")
            results = await self._crawl_queue_range(
                redis, f"{crawl_id}:q", offset, count
            )
            results = [json.loads(result)["url"] for result in results]
        except exceptions.ConnectionError:
            # can't connect to redis, likely not initialized yet
            pass

        matched = []
        if regex:
            regex = re.compile(regex)
            matched = [result for result in results if regex.search(result)]

        return {"total": total, "results": results, "matched": matched}

    async def match_crawl_queue(self, crawl_id, regex):
        """get list of urls that match regex"""
        total = 0
        redis = None

        try:
            redis = await self.get_redis(crawl_id)
            total = await self._crawl_queue_len(redis, f"{crawl_id}:q")
        except exceptions.ConnectionError:
            # can't connect to redis, likely not initialized yet
            pass

        regex = re.compile(regex)
        matched = []
        step = 50

        for count in range(0, total, step):
            results = await self._crawl_queue_range(redis, f"{crawl_id}:q", count, step)
            for result in results:
                url = json.loads(result)["url"]
                if regex.search(url):
                    matched.append(url)

        return {"total": total, "matched": matched}

    async def filter_crawl_queue(self, crawl_id, regex):
        """filter out urls that match regex"""
        # pylint: disable=too-many-locals
        total = 0
        redis = None

        q_key = f"{crawl_id}:q"
        s_key = f"{crawl_id}:s"

        try:
            redis = await self.get_redis(crawl_id)
            total = await self._crawl_queue_len(redis, f"{crawl_id}:q")
        except exceptions.ConnectionError:
            # can't connect to redis, likely not initialized yet
            pass

        dircount = -1
        regex = re.compile(regex)
        step = 50

        count = 0
        num_removed = 0

        # pylint: disable=fixme
        # todo: do this in a more efficient way?
        # currently quite inefficient as redis does not have a way
        # to atomically check and remove value from list
        # so removing each jsob block by value
        while count < total:
            if dircount == -1 and count > total / 2:
                dircount = 1
            results = await self._crawl_queue_range(redis, q_key, count, step)
            count += step

            qrems = []
            srems = []

            for result in results:
                url = json.loads(result)["url"]
                if regex.search(url):
                    srems.append(url)
                    # await redis.srem(s_key, url)
                    # res = await self._crawl_queue_rem(redis, q_key, result, dircount)
                    qrems.append(result)

            if not srems:
                continue

            await redis.srem(s_key, *srems)
            res = await self._crawl_queue_rem(redis, q_key, qrems, dircount)
            if res:
                count -= res
                num_removed += res
                print(f"Removed {res} from queue", flush=True)

        return num_removed

    async def get_errors_from_redis(
        self, crawl_id: str, page_size: int = DEFAULT_PAGE_SIZE, page: int = 1
    ):
        """Get crawl errors from Redis and optionally store in mongodb."""
        # Zero-index page for query
        page = page - 1
        skip = page * page_size
        upper_bound = skip + page_size - 1

        try:
            redis = await self.get_redis(crawl_id)
            errors = await redis.lrange(f"{crawl_id}:e", skip, upper_bound)
            total = await redis.llen(f"{crawl_id}:e")
        except exceptions.ConnectionError:
            # pylint: disable=raise-missing-from
            raise HTTPException(status_code=503, detail="redis_connection_error")

        parsed_errors = parse_jsonl_error_messages(errors)
        return parsed_errors, total

    async def get_redis(self, crawl_id):
        """get redis url for crawl id"""
        redis_url = self.crawl_manager.get_redis_url(crawl_id)

        return await aioredis.from_url(
            redis_url, encoding="utf-8", decode_responses=True
        )

    async def add_or_remove_exclusion(self, crawl_id, regex, org, user, add):
        """add new exclusion to config or remove exclusion from config
        for given crawl_id, update config on crawl"""

        crawlraw = await self.crawls.find_one({"_id": crawl_id}, {"cid": True})

        cid = crawlraw.get("cid")

        new_config = await self.crawl_configs.add_or_remove_exclusion(
            regex, cid, org, user, add
        )

        await self.crawls.find_one_and_update(
            {"_id": crawl_id, "oid": org.id}, {"$set": {"config": new_config.dict()}}
        )

        resp = {"success": True}

        # restart crawl pods
        restart_c = self.crawl_manager.rollover_restart_crawl(crawl_id, org.id)

        if add:
            filter_q = self.filter_crawl_queue(crawl_id, regex)

            _, num_removed = await asyncio.gather(restart_c, filter_q)
            resp["num_removed"] = num_removed

        else:
            await restart_c

        return resp

    async def add_to_collection(
        self, crawl_ids: List[uuid.UUID], collection_id: uuid.UUID, org: Organization
    ):
        """Add crawls to collection."""
        for crawl_id in crawl_ids:
            crawl_raw = await self.get_crawl_raw(crawl_id, org)
            crawl_collections = crawl_raw.get("collections")
            if crawl_collections and crawl_id in crawl_collections:
                raise HTTPException(
                    status_code=400, detail="crawl_already_in_collection"
                )

            await self.crawls.find_one_and_update(
                {"_id": crawl_id},
                {"$push": {"collections": collection_id}},
            )

    async def remove_from_collection(
        self, crawl_ids: List[uuid.UUID], collection_id: uuid.UUID
    ):
        """Remove crawls from collection."""
        for crawl_id in crawl_ids:
            await self.crawls.find_one_and_update(
                {"_id": crawl_id},
                {"$pull": {"collections": collection_id}},
            )

    async def remove_collection_from_all_crawls(self, collection_id: uuid.UUID):
        """Remove collection id from all crawls it's currently in."""
        result = await self.crawls.update_many(
            {"collections": collection_id},
            {"$pull": {"collections": collection_id}},
        )
        if result.modified_count < 1:
            raise HTTPException(status_code=404, detail="crawls_not_found")


# ============================================================================
async def add_new_crawl(
    crawls, crawl_id: str, crawlconfig: CrawlConfig, userid: UUID4, manual=True
):
    """initialize new crawl"""
    started = ts_now()

    crawl = Crawl(
        id=crawl_id,
        state="starting",
        userid=userid,
        oid=crawlconfig.oid,
        cid=crawlconfig.id,
        cid_rev=crawlconfig.rev,
        scale=crawlconfig.scale,
        jobType=crawlconfig.jobType,
        config=crawlconfig.config,
        profileid=crawlconfig.profileid,
        schedule=crawlconfig.schedule,
        crawlTimeout=crawlconfig.crawlTimeout,
        manual=manual,
        started=started,
        tags=crawlconfig.tags,
    )

    try:
        result = await crawls.insert_one(crawl.to_dict())
        return {"id": str(result.inserted_id), "started": started}
    except pymongo.errors.DuplicateKeyError:
        # print(f"Crawl Already Added: {crawl.id} - {crawl.state}")
        return False


# ============================================================================
async def update_crawl_state_if_changed(crawls, crawl_id, state, **kwargs):
    """update crawl state and other properties in db if state has changed"""
    kwargs["state"] = state
    res = await crawls.find_one_and_update(
        {"_id": crawl_id, "state": {"$ne": state}},
        {"$set": kwargs},
        return_document=pymongo.ReturnDocument.AFTER,
    )
    print("** UPDATE", crawl_id, state, res is not None)
    return res


# ============================================================================
async def add_crawl_errors(crawls, crawl_id, errors):
    """add crawl errors from redis to mmongodb errors field"""
    await crawls.find_one_and_update(
        {"_id": crawl_id}, {"$push": {"errors": {"$each": errors}}}
    )


# ============================================================================
async def add_crawl_file(crawls, crawl_id, crawl_file):
    """add new crawl file to crawl"""
    await crawls.find_one_and_update(
        {"_id": crawl_id},
        {
            "$push": {"files": crawl_file.dict()},
        },
    )


# ============================================================================
# pylint: disable=too-many-arguments, too-many-locals, too-many-statements
def init_crawls_api(app, mdb, users, crawl_manager, crawl_config_ops, orgs, user_dep):
    """API for crawl management, including crawl done callback"""
    # pylint: disable=invalid-name

    ops = CrawlOps(mdb, users, crawl_manager, crawl_config_ops, orgs)

    org_viewer_dep = orgs.org_viewer_dep
    org_crawl_dep = orgs.org_crawl_dep

    @app.get("/orgs/all/crawls", tags=["crawls"])
    async def list_crawls_admin(
        user: User = Depends(user_dep),
        pageSize: int = DEFAULT_PAGE_SIZE,
        page: int = 1,
        userid: Optional[UUID4] = None,
        cid: Optional[UUID4] = None,
        state: Optional[str] = None,
        firstSeed: Optional[str] = None,
        name: Optional[str] = None,
        description: Optional[str] = None,
        collectionId: Optional[UUID4] = None,
        sortBy: Optional[str] = None,
        sortDirection: Optional[int] = -1,
        runningOnly: Optional[bool] = True,
    ):
        if not user.is_superuser:
            raise HTTPException(status_code=403, detail="Not Allowed")

        if state:
            state = state.split(",")

        if firstSeed:
            firstSeed = urllib.parse.unquote(firstSeed)

        if name:
            name = urllib.parse.unquote(name)

        if description:
            description = urllib.parse.unquote(description)

        crawls, total = await ops.list_crawls(
            None,
            userid=userid,
            cid=cid,
            running_only=runningOnly,
            state=state,
            first_seed=firstSeed,
            name=name,
            description=description,
            collection_id=collectionId,
            page_size=pageSize,
            page=page,
            sort_by=sortBy,
            sort_direction=sortDirection,
        )
        return paginated_format(crawls, total, page, pageSize)

    @app.get("/orgs/{oid}/crawls", tags=["crawls"])
    async def list_crawls(
        org: Organization = Depends(org_viewer_dep),
        pageSize: int = DEFAULT_PAGE_SIZE,
        page: int = 1,
        userid: Optional[UUID4] = None,
        cid: Optional[UUID4] = None,
        state: Optional[str] = None,
        firstSeed: Optional[str] = None,
        name: Optional[str] = None,
        description: Optional[str] = None,
        collectionId: Optional[UUID4] = None,
        sortBy: Optional[str] = None,
        sortDirection: Optional[int] = -1,
    ):
        # pylint: disable=duplicate-code
        if state:
            state = state.split(",")

        if firstSeed:
            firstSeed = urllib.parse.unquote(firstSeed)

        if name:
            name = urllib.parse.unquote(name)

        if description:
            description = urllib.parse.unquote(description)

        crawls, total = await ops.list_crawls(
            org,
            userid=userid,
            cid=cid,
            running_only=False,
            state=state,
            first_seed=firstSeed,
            name=name,
            description=description,
            collection_id=collectionId,
            page_size=pageSize,
            page=page,
            sort_by=sortBy,
            sort_direction=sortDirection,
        )
        return paginated_format(crawls, total, page, pageSize)

    @app.post(
        "/orgs/{oid}/crawls/{crawl_id}/cancel",
        tags=["crawls"],
    )
    async def crawl_cancel_immediately(
        crawl_id, org: Organization = Depends(org_crawl_dep)
    ):
        return await ops.shutdown_crawl(crawl_id, org, graceful=False)

    @app.post(
        "/orgs/{oid}/crawls/{crawl_id}/stop",
        tags=["crawls"],
    )
    async def crawl_graceful_stop(crawl_id, org: Organization = Depends(org_crawl_dep)):
        return await ops.shutdown_crawl(crawl_id, org, graceful=True)

    @app.post("/orgs/{oid}/crawls/delete", tags=["crawls"])
    async def delete_crawls(
        delete_list: DeleteCrawlList,
        user: User = Depends(user_dep),
        org: Organization = Depends(org_crawl_dep),
    ):
        # Ensure user has appropriate permissions for all crawls in list:
        # - Crawler users can delete their own crawls
        # - Org owners can delete any crawls in org
        for crawl_id in delete_list.crawl_ids:
            crawl_raw = await ops.get_crawl_raw(crawl_id, org)
            crawl = Crawl.from_dict(crawl_raw)
            if (crawl.userid != user.id) and not org.is_owner(user):
                raise HTTPException(status_code=403, detail="Not Allowed")

            if not crawl.finished:
                try:
                    await ops.shutdown_crawl(crawl_id, org, graceful=False)
                except Exception as exc:
                    # pylint: disable=raise-missing-from
                    raise HTTPException(
                        status_code=400, detail=f"Error Stopping Crawl: {exc}"
                    )

        res = await ops.delete_crawls(org, delete_list)

        return {"deleted": res}

    @app.get(
        "/orgs/all/crawls/{crawl_id}/replay.json",
        tags=["crawls"],
        response_model=CrawlOut,
    )
    async def get_crawl_admin(crawl_id, user: User = Depends(user_dep)):
        if not user.is_superuser:
            raise HTTPException(status_code=403, detail="Not Allowed")

        return await ops.get_crawl(crawl_id, None)

    @app.get(
        "/orgs/{oid}/crawls/{crawl_id}/replay.json",
        tags=["crawls"],
        response_model=CrawlOut,
    )
    async def get_crawl(crawl_id, org: Organization = Depends(org_viewer_dep)):
        return await ops.get_crawl(crawl_id, org)

    @app.get(
        "/orgs/all/crawls/{crawl_id}",
        tags=["crawls"],
        response_model=ListCrawlOut,
    )
    async def list_single_crawl_admin(crawl_id, user: User = Depends(user_dep)):
        if not user.is_superuser:
            raise HTTPException(status_code=403, detail="Not Allowed")

        crawls, _ = await ops.list_crawls(crawl_id=crawl_id)
        if len(crawls) < 1:
            raise HTTPException(status_code=404, detail="crawl_not_found")

        return crawls[0]

    @app.get(
        "/orgs/{oid}/crawls/{crawl_id}",
        tags=["crawls"],
        response_model=ListCrawlOut,
    )
    async def list_single_crawl(crawl_id, org: Organization = Depends(org_viewer_dep)):
        crawls, _ = await ops.list_crawls(org, crawl_id=crawl_id)
        if len(crawls) < 1:
            raise HTTPException(status_code=404, detail="crawl_not_found")

        return crawls[0]

    @app.patch("/orgs/{oid}/crawls/{crawl_id}", tags=["crawls"])
    async def update_crawl_api(
        update: UpdateCrawl, crawl_id: str, org: Organization = Depends(org_crawl_dep)
    ):
        return await ops.update_crawl(crawl_id, org, update)

    @app.post(
        "/orgs/{oid}/crawls/{crawl_id}/scale",
        tags=["crawls"],
    )
    async def scale_crawl(
        scale: CrawlScale,
        crawl_id,
        user: User = Depends(user_dep),
        org: Organization = Depends(org_crawl_dep),
    ):
        await ops.update_crawl_scale(crawl_id, org, scale, user)

        result = await crawl_manager.scale_crawl(crawl_id, org.id_str, scale.scale)
        if not result or not result.get("success"):
            raise HTTPException(
                status_code=400, detail=result.get("error") or "unknown"
            )

        return {"scaled": scale.scale}

    @app.get(
        "/orgs/{oid}/crawls/{crawl_id}/access",
        tags=["crawls"],
    )
    async def access_check(crawl_id, org: Organization = Depends(org_crawl_dep)):
        if await ops.get_crawl_raw(crawl_id, org):
            return {}

    @app.get(
        "/orgs/{oid}/crawls/{crawl_id}/queue",
        tags=["crawls"],
    )
    async def get_crawl_queue(
        crawl_id,
        offset: int,
        count: int,
        regex: Optional[str] = "",
        org: Organization = Depends(org_crawl_dep),
    ):
        await ops.get_crawl_raw(crawl_id, org)

        return await ops.get_crawl_queue(crawl_id, offset, count, regex)

    @app.get(
        "/orgs/{oid}/crawls/{crawl_id}/queueMatchAll",
        tags=["crawls"],
    )
    async def match_crawl_queue(
        crawl_id, regex: str, org: Organization = Depends(org_crawl_dep)
    ):
        await ops.get_crawl_raw(crawl_id, org)

        return await ops.match_crawl_queue(crawl_id, regex)

    @app.post(
        "/orgs/{oid}/crawls/{crawl_id}/exclusions",
        tags=["crawls"],
    )
    async def add_exclusion(
        crawl_id,
        regex: str,
        org: Organization = Depends(org_crawl_dep),
        user: User = Depends(user_dep),
    ):
        return await ops.add_or_remove_exclusion(crawl_id, regex, org, user, add=True)

    @app.delete(
        "/orgs/{oid}/crawls/{crawl_id}/exclusions",
        tags=["crawls"],
    )
    async def remove_exclusion(
        crawl_id,
        regex: str,
        org: Organization = Depends(org_crawl_dep),
        user: User = Depends(user_dep),
    ):
        return await ops.add_or_remove_exclusion(crawl_id, regex, org, user, add=False)

    @app.get("/orgs/{oid}/crawls/{crawl_id}/logs", tags=["crawls"])
    async def stream_crawl_logs(
        crawl_id,
        org: Organization = Depends(org_viewer_dep),
        logLevel: Optional[str] = None,
        context: Optional[str] = None,
    ):
        crawl = await ops.get_crawl(crawl_id, org)

        log_levels = []
        contexts = []
        if logLevel:
            log_levels = logLevel.split(",")
        if context:
            contexts = context.split(",")

        def stream_json_lines(iterator, log_levels, contexts):
            """Return iterator as generator, filtering as necessary"""
            for line_dict in iterator:
                if log_levels and line_dict["logLevel"] not in log_levels:
                    continue
                if contexts and line_dict["context"] not in contexts:
                    continue

                # Convert to JSON-lines bytes
                json_str = json.dumps(line_dict, ensure_ascii=False) + "\n"
                yield json_str.encode("utf-8")

        # If crawl is finished, stream logs from WACZ files
        if crawl.finished:
            logs = []
            wacz_files = await ops.get_wacz_files(crawl_id, org)
            for wacz_file in wacz_files:
                wacz_logs = await get_wacz_logs(org, wacz_file, crawl_manager)
                logs.append(wacz_logs)
            heap_iter = heapq.merge(*logs, key=lambda entry: entry["timestamp"])
            return StreamingResponse(stream_json_lines(heap_iter, log_levels, contexts))

        raise HTTPException(status_code=400, detail="crawl_not_finished")

    @app.get(
        "/orgs/{oid}/crawls/{crawl_id}/errors",
        tags=["crawls"],
    )
    async def get_crawl_errors(
        crawl_id: str,
        pageSize: int = DEFAULT_PAGE_SIZE,
        page: int = 1,
        org: Organization = Depends(org_crawl_dep),
    ):
        crawl_raw = await ops.get_crawl_raw(crawl_id, org)
        crawl = Crawl.from_dict(crawl_raw)

        if crawl.finished:
            skip = (page - 1) * pageSize
            upper_bound = skip + pageSize
            errors = crawl.errors[skip:upper_bound]
            parsed_errors = parse_jsonl_error_messages(errors)
            total = len(crawl.errors)
            return paginated_format(parsed_errors, total, page, pageSize)

        errors, total = await ops.get_errors_from_redis(crawl_id, pageSize, page)
        return paginated_format(errors, total, page, pageSize)

    return ops<|MERGE_RESOLUTION|>--- conflicted
+++ resolved
@@ -598,7 +598,6 @@
 
         return True
 
-<<<<<<< HEAD
     async def update_crawl_state(self, crawl_id: str, state: str):
         """called only when job container is being stopped/canceled"""
 
@@ -615,8 +614,6 @@
             {"$set": data},
         )
 
-=======
->>>>>>> df4c4e6c
     async def shutdown_crawl(self, crawl_id: str, org: Organization, graceful: bool):
         """stop or cancel specified crawl"""
         result = None
@@ -640,7 +637,6 @@
                 status_code=404, detail=f"crawl_not_found, (details: {exc})"
             )
 
-<<<<<<< HEAD
         # if job no longer running, canceling is considered success,
         # but graceful stoppage is not possible, so would be a failure
         if result.get("error") == "Not Found":
@@ -650,8 +646,6 @@
                 await self.crawl_configs.update_crawl_stats(crawl["cid"])
                 return {"success": True}
 
-=======
->>>>>>> df4c4e6c
         # return whatever detail may be included in the response
         raise HTTPException(status_code=400, detail=result)
 
