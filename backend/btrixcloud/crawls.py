""" Crawl API """
# pylint: disable=too-many-lines

import asyncio
import heapq
import uuid
import os
import json
import re
import urllib.parse

from typing import Optional, List, Dict, Union
from datetime import datetime, timedelta

from fastapi import Depends, HTTPException
from fastapi.responses import StreamingResponse
from pydantic import BaseModel, UUID4, conint, HttpUrl
from redis import asyncio as aioredis, exceptions
import pymongo

from .crawlconfigs import Seed, CrawlConfigCore, CrawlConfig
from .db import BaseMongoModel
from .orgs import Organization, MAX_CRAWL_SCALE
from .pagination import DEFAULT_PAGE_SIZE, paginated_format
from .storages import get_presigned_url, delete_crawl_file_object, get_wacz_logs
from .users import User
from .utils import dt_now, ts_now, get_redis_crawl_stats


CRAWL_STATES = (
    "starting",
    "running",
    "stopping",
    "complete",
    "canceled",
    "partial_complete",
    "timed_out",
    "failed",
)


# ============================================================================
class DeleteCrawlList(BaseModel):
    """delete crawl list POST body"""

    crawl_ids: List[str]


# ============================================================================
class CrawlScale(BaseModel):
    """scale the crawl to N parallel containers"""

    scale: conint(ge=1, le=MAX_CRAWL_SCALE) = 1


# ============================================================================
class CrawlFile(BaseModel):
    """file from a crawl"""

    filename: str
    hash: str
    size: int
    def_storage_name: Optional[str]

    presignedUrl: Optional[str]
    expireAt: Optional[datetime]


# ============================================================================
class CrawlFileOut(BaseModel):
    """output for file from a crawl (conformance to Data Resource Spec)"""

    name: str
    path: str
    hash: str
    size: int
    crawlId: Optional[str]


# ============================================================================
class Crawl(CrawlConfigCore):
    """Store State of a Crawl (Finished or Running)"""

    id: str

    userid: UUID4
    cid: UUID4

    cid_rev: int = 0

    # schedule: Optional[str]
    manual: Optional[bool]

    started: datetime
    finished: Optional[datetime]

    state: str

    stats: Optional[Dict[str, str]]

    files: Optional[List[CrawlFile]] = []

    notes: Optional[str]

    errors: Optional[List[str]] = []


# ============================================================================
class CrawlOut(Crawl):
    """Output for single crawl, with additional fields"""

    userName: Optional[str]
    name: Optional[str]
    description: Optional[str]
    profileName: Optional[str]
    resources: Optional[List[CrawlFileOut]] = []
    firstSeed: Optional[str]
    seedCount: Optional[int] = 0
    errors: Optional[List[str]]
    collections: Optional[List[str]] = []


# ============================================================================
class ListCrawlOut(BaseMongoModel):
    """Crawl output model for list view"""

    id: str

    userid: UUID4
    userName: Optional[str]

    oid: UUID4
    cid: UUID4
    name: Optional[str]
    description: Optional[str]

    manual: Optional[bool]

    started: datetime
    finished: Optional[datetime]

    state: str

    stats: Optional[Dict[str, str]]

    fileSize: int = 0
    fileCount: int = 0

    collections: Optional[List[str]] = []
    tags: Optional[List[str]] = []

    notes: Optional[str]

    firstSeed: Optional[str]
    seedCount: Optional[int] = 0
    errors: Optional[List[str]]


# ============================================================================
class CrawlCompleteIn(BaseModel):
    """Completed Crawl Webhook POST message"""

    id: str

    user: str

    filename: str
    size: int
    hash: str

    completed: Optional[bool] = True


# ============================================================================
class UpdateCrawl(BaseModel):
    """Update crawl"""

    tags: Optional[List[str]] = []
    notes: Optional[str]


# ============================================================================
class CrawlOps:
    """Crawl Ops"""

    # pylint: disable=too-many-arguments, too-many-instance-attributes
    def __init__(self, mdb, users, crawl_manager, crawl_configs, orgs):
        self.crawls = mdb["crawls"]
        self.collections = mdb["collections"]
        self.crawl_manager = crawl_manager
        self.crawl_configs = crawl_configs
        self.user_manager = users
        self.orgs = orgs

        self.crawl_configs.set_crawl_ops(self)

        self.presign_duration = int(os.environ.get("PRESIGN_DURATION_SECONDS", 3600))

    async def list_crawls(
        self,
        org: Optional[Organization] = None,
        cid: uuid.UUID = None,
        userid: uuid.UUID = None,
        crawl_id: str = None,
        running_only=False,
        state: Optional[List[str]] = None,
        first_seed: str = None,
        name: str = None,
        description: str = None,
        collection_name: str = None,
        page_size: int = DEFAULT_PAGE_SIZE,
        page: int = 1,
        sort_by: str = None,
        sort_direction: int = -1,
    ):
        """List all finished crawls from the db"""
        # pylint: disable=too-many-locals,too-many-branches
        # Zero-index page for query
        page = page - 1
        skip = page * page_size

        oid = org.id if org else None

        query = {}
        if oid:
            query["oid"] = oid

        if cid:
            query["cid"] = cid

        if userid:
            query["userid"] = userid

        if running_only:
            query["state"] = {"$in": ["running", "starting", "stopping"]}

        # Override running_only if state list is explicitly passed
        if state:
            validated_states = [value for value in state if value in CRAWL_STATES]
            query["state"] = {"$in": validated_states}

        if crawl_id:
            query["_id"] = crawl_id

        # pylint: disable=duplicate-code
        aggregate = [
            {"$match": query},
            {"$set": {"fileSize": {"$sum": "$files.size"}}},
            {"$set": {"fileCount": {"$size": "$files"}}},
            {"$unset": ["files"]},
            {"$set": {"firstSeedObject": {"$arrayElemAt": ["$config.seeds", 0]}}},
            {"$set": {"firstSeed": "$firstSeedObject.url"}},
            {"$unset": ["firstSeedObject"]},
            {
                "$lookup": {
                    "from": "crawl_configs",
                    "localField": "cid",
                    "foreignField": "_id",
                    "as": "crawlConfig",
                },
            },
            {"$set": {"name": {"$arrayElemAt": ["$crawlConfig.name", 0]}}},
            {
                "$set": {
                    "description": {"$arrayElemAt": ["$crawlConfig.description", 0]}
                }
            },
            {
                "$lookup": {
                    "from": "collections",
                    "let": {"crawl_id": {"$toString": "$_id"}},
                    "pipeline": [
                        {"$match": {"$expr": {"$in": ["$$crawl_id", "$crawlIds"]}}}
                    ],
                    "as": "colls",
                },
            },
            {
                "$set": {
                    "collections": {
                        "$map": {
                            "input": "$colls",
                            "as": "coll",
                            "in": {"$getField": {"field": "name", "input": "$$coll"}},
                        }
                    }
                }
            },
        ]

        if name:
            aggregate.extend([{"$match": {"name": name}}])

        if description:
            aggregate.extend([{"$match": {"description": description}}])

        if first_seed:
            aggregate.extend([{"$match": {"firstSeed": first_seed}}])

        if collection_name:
            aggregate.extend([{"$match": {"collections": {"$in": [collection_name]}}}])

        if sort_by:
            if sort_by not in ("started, finished, fileSize, firstSeed"):
                raise HTTPException(status_code=400, detail="invalid_sort_by")
            if sort_direction not in (1, -1):
                raise HTTPException(status_code=400, detail="invalid_sort_direction")

            aggregate.extend([{"$sort": {sort_by: sort_direction}}])

        aggregate.extend(
            [
                {
                    "$lookup": {
                        "from": "users",
                        "localField": "userid",
                        "foreignField": "id",
                        "as": "userName",
                    },
                },
                {"$set": {"userName": {"$arrayElemAt": ["$userName.name", 0]}}},
                {
                    "$facet": {
                        "items": [
                            {"$skip": skip},
                            {"$limit": page_size},
                        ],
                        "total": [{"$count": "count"}],
                    }
                },
            ]
        )

        # Get total
        cursor = self.crawls.aggregate(aggregate)
        results = await cursor.to_list(length=1)
        result = results[0]
        items = result["items"]

        try:
            total = int(result["total"][0]["count"])
        except (IndexError, ValueError):
            total = 0

        crawls = []
        for result in items:
            crawl = ListCrawlOut.from_dict(result)
            crawl = await self._resolve_crawl_refs(crawl, org, add_first_seed=False)
            crawls.append(crawl)

        return crawls, total

    async def get_crawl_raw(self, crawlid: str, org: Organization):
        """Get data for single crawl"""

        query = {"_id": crawlid}
        if org:
            query["oid"] = org.id

        res = await self.crawls.find_one(query)

        if not res:
            raise HTTPException(status_code=404, detail=f"Crawl not found: {crawlid}")

        return res

    async def get_crawl(self, crawlid: str, org: Organization):
        """Get data for single crawl"""

        res = await self.get_crawl_raw(crawlid, org)

        if res.get("files"):
            files = [CrawlFile(**data) for data in res["files"]]

            del res["files"]

            res["resources"] = await self._resolve_signed_urls(files, org, crawlid)

        crawl = CrawlOut.from_dict(res)

        return await self._resolve_crawl_refs(crawl, org)

    async def get_latest_crawl_and_count_by_config(self, cid: str):
        """Get crawl statistics for a crawl_config with id cid."""
        stats = {
            "crawl_count": 0,
            "total_size": 0,
            "last_crawl_id": None,
            "last_crawl_started": None,
            "last_crawl_finished": None,
            "last_crawl_state": None,
            "last_started_by": None,
        }

        match_query = {"cid": cid, "finished": {"$ne": None}, "inactive": {"$ne": True}}
        cursor = self.crawls.find(match_query).sort("finished", pymongo.DESCENDING)
        results = await cursor.to_list(length=1000)
        if results:
            stats["crawl_count"] = len(results)

            last_crawl = Crawl.from_dict(results[0])
            stats["last_crawl_id"] = str(last_crawl.id)
            stats["last_crawl_started"] = last_crawl.started
            stats["last_crawl_finished"] = last_crawl.finished
            stats["last_crawl_state"] = last_crawl.state

            user = await self.user_manager.get(last_crawl.userid)
            if user:
                stats["last_started_by"] = user.name

            total_size = 0
            for res in results:
                files = res["files"]
                for file in files:
                    total_size += file["size"]
            stats["total_size"] = total_size

        return stats

    async def _resolve_crawl_refs(
        self,
        crawl: Union[CrawlOut, ListCrawlOut],
        org: Optional[Organization],
        add_first_seed: bool = True,
    ):
        """Resolve running crawl data"""
        config = await self.crawl_configs.get_crawl_config(
            crawl.cid, org, active_only=False
        )

        if config:
            if not crawl.name:
                crawl.name = config.name

            if not crawl.description:
                crawl.description = config.description

            if config.config.seeds:
                if add_first_seed:
                    first_seed = config.config.seeds[0]
                    if isinstance(first_seed, HttpUrl):
                        crawl.firstSeed = first_seed
                    elif isinstance(first_seed, Seed):
                        crawl.firstSeed = first_seed.url
                crawl.seedCount = len(config.config.seeds)

        if hasattr(crawl, "profileid") and crawl.profileid:
            crawl.profileName = await self.crawl_configs.profiles.get_profile_name(
                crawl.profileid, org
            )

        if not crawl.collections:
            crawl.collections = [
                coll["name"]
                async for coll in self.collections.find(
                    {"crawlIds": {"$in": [crawl.id]}}
                )
            ]

        user = await self.user_manager.get(crawl.userid)
        if user:
            crawl.userName = user.name

        # if running, get stats directly from redis
        # more responsive, saves db update in operator
        if crawl.state == "running":
            redis = await self.get_redis(crawl.id)
            crawl.stats = await get_redis_crawl_stats(redis, crawl.id)

        return crawl

    async def _resolve_signed_urls(
        self, files, org: Organization, crawl_id: Optional[str] = None
    ):
        if not files:
            print("no files")
            return

        delta = timedelta(seconds=self.presign_duration)

        updates = []
        out_files = []

        for file_ in files:
            presigned_url = file_.presignedUrl
            now = dt_now()

            if not presigned_url or now >= file_.expireAt:
                exp = now + delta
                presigned_url = await get_presigned_url(
                    org, file_, self.crawl_manager, self.presign_duration
                )
                updates.append(
                    (
                        {"files.filename": file_.filename},
                        {
                            "$set": {
                                "files.$.presignedUrl": presigned_url,
                                "files.$.expireAt": exp,
                            }
                        },
                    )
                )

            out_files.append(
                CrawlFileOut(
                    name=file_.filename,
                    path=presigned_url,
                    hash=file_.hash,
                    size=file_.size,
                    crawlId=crawl_id,
                )
            )

        if updates:
            asyncio.create_task(self._update_presigned(updates))

        # print("presigned", out_files)

        return out_files

    async def _update_presigned(self, updates):
        for update in updates:
            await self.crawls.find_one_and_update(*update)

    async def delete_crawls(self, org: Organization, delete_list: DeleteCrawlList):
        """Delete a list of crawls by id for given org"""
        for crawl_id in delete_list.crawl_ids:
            await self._delete_crawl_files(org, crawl_id)

        res = await self.crawls.delete_many(
            {"_id": {"$in": delete_list.crawl_ids}, "oid": org.id}
        )

        return res.deleted_count

    async def _delete_crawl_files(self, org: Organization, crawl_id: str):
        """Delete files associated with crawl from storage."""
        crawl_raw = await self.get_crawl_raw(crawl_id, org)
        crawl = Crawl.from_dict(crawl_raw)
        for file_ in crawl.files:
            status_code = await delete_crawl_file_object(org, file_, self.crawl_manager)
            if status_code != 204:
                raise HTTPException(status_code=400, detail="file_deletion_error")

    async def get_wacz_files(self, crawl_id: str, org: Organization):
        """Return list of WACZ files associated with crawl."""
        wacz_files = []
        crawl_raw = await self.get_crawl_raw(crawl_id, org)
        crawl = Crawl.from_dict(crawl_raw)
        for file_ in crawl.files:
            if file_.filename.endswith(".wacz"):
                wacz_files.append(file_)
        return wacz_files

    async def add_new_crawl(self, crawl_id: str, crawlconfig: CrawlConfig, user: User):
        """initialize new crawl"""
        return await add_new_crawl(self.crawls, crawl_id, crawlconfig, user.id)

    async def update_crawl(self, crawl_id: str, org: Organization, update: UpdateCrawl):
        """Update existing crawl (tags and notes only for now)"""
        query = update.dict(exclude_unset=True)

        if len(query) == 0:
            raise HTTPException(status_code=400, detail="no_update_data")

        # update in db
        result = await self.crawls.find_one_and_update(
            {"_id": crawl_id, "oid": org.id},
            {"$set": query},
            return_document=pymongo.ReturnDocument.AFTER,
        )

        if not result:
            raise HTTPException(status_code=404, detail=f"Crawl '{crawl_id}' not found")

        return {"success": True}

    async def update_crawl_scale(
        self, crawl_id: str, org: Organization, crawl_scale: CrawlScale
    ):
        """Update crawl scale in the db"""
        result = await self.crawls.find_one_and_update(
            {"_id": crawl_id, "oid": org.id},
            {"$set": {"scale": crawl_scale.scale}},
            return_document=pymongo.ReturnDocument.AFTER,
        )

        if not result:
            raise HTTPException(status_code=404, detail=f"Crawl '{crawl_id}' not found")

        return True

    async def update_crawl_state(self, crawl_id: str, state: str):
        """called only when job container is being stopped/canceled"""

        data = {"state": state}
        # if cancelation, set the finish time here
        if state == "canceled":
            data["finished"] = dt_now()

        await self.crawls.find_one_and_update(
            {
                "_id": crawl_id,
                "state": {"$in": ["running", "starting", "canceling", "stopping"]},
            },
            {"$set": data},
        )

    async def shutdown_crawl(self, crawl_id: str, org: Organization, graceful: bool):
        """stop or cancel specified crawl"""
        result = None
        try:
            result = await self.crawl_manager.shutdown_crawl(
                crawl_id, org.id_str, graceful=graceful
            )

            if result.get("success"):
                # for canceletion, just set to canceled immediately if succeeded
                await self.update_crawl_state(
                    crawl_id, "stopping" if graceful else "canceled"
                )
                return {"success": True}

        except Exception as exc:
            # pylint: disable=raise-missing-from
            # if reached here, probably crawl doesn't exist anymore
            raise HTTPException(
                status_code=404, detail=f"crawl_not_found, (details: {exc})"
            )

        # if job no longer running, canceling is considered success,
        # but graceful stoppage is not possible, so would be a failure
        if result.get("error") == "job_not_running":
            if not graceful:
                await self.update_crawl_state(crawl_id, "canceled")
                return {"success": True}

        # return whatever detail may be included in the response
        raise HTTPException(status_code=400, detail=result.get("error"))

    async def _crawl_queue_len(self, redis, key):
        try:
            return await redis.zcard(key)
        except exceptions.ResponseError:
            # fallback to old crawler queue
            return await redis.llen(key)

    async def _crawl_queue_range(self, redis, key, offset, count):
        try:
            return await redis.zrangebyscore(key, 0, "inf", offset, count)
        except exceptions.ResponseError:
            # fallback to old crawler queue
            return reversed(await redis.lrange(key, -offset - count, -offset - 1))

    async def _crawl_queue_rem(self, redis, key, values, dircount=1):
        try:
            return await redis.zrem(key, *values)
        except exceptions.ResponseError:
            # fallback to old crawler queue
            res = 0
            for value in values:
                res += await redis.lrem(key, dircount, value)
            return res

    async def get_crawl_queue(self, crawl_id, offset, count, regex):
        """get crawl queue"""

        total = 0
        results = []
        redis = None

        try:
            redis = await self.get_redis(crawl_id)

            total = await self._crawl_queue_len(redis, f"{crawl_id}:q")
            results = await self._crawl_queue_range(
                redis, f"{crawl_id}:q", offset, count
            )
            results = [json.loads(result)["url"] for result in results]
        except exceptions.ConnectionError:
            # can't connect to redis, likely not initialized yet
            pass

        matched = []
        if regex:
            regex = re.compile(regex)
            matched = [result for result in results if regex.search(result)]

        return {"total": total, "results": results, "matched": matched}

    async def match_crawl_queue(self, crawl_id, regex):
        """get list of urls that match regex"""
        total = 0
        redis = None

        try:
            redis = await self.get_redis(crawl_id)
            total = await self._crawl_queue_len(redis, f"{crawl_id}:q")
        except exceptions.ConnectionError:
            # can't connect to redis, likely not initialized yet
            pass

        regex = re.compile(regex)
        matched = []
        step = 50

        for count in range(0, total, step):
            results = await self._crawl_queue_range(redis, f"{crawl_id}:q", count, step)
            for result in results:
                url = json.loads(result)["url"]
                if regex.search(url):
                    matched.append(url)

        return {"total": total, "matched": matched}

    async def filter_crawl_queue(self, crawl_id, regex):
        """filter out urls that match regex"""
        # pylint: disable=too-many-locals
        total = 0
        redis = None

        q_key = f"{crawl_id}:q"
        s_key = f"{crawl_id}:s"

        try:
            redis = await self.get_redis(crawl_id)
            total = await self._crawl_queue_len(redis, f"{crawl_id}:q")
        except exceptions.ConnectionError:
            # can't connect to redis, likely not initialized yet
            pass

        dircount = -1
        regex = re.compile(regex)
        step = 50

        count = 0
        num_removed = 0

        # pylint: disable=fixme
        # todo: do this in a more efficient way?
        # currently quite inefficient as redis does not have a way
        # to atomically check and remove value from list
        # so removing each jsob block by value
        while count < total:
            if dircount == -1 and count > total / 2:
                dircount = 1
            results = await self._crawl_queue_range(redis, q_key, count, step)
            count += step

            qrems = []
            srems = []

            for result in results:
                url = json.loads(result)["url"]
                if regex.search(url):
                    srems.append(url)
                    # await redis.srem(s_key, url)
                    # res = await self._crawl_queue_rem(redis, q_key, result, dircount)
                    qrems.append(result)

            if not srems:
                continue

            await redis.srem(s_key, *srems)
            res = await self._crawl_queue_rem(redis, q_key, qrems, dircount)
            if res:
                count -= res
                num_removed += res
                print(f"Removed {res} from queue", flush=True)

        return num_removed

    async def get_errors_from_redis(
        self, crawl_id: str, page_size: int = DEFAULT_PAGE_SIZE, page: int = 1
    ):
        """Get crawl errors from Redis and optionally store in mongodb."""
        # Zero-index page for query
        page = page - 1
        skip = page * page_size

        try:
            redis = await self.get_redis(crawl_id)
            errors = await redis.lrange(f"{crawl_id}:e", skip, page_size)
            total = len(errors)
        except exceptions.ConnectionError:
            # pylint: disable=raise-missing-from
            raise HTTPException(status_code=503, detail="redis_connection_error")

        return errors, total

    async def get_redis(self, crawl_id):
        """get redis url for crawl id"""
        redis_url = self.crawl_manager.get_redis_url(crawl_id)

        return await aioredis.from_url(
            redis_url, encoding="utf-8", decode_responses=True
        )

    async def add_or_remove_exclusion(self, crawl_id, regex, org, user, add):
        """add new exclusion to config or remove exclusion from config
        for given crawl_id, update config on crawl"""

        crawlraw = await self.crawls.find_one({"_id": crawl_id}, {"cid": True})

        cid = crawlraw.get("cid")

        new_config = await self.crawl_configs.add_or_remove_exclusion(
            regex, cid, org, user, add
        )

        await self.crawls.find_one_and_update(
            {"_id": crawl_id, "oid": org.id}, {"$set": {"config": new_config.dict()}}
        )

        resp = {"success": True}

        # restart crawl pods
        restart_c = self.crawl_manager.rollover_restart_crawl(crawl_id, org.id)

        if add:
            filter_q = self.filter_crawl_queue(crawl_id, regex)

            _, num_removed = await asyncio.gather(restart_c, filter_q)
            resp["num_removed"] = num_removed

        else:
            await restart_c

        return resp

    async def remove_crawl_from_collections(self, oid: uuid.UUID, crawl_id: str):
        """Remove crawl with given crawl_id from all collections it belongs to"""
        collections = [
            coll["name"]
            async for coll in self.collections.find({"crawlIds": {"$in": [crawl_id]}})
        ]
        for collection_name in collections:
            await self.collections.find_one_and_update(
                {"name": collection_name, "oid": oid},
                {"$pull": {"crawlIds": crawl_id}},
            )


# ============================================================================
async def add_new_crawl(
    crawls, crawl_id: str, crawlconfig: CrawlConfig, userid: UUID4, manual=True
):
    """initialize new crawl"""
    crawl = Crawl(
        id=crawl_id,
        state="starting",
        userid=userid,
        oid=crawlconfig.oid,
        cid=crawlconfig.id,
        cid_rev=crawlconfig.rev,
        scale=crawlconfig.scale,
        jobType=crawlconfig.jobType,
        config=crawlconfig.config,
        profileid=crawlconfig.profileid,
        schedule=crawlconfig.schedule,
        crawlTimeout=crawlconfig.crawlTimeout,
        manual=manual,
        started=ts_now(),
        tags=crawlconfig.tags,
    )

    try:
        await crawls.insert_one(crawl.to_dict())
        return True
    except pymongo.errors.DuplicateKeyError:
        # print(f"Crawl Already Added: {crawl.id} - {crawl.state}")
        return False


# ============================================================================
async def update_crawl(crawls, crawl_id, **kwargs):
    """update crawl state in db"""
    await crawls.find_one_and_update({"_id": crawl_id}, {"$set": kwargs})


# ============================================================================
async def add_crawl_file(crawls, crawl_id, crawl_file):
    """add new crawl file to crawl"""
    await crawls.find_one_and_update(
        {"_id": crawl_id},
        {
            "$push": {"files": crawl_file.dict()},
        },
    )


# ============================================================================
# pylint: disable=too-many-arguments, too-many-locals, too-many-statements
def init_crawls_api(app, mdb, users, crawl_manager, crawl_config_ops, orgs, user_dep):
    """API for crawl management, including crawl done callback"""
    # pylint: disable=invalid-name

    ops = CrawlOps(mdb, users, crawl_manager, crawl_config_ops, orgs)

    org_viewer_dep = orgs.org_viewer_dep
    org_crawl_dep = orgs.org_crawl_dep

    @app.get("/orgs/all/crawls", tags=["crawls"])
    async def list_crawls_admin(
        user: User = Depends(user_dep),
        pageSize: int = DEFAULT_PAGE_SIZE,
        page: int = 1,
        userid: Optional[UUID4] = None,
        cid: Optional[UUID4] = None,
        state: Optional[str] = None,
        firstSeed: Optional[str] = None,
        name: Optional[str] = None,
        description: Optional[str] = None,
        collection: Optional[str] = None,
        sortBy: Optional[str] = None,
        sortDirection: Optional[int] = -1,
        runningOnly: Optional[bool] = True,
    ):
        if not user.is_superuser:
            raise HTTPException(status_code=403, detail="Not Allowed")

        if state:
            state = state.split(",")

        if firstSeed:
            firstSeed = urllib.parse.unquote(firstSeed)

        if name:
            name = urllib.parse.unquote(name)

        if description:
            description = urllib.parse.unquote(description)

        if collection:
            collection = urllib.parse.unquote(collection)

        crawls, total = await ops.list_crawls(
            None,
            userid=userid,
            cid=cid,
            running_only=runningOnly,
            state=state,
            first_seed=firstSeed,
            name=name,
            description=description,
            collection_name=collection,
            page_size=pageSize,
            page=page,
            sort_by=sortBy,
            sort_direction=sortDirection,
        )
        return paginated_format(crawls, total, page, pageSize)

    @app.get("/orgs/{oid}/crawls", tags=["crawls"])
    async def list_crawls(
        org: Organization = Depends(org_viewer_dep),
        pageSize: int = DEFAULT_PAGE_SIZE,
        page: int = 1,
        userid: Optional[UUID4] = None,
        cid: Optional[UUID4] = None,
        state: Optional[str] = None,
        firstSeed: Optional[str] = None,
        name: Optional[str] = None,
        description: Optional[str] = None,
        collection: Optional[str] = None,
        sortBy: Optional[str] = None,
        sortDirection: Optional[int] = -1,
    ):
        # pylint: disable=duplicate-code
        if state:
            state = state.split(",")

        if firstSeed:
            firstSeed = urllib.parse.unquote(firstSeed)

        if name:
            name = urllib.parse.unquote(name)

        if description:
            description = urllib.parse.unquote(description)

        if collection:
            collection = urllib.parse.unquote(collection)

        crawls, total = await ops.list_crawls(
            org,
            userid=userid,
            cid=cid,
            running_only=False,
            state=state,
            first_seed=firstSeed,
            name=name,
            description=description,
            collection_name=collection,
            page_size=pageSize,
            page=page,
            sort_by=sortBy,
            sort_direction=sortDirection,
        )
        return paginated_format(crawls, total, page, pageSize)

    @app.post(
        "/orgs/{oid}/crawls/{crawl_id}/cancel",
        tags=["crawls"],
    )
    async def crawl_cancel_immediately(
        crawl_id, org: Organization = Depends(org_crawl_dep)
    ):
        return await ops.shutdown_crawl(crawl_id, org, graceful=False)

    @app.post(
        "/orgs/{oid}/crawls/{crawl_id}/stop",
        tags=["crawls"],
    )
    async def crawl_graceful_stop(crawl_id, org: Organization = Depends(org_crawl_dep)):
        return await ops.shutdown_crawl(crawl_id, org, graceful=True)

    @app.post("/orgs/{oid}/crawls/delete", tags=["crawls"])
    async def delete_crawls(
        delete_list: DeleteCrawlList,
        user: User = Depends(user_dep),
        org: Organization = Depends(org_crawl_dep),
    ):
        # Ensure user has appropriate permissions for all crawls in list:
        # - Crawler users can delete their own crawls
        # - Org owners can delete any crawls in org
        for crawl_id in delete_list.crawl_ids:
            crawl_raw = await ops.get_crawl_raw(crawl_id, org)
            crawl = Crawl.from_dict(crawl_raw)
            if (crawl.userid != user.id) and not org.is_owner(user):
                raise HTTPException(status_code=403, detail="Not Allowed")

            if not crawl.finished:
                try:
                    await ops.shutdown_crawl(crawl_id, org, graceful=False)
                except Exception as exc:
                    # pylint: disable=raise-missing-from
                    raise HTTPException(
                        status_code=400, detail=f"Error Stopping Crawl: {exc}"
                    )

        await ops.remove_crawl_from_collections(crawl.oid, crawl.id)

        res = await ops.delete_crawls(org, delete_list)

        return {"deleted": res}

    @app.get(
        "/orgs/all/crawls/{crawl_id}/replay.json",
        tags=["crawls"],
        response_model=CrawlOut,
    )
    async def get_crawl_admin(crawl_id, user: User = Depends(user_dep)):
        if not user.is_superuser:
            raise HTTPException(status_code=403, detail="Not Allowed")

        return await ops.get_crawl(crawl_id, None)

    @app.get(
        "/orgs/{oid}/crawls/{crawl_id}/replay.json",
        tags=["crawls"],
        response_model=CrawlOut,
    )
    async def get_crawl(crawl_id, org: Organization = Depends(org_viewer_dep)):
        return await ops.get_crawl(crawl_id, org)

    @app.get(
        "/orgs/all/crawls/{crawl_id}",
        tags=["crawls"],
        response_model=ListCrawlOut,
    )
    async def list_single_crawl_admin(crawl_id, user: User = Depends(user_dep)):
        if not user.is_superuser:
            raise HTTPException(status_code=403, detail="Not Allowed")

        crawls, _ = await ops.list_crawls(crawl_id=crawl_id)
        if len(crawls) < 1:
            raise HTTPException(status_code=404, detail="crawl_not_found")

        return crawls[0]

    @app.get(
        "/orgs/{oid}/crawls/{crawl_id}",
        tags=["crawls"],
        response_model=ListCrawlOut,
    )
    async def list_single_crawl(crawl_id, org: Organization = Depends(org_viewer_dep)):
        crawls, _ = await ops.list_crawls(org, crawl_id=crawl_id)
        if len(crawls) < 1:
            raise HTTPException(status_code=404, detail="crawl_not_found")

        return crawls[0]

    @app.patch("/orgs/{oid}/crawls/{crawl_id}", tags=["crawls"])
    async def update_crawl_api(
        update: UpdateCrawl, crawl_id: str, org: Organization = Depends(org_crawl_dep)
    ):
        return await ops.update_crawl(crawl_id, org, update)

    @app.post(
        "/orgs/{oid}/crawls/{crawl_id}/scale",
        tags=["crawls"],
    )
    async def scale_crawl(
        scale: CrawlScale, crawl_id, org: Organization = Depends(org_crawl_dep)
    ):
        await ops.update_crawl_scale(crawl_id, org, scale)

        result = await crawl_manager.scale_crawl(crawl_id, org.id_str, scale.scale)
        if not result or not result.get("success"):
            raise HTTPException(
                status_code=400, detail=result.get("error") or "unknown"
            )

        return {"scaled": scale.scale}

    @app.get(
        "/orgs/{oid}/crawls/{crawl_id}/access",
        tags=["crawls"],
    )
    async def access_check(crawl_id, org: Organization = Depends(org_crawl_dep)):
        if await ops.get_crawl_raw(crawl_id, org):
            return {}

    @app.get(
        "/orgs/{oid}/crawls/{crawl_id}/queue",
        tags=["crawls"],
    )
    async def get_crawl_queue(
        crawl_id,
        offset: int,
        count: int,
        regex: Optional[str] = "",
        org: Organization = Depends(org_crawl_dep),
    ):
        await ops.get_crawl_raw(crawl_id, org)

        return await ops.get_crawl_queue(crawl_id, offset, count, regex)

    @app.get(
        "/orgs/{oid}/crawls/{crawl_id}/queueMatchAll",
        tags=["crawls"],
    )
    async def match_crawl_queue(
        crawl_id, regex: str, org: Organization = Depends(org_crawl_dep)
    ):
        await ops.get_crawl_raw(crawl_id, org)

        return await ops.match_crawl_queue(crawl_id, regex)

    @app.post(
        "/orgs/{oid}/crawls/{crawl_id}/exclusions",
        tags=["crawls"],
    )
    async def add_exclusion(
        crawl_id,
        regex: str,
        org: Organization = Depends(org_crawl_dep),
        user: User = Depends(user_dep),
    ):
        return await ops.add_or_remove_exclusion(crawl_id, regex, org, user, add=True)

    @app.delete(
        "/orgs/{oid}/crawls/{crawl_id}/exclusions",
        tags=["crawls"],
    )
    async def remove_exclusion(
        crawl_id,
        regex: str,
        org: Organization = Depends(org_crawl_dep),
        user: User = Depends(user_dep),
    ):
        return await ops.add_or_remove_exclusion(crawl_id, regex, org, user, add=False)

    @app.get("/orgs/{oid}/crawls/{crawl_id}/logs", tags=["crawls"])
    async def stream_crawl_logs(
        crawl_id,
        org: Organization = Depends(org_viewer_dep),
        logLevel: Optional[str] = None,
        context: Optional[str] = None,
    ):
        crawl = await ops.get_crawl(crawl_id, org)

        log_levels = []
        contexts = []
        if logLevel:
            log_levels = logLevel.split(",")
        if context:
            contexts = context.split(",")

        def stream_json_lines(iterator, log_levels, contexts):
            """Return iterator as generator, filtering as necessary"""
            for line_dict in iterator:
                if log_levels and line_dict["logLevel"] not in log_levels:
                    continue
                if contexts and line_dict["context"] not in contexts:
                    continue

                # Convert to JSON-lines bytes
                json_str = json.dumps(line_dict, ensure_ascii=False) + "\n"
                yield json_str.encode("utf-8")

        # If crawl is finished, stream logs from WACZ files
        if crawl.finished:
            logs = []
            wacz_files = await ops.get_wacz_files(crawl_id, org)
            for wacz_file in wacz_files:
                wacz_logs = await get_wacz_logs(org, wacz_file, crawl_manager)
                logs.append(wacz_logs)
            heap_iter = heapq.merge(*logs, key=lambda entry: entry["timestamp"])
            return StreamingResponse(stream_json_lines(heap_iter, log_levels, contexts))

        raise HTTPException(status_code=400, detail="crawl_not_finished")

<<<<<<< HEAD
    return ops
=======
    @app.get(
        "/orgs/{oid}/crawls/{crawl_id}/errors",
        tags=["crawls"],
    )
    async def get_crawl_errors(
        crawl_id: str,
        pageSize: int = DEFAULT_PAGE_SIZE,
        page: int = 1,
        org: Organization = Depends(org_crawl_dep),
    ):
        crawl_raw = await ops.get_crawl_raw(crawl_id, org)
        crawl = Crawl.from_dict(crawl_raw)

        if crawl.finished:
            skip = (page - 1) * pageSize
            upper_bound = skip + pageSize - 1
            errors = crawl.errors[skip:upper_bound]
            total = len(errors)
            return paginated_format(errors, total, page, pageSize)

        errors, total = await ops.get_errors_from_redis(crawl_id, pageSize, page)
        return paginated_format(errors, total, page, pageSize)

    return ops


def dt_now():
    """get current ts"""
    return datetime.utcnow().replace(microsecond=0, tzinfo=None)


def ts_now():
    """get current ts"""
    return str(dt_now())
>>>>>>> a2435a01
<|MERGE_RESOLUTION|>--- conflicted
+++ resolved
@@ -1213,9 +1213,6 @@
 
         raise HTTPException(status_code=400, detail="crawl_not_finished")
 
-<<<<<<< HEAD
-    return ops
-=======
     @app.get(
         "/orgs/{oid}/crawls/{crawl_id}/errors",
         tags=["crawls"],
@@ -1239,15 +1236,4 @@
         errors, total = await ops.get_errors_from_redis(crawl_id, pageSize, page)
         return paginated_format(errors, total, page, pageSize)
 
-    return ops
-
-
-def dt_now():
-    """get current ts"""
-    return datetime.utcnow().replace(microsecond=0, tzinfo=None)
-
-
-def ts_now():
-    """get current ts"""
-    return str(dt_now())
->>>>>>> a2435a01
+    return ops