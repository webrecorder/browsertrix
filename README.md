<h1>
    <div align="center">
        <img alt="Browsertrix" src="assets/browsertrix-lockup-color-dynamic.svg" width="90%">
    </div>
</h1>

&nbsp;

Browsertrix is a cloud-native, high-fidelity, browser-based crawling service designed to make web archiving easier and more accessible for everyone.

The service provides an API and UI for scheduling crawls and viewing results, and managing all aspects of crawling process. This system provides the orchestration and management around crawling, while the actual crawling is performed using [Browsertrix Crawler](https://github.com/webrecorder/browsertrix-crawler) containers, which are launched for each crawl.

<<<<<<< HEAD
See [browsertrix.com](https://browsertrix.com) for a feature overview and information about how to sign up for Webrecorder's hosted Browsertrix service.
=======
See [webrecorder.net/browsertrix](https://webrecorder.net/browsertrix) for a feature overview and information about how to sign up for Webrecorder's hosted Browsertrix service.
>>>>>>> 74161f84

## Documentation

The full docs for using, deploying, and developing Browsertrix are available at [docs.browsertrix.com](https://docs.browsertrix.com).

Our docs are created with [Material for MKDocs](https://squidfunk.github.io/mkdocs-material/).

## Deployment

The latest deployment documentation is available at [docs.browsertrix.com/deploy](https://docs.browsertrix.com/deploy).

The docs cover deploying Browsertrix in different environments using Kubernetes, from a single-node setup to scalable clusters in the cloud.

Early on, Browsertrix also supported Docker Compose and podman-based deployment. This was deprecated due to the complexity of maintaining feature parity across different setups, and with various Kubernetes deployment options being available and easy to deploy, even on a single machine.

Making deployment of Browsertrix as easy as possible remains a key goal, and we welcome suggestions for how we can further improve our Kubernetes deployment options.

If you are looking to just try running a single crawl, you may want to try [Browsertrix Crawler](https://github.com/webrecorder/browsertrix-crawler) first to test out the crawling capabilities.

## Contributing

Though the system and backend API is fairly stable, we are working on many additional features. Please see the GitHub issues and [this GitHub Project](https://github.com/orgs/webrecorder/projects/9) for our current project plan and tasks.

Guides for getting started with local development are available at [docs.browsertrix.com/develop](https://docs.browsertrix.com/develop/).

### Translation

We use [Weblate](https://hosted.weblate.org/engage/browsertrix/) to manage translation contributions.

<img src="https://hosted.weblate.org/widget/browsertrix/browsertrix-ui/multi-auto.svg" alt="Translation status" />

## License

Browsertrix is made available under the AGPLv3 License.

Documentation is made available under the Creative Commons Attribution 4.0 International License<|MERGE_RESOLUTION|>--- conflicted
+++ resolved
@@ -10,11 +10,7 @@
 
 The service provides an API and UI for scheduling crawls and viewing results, and managing all aspects of crawling process. This system provides the orchestration and management around crawling, while the actual crawling is performed using [Browsertrix Crawler](https://github.com/webrecorder/browsertrix-crawler) containers, which are launched for each crawl.
 
-<<<<<<< HEAD
-See [browsertrix.com](https://browsertrix.com) for a feature overview and information about how to sign up for Webrecorder's hosted Browsertrix service.
-=======
 See [webrecorder.net/browsertrix](https://webrecorder.net/browsertrix) for a feature overview and information about how to sign up for Webrecorder's hosted Browsertrix service.
->>>>>>> 74161f84
 
 ## Documentation
 
